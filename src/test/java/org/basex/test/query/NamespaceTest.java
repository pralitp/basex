--- conflicted
+++ resolved
@@ -1,779 +1,774 @@
-package org.basex.test.query;
-
-import static org.basex.core.Text.*;
-import static org.basex.util.Token.*;
-import static org.junit.Assert.*;
-
-import org.basex.core.*;
-import org.basex.core.cmd.*;
-import org.basex.io.*;
-import org.basex.query.*;
-import org.basex.query.item.*;
-import org.basex.query.up.primitives.*;
-import org.basex.query.util.*;
-import org.basex.util.*;
-import org.junit.*;
-
-/**
- * This class tests namespaces.
- *
- * @author BaseX Team 2005-12, BSD License
- * @author Lukas Kircher
- */
-public final class NamespaceTest extends AdvancedQueryTest {
-  /** Test documents. */
-  private static final String[][] DOCS = {
-    { "d1", "<x/>" },
-    { "d2", "<x xmlns='xx'/>" },
-    { "d3", "<a:x xmlns:a='aa'><b:y xmlns:b='bb'/></a:x>" },
-    { "d4", "<a:x xmlns:a='aa'><a:y xmlns:b='bb'/></a:x>" },
-    { "d5", "<a:x xmlns:a='aa'/>" },
-    { "d6", "<a:x xmlns='xx' xmlns:a='aa'><a:y xmlns:b='bb'/></a:x>" },
-    { "d7", "<x xmlns='xx'><y/></x>" },
-    { "d8", "<a><b xmlns='B'/><c/></a>" },
-    { "d9", "<a xmlns='A'><b><c/><d xmlns='D'/></b><e/></a>" },
-    { "d10", "<a xmlns='A'><b><c/><d xmlns='D'><g xmlns='G'/></d></b><e/></a>"},
-    { "d11", "<a xmlns='A'><b xmlns:ns1='AA'><d/></b><c xmlns:ns1='AA'>" +
-    "<d/></c></a>" },
-    { "d12", "<a><b/><c xmlns='B'/></a>" },
-    { "d13", "<a><b xmlns='A'/></a>" },
-    { "d14", "<a xmlns='A'><b xmlns='B'/><c xmlns='C'/></a>" },
-    { "d15", "<a xmlns='A'><b xmlns='B'/><c xmlns='C'><d xmlns='D'/></c>" +
-    "<e xmlns='E'/></a>" },
-    { "d16", "<a><b/></a>" },
-    { "d17", "<ns:a xmlns:ns='NS'><b/></ns:a>" },
-    { "d18", "<n xmlns:ns='ns'><a/></n>"},
-    { "d19", "<x:n xmlns:x='X'/>"},
-  };
-
-  /**
-   * Checks if namespace hierarchy structure is updated correctly on the
-   * descendant axis after a NSNode has been inserted.
-   * @throws Exception exception
-   */
-  @Test
-  public void insertIntoShiftPreValues() throws Exception {
-    create(12);
-    query("insert node <b xmlns:ns='A'/> into doc('d12')/*:a/*:b");
-    assertEquals(NL +
-        "  Pre[3] xmlns:ns=\"A\" " + NL +
-        "  Pre[4] xmlns=\"B\" ",
-        context.data().nspaces.toString());
-  }
-
-  /**
-   * Checks if namespace hierarchy structure is updated correctly on the
-   * descendant axis after a NSNode has been inserted.
-   * @throws Exception exception
-   */
-  @Test
-  public void insertIntoShiftPreValues2() throws Exception {
-    create(13);
-    query("insert node <c/> as first into doc('d13')/a");
-    assertEquals(NL +
-        "  Pre[3] xmlns=\"A\" ",
-        context.data().nspaces.toString());
-  }
-
-  /**
-   * Checks if namespace hierarchy structure is updated correctly on the
-   * descendant axis after a NSNode has been inserted.
-   * @throws Exception exception
-   */
-  @Test
-  public void insertIntoShiftPreValues3() throws Exception {
-    create(14);
-    query("insert node <n xmlns='D'/> into doc('d14')/*:a/*:b");
-    assertEquals(NL +
-        "  Pre[1] xmlns=\"A\" " + NL +
-        "    Pre[2] xmlns=\"B\" " + NL +
-        "      Pre[3] xmlns=\"D\" " + NL +
-        "    Pre[4] xmlns=\"C\" ",
-        context.data().nspaces.toString());
-  }
-
-  /**
-   * Checks if namespace hierarchy structure is updated correctly on the
-   * descendant axis after a NSNode has been deleted.
-   * @throws Exception exception
-   */
-  @Test
-  public void deleteShiftPreValues() throws Exception {
-    create(12);
-    query("delete node doc('d12')/a/b");
-    assertEquals(NL +
-        "  Pre[2] xmlns=\"B\" ",
-        context.data().nspaces.toString());
-  }
-
-  /**
-   * Checks if namespace hierarchy structure is updated correctly on the
-   * descendant axis after a NSNode has been deleted.
-   * @throws Exception exception
-   */
-  @Test
-  public void deleteShiftPreValues2() throws Exception {
-    create(14);
-    query("delete node doc('d14')/*:a/*:b");
-    assertEquals(NL +
-        "  Pre[1] xmlns=\"A\" " + NL +
-        "    Pre[2] xmlns=\"C\" ",
-        context.data().nspaces.toString());
-  }
-
-  /**
-   * Checks if namespace hierarchy structure is updated correctly on the
-   * descendant axis after a NSNode has been deleted.
-   * @throws Exception exception
-   */
-  @Test
-  public void deleteShiftPreValues3() throws Exception {
-    create(15);
-    query("delete node doc('d15')/*:a/*:c");
-    assertEquals(NL +
-        "  Pre[1] xmlns=\"A\" " + NL +
-        "    Pre[2] xmlns=\"B\" " + NL +
-        "    Pre[3] xmlns=\"E\" ",
-        context.data().nspaces.toString());
-  }
-
-  /**
-   * Checks if namespace hierarchy structure is updated correctly on the
-   * descendant axis after a NSNode has been deleted.
-   * @throws Exception exception
-   */
-  @Test
-  public void deleteShiftPreValues4() throws Exception {
-    create(16);
-    query("delete node doc('d16')/a/b");
-    assertTrue(context.data().nspaces.toString().isEmpty());
-  }
-
-  /**
-   * Tests for correct namespace hierarchy, esp. if namespace nodes
-   * on the following axis of an insert/delete operation are
-   * updated correctly.
-   * @throws Exception exception
-   */
-  @Test
-  public void delete1() throws Exception {
-    create(11);
-    query("delete node doc('d11')/*:a/*:b",
-        "doc('d11')/*:a",
-        "<a xmlns='A'><c xmlns:ns1='AA'><d/></c></a>");
-  }
-
-  /** Test query. */
-  @Test
-  public void copy1() {
-    query(
-        "copy $c := <x:a xmlns:x='xx'><b/></x:a>/b modify () return $c",
-        "<b xmlns:x='xx'/>");
-  }
-
-  /**
-   * Detects corrupt namespace hierarchy.
-   * @throws Exception exception
-   */
-  @Test
-  public void copy2() throws Exception {
-    create(4);
-    query(
-        "declare namespace a='aa';" +
-        "copy $c:=doc('d4') modify () return $c//a:y",
-        "<a:y xmlns:a='aa' xmlns:b='bb'/>");
-  }
-
-  /**
-   * Detects missing prefix declaration.
-   * @throws Exception exception
-   */
-  @Test
-  public void copy3() throws Exception {
-    create(4);
-    query(
-        "declare namespace a='aa';" +
-        "copy $c:=doc('d4')//a:y modify () return $c",
-        "<a:y xmlns:a='aa' xmlns:b='bb'/>");
-  }
-
-  /**
-   * Detects duplicate namespace declaration in MemData instance.
-   */
-  @Test
-  public void copy4() {
-    query(
-        "copy $c := <a xmlns='test'><b><c/></b><d/></a> modify () return $c",
-        "<a xmlns='test'><b><c/></b><d/></a>");
-  }
-
-  /**
-   * Detects bogus namespace after insert.
-   * @throws Exception exception
-   */
-  @Test
-  public void bogusDetector() throws Exception {
-    create(1);
-    query(
-        "insert node <a xmlns='test'><b><c/></b><d/></a> into doc('d1')/x",
-        "declare namespace na = 'test';doc('d1')/x/na:a",
-        "<a xmlns='test'><b><c/></b><d/></a>");
-  }
-
-  /**
-   * Detects empty default namespace in serializer.
-   */
-  @Test
-  public void emptyDefaultNamespace() {
-    query("<ns:x xmlns:ns='X'><y/></ns:x>",
-        "<ns:x xmlns:ns='X'><y/></ns:x>");
-  }
-
-  /**
-   * Detects duplicate default namespace in serializer.
-   */
-  @Test
-  public void duplicateDefaultNamespace() {
-    query("<ns:x xmlns:ns='X'><y/></ns:x>",
-        "<ns:x xmlns:ns='X'><y/></ns:x>");
-  }
-
-  /**
-   * Detects malformed namespace hierarchy.
-   * @throws Exception exception
-   */
-  @Test
-  public void nsHierarchy() throws Exception {
-    create(9);
-    query("insert node <f xmlns='F'/> into doc('d9')//*:e");
-    assertEquals(NL +
-        "  Pre[1] xmlns=\"A\" " + NL +
-        "    Pre[4] xmlns=\"D\" " + NL +
-        "    Pre[6] xmlns=\"F\" ",
-        context.data().nspaces.toString());
-  }
-
-  /**
-   * Detects malformed namespace hierarchy.
-   * @throws Exception exception
-   */
-  @Test
-  public void nsHierarchy2() throws Exception {
-    create(10);
-    query("insert node <f xmlns='F'/> into doc('d10')//*:e");
-    assertEquals(NL +
-        "  Pre[1] xmlns=\"A\" " + NL +
-        "    Pre[4] xmlns=\"D\" " + NL +
-        "      Pre[5] xmlns=\"G\" " + NL +
-        "    Pre[7] xmlns=\"F\" ",
-        context.data().nspaces.toString());
-  }
-
-  /** Test query. */
-  @Test
-  public void copy5() {
-    query(
-        "copy $c := <n><a:y xmlns:a='aa'/><a:y xmlns:a='aa'/></n> " +
-        "modify () return $c",
-    "<n><a:y xmlns:a='aa'/><a:y xmlns:a='aa'/></n>");
-  }
-
-  /**
-   * Test query.
-   * @throws Exception exception
-   */
-  @Test
-  public void insertD2intoD1() throws Exception {
-    create(1, 2);
-    query(
-        "insert node doc('d2') into doc('d1')/x",
-        "doc('d1')",
-        "<x><x xmlns='xx'/></x>");
-  }
-
-  /**
-   * Test query.
-   * @throws Exception exception
-   */
-  @Test
-  public void insertD3intoD1() throws Exception {
-    create(1, 3);
-    query(
-        "insert node doc('d3') into doc('d1')/x",
-        "doc('d1')/x/*",
-        "<a:x xmlns:a='aa'><b:y xmlns:b='bb'/></a:x>");
-  }
-
-  /**
-   * Test query.
-   * @throws Exception exception
-   */
-  @Test
-  public void insertD3intoD1b() throws Exception {
-    create(1, 3);
-    query(
-        "insert node doc('d3') into doc('d1')/x",
-        "doc('d1')/x/*/*",
-        "<b:y xmlns:b='bb' xmlns:a='aa'/>");
-  }
-
-  /**
-   * Detects missing prefix declaration.
-   * @throws Exception exception
-   */
-  @Test
-  public void insertD4intoD1() throws Exception {
-    create(1, 4);
-    query(
-        "declare namespace a='aa'; insert node doc('d4')/a:x/a:y " +
-        "into doc('d1')/x",
-        "doc('d1')/x",
-        "<x><a:y xmlns:a='aa' xmlns:b='bb'/></x>");
-  }
-
-  /**
-   * Detects duplicate prefix declaration at pre=0 in MemData instance after
-   * insert.
-   * Though result correct, prefix
-   * a is declared twice. -> Solution?
-   * @throws Exception exception
-   */
-  @Test
-  public void insertD4intoD5() throws Exception {
-    create(4, 5);
-    query(
-        "declare namespace a='aa';insert node doc('d4')//a:y " +
-        "into doc('d5')/a:x",
-        "declare namespace a='aa';doc('d5')//a:y",
-        "<a:y xmlns:a='aa' xmlns:b='bb'/>");
-  }
-
-  /**
-   * Detects duplicate namespace declarations in MemData instance.
-   * @throws Exception exception
-   */
-  @Test
-  public void insertD7intoD1() throws Exception {
-    create(1, 7);
-    query(
-        "declare namespace x='xx';insert node doc('d7')/x:x into doc('d1')/x",
-        "doc('d1')/x",
-        "<x><x xmlns='xx'><y/></x></x>");
-  }
-
-  /**
-   * Detects general problems with namespace references.
-   * @throws Exception exception
-   */
-  @Test
-  public void insertD6intoD4() throws Exception {
-    create(4, 6);
-    query(
-        "declare namespace a='aa';insert node doc('d6') into doc('d4')/a:x",
-        "declare namespace a='aa';doc('d4')/a:x/a:y",
-        "<a:y xmlns:a='aa' xmlns:b='bb'/>");
-  }
-
-  /**
-   * Detects general problems with namespace references.
-   */
-  @Test
-  public void insertTransform1() {
-    query(
-        "declare default element namespace 'xyz';" +
-        "copy $foo := <foo/> modify insert nodes (<bar/>, <baz/>)" +
-        "into $foo return $foo",
-        "<foo xmlns='xyz'><bar/><baz/></foo>");
-  }
-
-  /**
-   * Detects general problems with namespace references.
-   */
-  @Test
-  public void insertTransformX() {
-    query(
-        "copy $foo := <foo/> modify insert nodes (<bar/>)" +
-        "into $foo return $foo",
-        "<foo><bar/></foo>");
-  }
-
-  /**
-   * Detects wrong namespace references.
-   * @throws Exception exception
-   */
-  @Test
-  public void uriStack() throws Exception {
-    create(8);
-    query(
-        "doc('d8')",
-        "<a><b xmlns='B'/><c/></a>");
-  }
-
-  /**
-   * Deletes the document node and checks if namespace nodes of descendants
-   * are deleted as well. F.i. adding a document via REST/PUT deletes a
-   * document node if the given document/name is already stored in the target
-   * collection. If the test fails, this may lead to superfluous namespace
-   * nodes.
-   * @throws Exception exception
-   */
-  @Test
-  public void deleteDocumentNode() throws Exception {
-    create(2);
-<<<<<<< HEAD
-    CONTEXT.data().startUpdate();
-    CONTEXT.data().delete(0);
-    CONTEXT.data().finishUpdate();
-    final byte[] ns = CONTEXT.data().nspaces.globalNS();
-=======
-    context.data().delete(0);
-    final byte[] ns = context.data().nspaces.globalNS();
->>>>>>> 50707203
-    assertTrue(ns != null && ns.length == 0);
-  }
-
-  /**
-   * Checks a path optimization fix.
-   * @throws BaseXException database exception
-   */
-  @Test
-  public void queryPathOpt() throws BaseXException {
-    create(17);
-    query("doc('d17')/descendant::*:b", "<b xmlns:ns='NS'/>");
-  }
-
-  /**
-   * Checks a path optimization fix.
-   * @throws BaseXException database exception
-   */
-  @Test
-  public void queryPathOpt2() throws BaseXException {
-    create(17);
-    query("doc('d17')/*:a/*:b", "<b xmlns:ns='NS'/>");
-  }
-
-  /**
-   * GH-249: Inserts an element with a prefixed attribute and checks
-   * if there are superfluous namespace declarations for the element.
-   * @throws BaseXException database exception
-   */
-  @Test
-  public void superfluousPrefixDeclaration() throws BaseXException {
-    create(18);
-    query(
-      "declare namespace ns='ns'; " +
-      "insert node <b ns:id='0'/> into /n/a");
-    query("//*:a", "<a xmlns:ns='ns'><b ns:id='0'/></a>");
-  }
-
-  /**
-   * Checks namespace declarations.
-   */
-  @Test
-  public void renameNSCheck1() {
-    query(
-      "copy $copy := <a/> " +
-      "modify rename node $copy as QName('uri', 'e') " +
-      "return $copy",
-      "<e xmlns=\"uri\"/>");
-  }
-
-  /**
-   * Checks namespace declarations.
-   */
-  @Test
-  public void renameNSCheck2() {
-    query(
-      "copy $n := <a><b/></a> " +
-      "modify rename node $n/b as QName('uri', 'e') " +
-      "return $n/*:e",
-      "<e xmlns=\"uri\"/>");
-  }
-
-  /**
-   * Checks namespace declarations.
-   */
-  @Test
-  public void renameNSCheck3() {
-    query(
-      "copy $n := <a c='d'/> " +
-      "modify rename node $n as QName('uri', 'e') " +
-      "return $n",
-      "<e xmlns=\"uri\" c=\"d\"/>");
-  }
-
-  /**
-   * Checks namespace declarations.
-   */
-  @Test
-  public void renameNSCheck4() {
-    query(
-      "copy $a := <a a='v'/> " +
-      "modify rename node $a/@a as QName('uri', 'p:a') " +
-      "return $a",
-      "<a xmlns:p='uri' p:a='v'/>");
-  }
-
-  /**
-   * Checks namespace declarations.
-   */
-  @Test
-  public void renameNSCheck5() {
-    error(
-      "copy $a := <a xmlns:p='A' a='v'/> " +
-      "modify rename node $a/@a as QName('uri', 'p:a') " +
-      "return $a",
-      Err.UPNSCONFL);
-  }
-
-  /**
-   * Checks namespace declarations.
-   * Note: xmlns='' is being erroneously added. Might have to to with
-   * Data.update(); see {@link RenameNode#apply()}.
-   */
-  @Test
-  public void renameDuplNSCheck() {
-    query(
-      "copy $a := <a a='v'/> " +
-      "modify rename node $a/@a as fn:QName('uri', 'a') " +
-      "return $a",
-      "<a xmlns=\"uri\" a=\"v\"/>");
-  }
-
-  /**
-   * Checks namespace declarations.
-   */
-  @Test
-  public void renameRemoveNS1() {
-    error(
-      "copy $a := <a xmlns='A'><b xmlns='B'/></a> " +
-      "modify for $el in $a/descendant-or-self::element() return " +
-      "rename node $el as QName('',local-name($el)) " +
-      "return $a",
-      Err.UPNSCONFL);
-  }
-
-  /**
-   * Checks namespace declarations.
-   */
-  @Test
-  public void renameRemoveNS2() {
-    query(
-      "copy $a := <a:a xmlns:a='A'><b:a xmlns:b='B'/></a:a> " +
-      "modify for $el in $a/descendant-or-self::element() return " +
-      "rename node $el as QName('',local-name($el)) " +
-      "return $a",
-      "<a xmlns:a='A'><a xmlns:b='B'/></a>");
-  }
-
-  /**
-   * Checks duplicate namespace declarations.
-   * @throws BaseXException exception
-   */
-  @Test
-  public void avoidDuplicateNSDeclaration() throws BaseXException {
-    create(19);
-    query(
-      "let $b := <a xmlns:x='X' x:id='0'/> " +
-      "return insert node $b//@*:id into /*:n");
-    assertEquals(1, context.data().ns(1).size());
-  }
-
-  /** Handles duplicate prefixes. */
-  @Test
-  public void duplicatePrefixes1() {
-    query(
-      "<e xmlns:p='u'>{ <a xmlns:p='u' p:a='v'/>/@* }</e>",
-      "<e xmlns:p='u' p:a='v'/>");
-  }
-
-  /** Handles duplicate prefixes. */
-  @Test
-  public void duplicatePrefixes2() {
-    query(
-      "<e xmlns:p='u1'>{ <a xmlns:p='u2' p:a='v'/>/@* }</e>",
-      "<e xmlns:p_1='u2' xmlns:p='u1' p_1:a='v'/>");
-  }
-
-  /** Handles duplicate prefixes. */
-  @Test
-  public void duplicatePrefixes3() {
-    query(
-      "<e xmlns:p='u' xmlns:p1='u1'>{ <a xmlns:p='u1' p:a='v'/>/@* }</e>",
-      "<e xmlns:p1='u1' xmlns:p='u' p1:a='v'/>");
-  }
-
-  /** Handles duplicate prefixes. */
-  @Test
-  public void duplicatePrefixes4() {
-    query(
-      "<e xmlns:p='u' xmlns:p1='u1'>{ <a xmlns:p='u2' p:a='v'/>/@* }</e>",
-      "<e xmlns:p_1='u2' xmlns:p1='u1' xmlns:p='u' p_1:a='v'/>");
-  }
-
-  /**
-   * Test query.
-   * Detects malformed namespace hierarchy.
-   */
-  @Test
-  public void nsInAtt() {
-    query("data(<a a='{namespace-uri-for-prefix('x', <b/>)}' xmlns:x='X'/>/@a)",
-        "X");
-  }
-
-  /**
-   * Test query.
-   * Detects malformed namespace hierarchy.
-   */
-  @Test
-  public void nsInBraces() {
-    query("<a xmlns:x='X'>{namespace-uri-for-prefix('x', <b/>)}</a>/text()",
-        "X");
-  }
-
-  /**
-   * Test query.
-   */
-  @Test
-  public void defaultElementNamespaceTest() {
-    query("declare default element namespace 'a';" +
-        "let $x as element(a) := <a/> return $x",
-        "<a xmlns=\"a\"/>");
-  }
-
-  /**
-   * Test query.
-   * Detects malformed namespace hierarchy.
-   */
-  @Test
-  public void newPrefix() {
-    query("<a>{ attribute {QName('U', 'a')} {} }</a>",
-        "<a xmlns:ns0='U' ns0:a=''/>");
-  }
-
-  /**
-   * Test query.
-   * Detects malformed namespace hierarchy.
-   */
-  @Test
-  public void newPrefix2() {
-    query("<a xmlns:ns1='ns1'><b xmlns='ns1'>" +
-        "<c>{attribute {QName('ns1', 'att1')} {}," +
-        "attribute {QName('ns2', 'att2')} {}}</c></b></a>",
-        "<a xmlns:ns1='ns1'><b xmlns='ns1'>" +
-        "<c xmlns:ns0_1='ns2' xmlns:ns0='ns1' ns0:att1='' ns0_1:att2=''/>" +
-        "</b></a>");
-  }
-
-  /**
-   * Test query for stripping existing namespaces.
-   * @throws Exception exception
-   */
-  @Test
-  public void stripNS() throws Exception {
-    final IO io = IO.get("<a xmlns:a='a'><b><c/><c/><c/></b></a>");
-    final ANode root = new DBNode(io, context.prop);
-    final QueryProcessor qp = new QueryProcessor("/*:a/*:b", context).context(root);
-    final ANode sub = (ANode) qp.iter().next();
-    DataBuilder.stripNS(sub, token("a"), context);
-  }
-
-  /**
-   * Test query.
-   * Detects malformed namespace hierarchy.
-   */
-  @Test
-  @Ignore
-  public void xuty0004() {
-    try {
-      new QueryProcessor("declare variable $input-context external;" +
-          "let $source as node()* := (" +
-          "    <status>on leave</status>," +
-          "    <!-- for 6 months -->" +
-          "  )," +
-          "  $target := $input-context/works[1]/employee[1]" +
-          "return insert nodes $source into $target", context).execute();
-    } catch(final QueryException ex) {
-      assertEquals("XUTY0004", string(ex.qname().local()));
-    }
-    fail("should throw XUTY0004");
-  }
-
-  /**
-   * Tests preserve, no-inherit for copy expression. Related to XQUTS
-   * id-insert-expr-081-no-inherit.xq. Tests if no-inherit has a persistent
-   * effect. Is it actually supposed to?
-   * The <new/> tag is inserted into a fragment f using no-inherit and copy.
-   * The resulting fragment is inserted into a database. The
-   * namespaces in scope with prefix 'ns' are finally checked for the
-   * inserted <new/> tag. If the result is non-empty we may have a problem -
-   * being not able propagate the no-inherit flag to our table.
-   */
-  @Test
-  @Ignore
-  public void copyPreserveNoInheritPersistent() {
-    query("declare copy-namespaces preserve,no-inherit;" +
-        "declare namespace my = 'ns';" +
-        "let $v :=" +
-        "(copy $c := <my:n><my:a/></my:n>" +
-        "modify insert node <new/> into $c " +
-        "return $c)" +
-        "return insert node $v into doc('d2')/n",
-        "namespace-uri-for-prefix('my', doc('d2')//*:new)",
-        "");
-  }
-
-  /**
-   * Creates the database context.
-   * @throws BaseXException database exception
-   */
-  @BeforeClass
-  public static void start() throws BaseXException {
-    // turn off pretty printing
-    new Set(Prop.SERIALIZER, "indent=no").execute(context);
-  }
-
-  /**
-   * Creates the specified test databases.
-   * @param db database numbers
-   * @throws BaseXException database exception
-   */
-  static void create(final int... db) throws BaseXException {
-    for(final int d : db) {
-      final String[] doc = DOCS[d - 1];
-      new CreateDB(doc[0], doc[1]).execute(context);
-    }
-  }
-
-  /**
-   * Runs a query and matches the result against the expected output.
-   * @param query query
-   * @param expected expected output
-   */
-  private static void query(final String query, final String expected) {
-    query(null, query, expected);
-  }
-
-  /**
-   * Runs an updating query and matches the result of the second query
-   * against the expected output.
-   * @param first first query
-   * @param second second query
-   * @param expected expected output
-   */
-  private static void query(final String first, final String second,
-      final String expected) {
-
-    try {
-      if(first != null) new XQuery(first).execute(context);
-      final String result = new XQuery(second).execute(context).trim();
-
-      // quotes are replaced by apostrophes to simplify comparison
-      final String res = result.replaceAll("\"", "'");
-      final String exp = expected.replaceAll("\"", "'");
-      if(!exp.equals(res)) fail("\nExpected: " + exp + "\nFound: " + res);
-    } catch(final BaseXException ex) {
-      fail(Util.message(ex));
-    }
-  }
-}
+package org.basex.test.query;
+
+import static org.basex.core.Text.*;
+import static org.basex.util.Token.*;
+import static org.junit.Assert.*;
+
+import org.basex.core.*;
+import org.basex.core.cmd.*;
+import org.basex.io.*;
+import org.basex.query.*;
+import org.basex.query.item.*;
+import org.basex.query.up.primitives.*;
+import org.basex.query.util.*;
+import org.basex.util.*;
+import org.junit.*;
+
+/**
+ * This class tests namespaces.
+ *
+ * @author BaseX Team 2005-12, BSD License
+ * @author Lukas Kircher
+ */
+public final class NamespaceTest extends AdvancedQueryTest {
+  /** Test documents. */
+  private static final String[][] DOCS = {
+    { "d1", "<x/>" },
+    { "d2", "<x xmlns='xx'/>" },
+    { "d3", "<a:x xmlns:a='aa'><b:y xmlns:b='bb'/></a:x>" },
+    { "d4", "<a:x xmlns:a='aa'><a:y xmlns:b='bb'/></a:x>" },
+    { "d5", "<a:x xmlns:a='aa'/>" },
+    { "d6", "<a:x xmlns='xx' xmlns:a='aa'><a:y xmlns:b='bb'/></a:x>" },
+    { "d7", "<x xmlns='xx'><y/></x>" },
+    { "d8", "<a><b xmlns='B'/><c/></a>" },
+    { "d9", "<a xmlns='A'><b><c/><d xmlns='D'/></b><e/></a>" },
+    { "d10", "<a xmlns='A'><b><c/><d xmlns='D'><g xmlns='G'/></d></b><e/></a>"},
+    { "d11", "<a xmlns='A'><b xmlns:ns1='AA'><d/></b><c xmlns:ns1='AA'>" +
+    "<d/></c></a>" },
+    { "d12", "<a><b/><c xmlns='B'/></a>" },
+    { "d13", "<a><b xmlns='A'/></a>" },
+    { "d14", "<a xmlns='A'><b xmlns='B'/><c xmlns='C'/></a>" },
+    { "d15", "<a xmlns='A'><b xmlns='B'/><c xmlns='C'><d xmlns='D'/></c>" +
+    "<e xmlns='E'/></a>" },
+    { "d16", "<a><b/></a>" },
+    { "d17", "<ns:a xmlns:ns='NS'><b/></ns:a>" },
+    { "d18", "<n xmlns:ns='ns'><a/></n>"},
+    { "d19", "<x:n xmlns:x='X'/>"},
+  };
+
+  /**
+   * Checks if namespace hierarchy structure is updated correctly on the
+   * descendant axis after a NSNode has been inserted.
+   * @throws Exception exception
+   */
+  @Test
+  public void insertIntoShiftPreValues() throws Exception {
+    create(12);
+    query("insert node <b xmlns:ns='A'/> into doc('d12')/*:a/*:b");
+    assertEquals(NL +
+        "  Pre[3] xmlns:ns=\"A\" " + NL +
+        "  Pre[4] xmlns=\"B\" ",
+        context.data().nspaces.toString());
+  }
+
+  /**
+   * Checks if namespace hierarchy structure is updated correctly on the
+   * descendant axis after a NSNode has been inserted.
+   * @throws Exception exception
+   */
+  @Test
+  public void insertIntoShiftPreValues2() throws Exception {
+    create(13);
+    query("insert node <c/> as first into doc('d13')/a");
+    assertEquals(NL +
+        "  Pre[3] xmlns=\"A\" ",
+        context.data().nspaces.toString());
+  }
+
+  /**
+   * Checks if namespace hierarchy structure is updated correctly on the
+   * descendant axis after a NSNode has been inserted.
+   * @throws Exception exception
+   */
+  @Test
+  public void insertIntoShiftPreValues3() throws Exception {
+    create(14);
+    query("insert node <n xmlns='D'/> into doc('d14')/*:a/*:b");
+    assertEquals(NL +
+        "  Pre[1] xmlns=\"A\" " + NL +
+        "    Pre[2] xmlns=\"B\" " + NL +
+        "      Pre[3] xmlns=\"D\" " + NL +
+        "    Pre[4] xmlns=\"C\" ",
+        context.data().nspaces.toString());
+  }
+
+  /**
+   * Checks if namespace hierarchy structure is updated correctly on the
+   * descendant axis after a NSNode has been deleted.
+   * @throws Exception exception
+   */
+  @Test
+  public void deleteShiftPreValues() throws Exception {
+    create(12);
+    query("delete node doc('d12')/a/b");
+    assertEquals(NL +
+        "  Pre[2] xmlns=\"B\" ",
+        context.data().nspaces.toString());
+  }
+
+  /**
+   * Checks if namespace hierarchy structure is updated correctly on the
+   * descendant axis after a NSNode has been deleted.
+   * @throws Exception exception
+   */
+  @Test
+  public void deleteShiftPreValues2() throws Exception {
+    create(14);
+    query("delete node doc('d14')/*:a/*:b");
+    assertEquals(NL +
+        "  Pre[1] xmlns=\"A\" " + NL +
+        "    Pre[2] xmlns=\"C\" ",
+        context.data().nspaces.toString());
+  }
+
+  /**
+   * Checks if namespace hierarchy structure is updated correctly on the
+   * descendant axis after a NSNode has been deleted.
+   * @throws Exception exception
+   */
+  @Test
+  public void deleteShiftPreValues3() throws Exception {
+    create(15);
+    query("delete node doc('d15')/*:a/*:c");
+    assertEquals(NL +
+        "  Pre[1] xmlns=\"A\" " + NL +
+        "    Pre[2] xmlns=\"B\" " + NL +
+        "    Pre[3] xmlns=\"E\" ",
+        context.data().nspaces.toString());
+  }
+
+  /**
+   * Checks if namespace hierarchy structure is updated correctly on the
+   * descendant axis after a NSNode has been deleted.
+   * @throws Exception exception
+   */
+  @Test
+  public void deleteShiftPreValues4() throws Exception {
+    create(16);
+    query("delete node doc('d16')/a/b");
+    assertTrue(context.data().nspaces.toString().isEmpty());
+  }
+
+  /**
+   * Tests for correct namespace hierarchy, esp. if namespace nodes
+   * on the following axis of an insert/delete operation are
+   * updated correctly.
+   * @throws Exception exception
+   */
+  @Test
+  public void delete1() throws Exception {
+    create(11);
+    query("delete node doc('d11')/*:a/*:b",
+        "doc('d11')/*:a",
+        "<a xmlns='A'><c xmlns:ns1='AA'><d/></c></a>");
+  }
+
+  /** Test query. */
+  @Test
+  public void copy1() {
+    query(
+        "copy $c := <x:a xmlns:x='xx'><b/></x:a>/b modify () return $c",
+        "<b xmlns:x='xx'/>");
+  }
+
+  /**
+   * Detects corrupt namespace hierarchy.
+   * @throws Exception exception
+   */
+  @Test
+  public void copy2() throws Exception {
+    create(4);
+    query(
+        "declare namespace a='aa';" +
+        "copy $c:=doc('d4') modify () return $c//a:y",
+        "<a:y xmlns:a='aa' xmlns:b='bb'/>");
+  }
+
+  /**
+   * Detects missing prefix declaration.
+   * @throws Exception exception
+   */
+  @Test
+  public void copy3() throws Exception {
+    create(4);
+    query(
+        "declare namespace a='aa';" +
+        "copy $c:=doc('d4')//a:y modify () return $c",
+        "<a:y xmlns:a='aa' xmlns:b='bb'/>");
+  }
+
+  /**
+   * Detects duplicate namespace declaration in MemData instance.
+   */
+  @Test
+  public void copy4() {
+    query(
+        "copy $c := <a xmlns='test'><b><c/></b><d/></a> modify () return $c",
+        "<a xmlns='test'><b><c/></b><d/></a>");
+  }
+
+  /**
+   * Detects bogus namespace after insert.
+   * @throws Exception exception
+   */
+  @Test
+  public void bogusDetector() throws Exception {
+    create(1);
+    query(
+        "insert node <a xmlns='test'><b><c/></b><d/></a> into doc('d1')/x",
+        "declare namespace na = 'test';doc('d1')/x/na:a",
+        "<a xmlns='test'><b><c/></b><d/></a>");
+  }
+
+  /**
+   * Detects empty default namespace in serializer.
+   */
+  @Test
+  public void emptyDefaultNamespace() {
+    query("<ns:x xmlns:ns='X'><y/></ns:x>",
+        "<ns:x xmlns:ns='X'><y/></ns:x>");
+  }
+
+  /**
+   * Detects duplicate default namespace in serializer.
+   */
+  @Test
+  public void duplicateDefaultNamespace() {
+    query("<ns:x xmlns:ns='X'><y/></ns:x>",
+        "<ns:x xmlns:ns='X'><y/></ns:x>");
+  }
+
+  /**
+   * Detects malformed namespace hierarchy.
+   * @throws Exception exception
+   */
+  @Test
+  public void nsHierarchy() throws Exception {
+    create(9);
+    query("insert node <f xmlns='F'/> into doc('d9')//*:e");
+    assertEquals(NL +
+        "  Pre[1] xmlns=\"A\" " + NL +
+        "    Pre[4] xmlns=\"D\" " + NL +
+        "    Pre[6] xmlns=\"F\" ",
+        context.data().nspaces.toString());
+  }
+
+  /**
+   * Detects malformed namespace hierarchy.
+   * @throws Exception exception
+   */
+  @Test
+  public void nsHierarchy2() throws Exception {
+    create(10);
+    query("insert node <f xmlns='F'/> into doc('d10')//*:e");
+    assertEquals(NL +
+        "  Pre[1] xmlns=\"A\" " + NL +
+        "    Pre[4] xmlns=\"D\" " + NL +
+        "      Pre[5] xmlns=\"G\" " + NL +
+        "    Pre[7] xmlns=\"F\" ",
+        context.data().nspaces.toString());
+  }
+
+  /** Test query. */
+  @Test
+  public void copy5() {
+    query(
+        "copy $c := <n><a:y xmlns:a='aa'/><a:y xmlns:a='aa'/></n> " +
+        "modify () return $c",
+    "<n><a:y xmlns:a='aa'/><a:y xmlns:a='aa'/></n>");
+  }
+
+  /**
+   * Test query.
+   * @throws Exception exception
+   */
+  @Test
+  public void insertD2intoD1() throws Exception {
+    create(1, 2);
+    query(
+        "insert node doc('d2') into doc('d1')/x",
+        "doc('d1')",
+        "<x><x xmlns='xx'/></x>");
+  }
+
+  /**
+   * Test query.
+   * @throws Exception exception
+   */
+  @Test
+  public void insertD3intoD1() throws Exception {
+    create(1, 3);
+    query(
+        "insert node doc('d3') into doc('d1')/x",
+        "doc('d1')/x/*",
+        "<a:x xmlns:a='aa'><b:y xmlns:b='bb'/></a:x>");
+  }
+
+  /**
+   * Test query.
+   * @throws Exception exception
+   */
+  @Test
+  public void insertD3intoD1b() throws Exception {
+    create(1, 3);
+    query(
+        "insert node doc('d3') into doc('d1')/x",
+        "doc('d1')/x/*/*",
+        "<b:y xmlns:b='bb' xmlns:a='aa'/>");
+  }
+
+  /**
+   * Detects missing prefix declaration.
+   * @throws Exception exception
+   */
+  @Test
+  public void insertD4intoD1() throws Exception {
+    create(1, 4);
+    query(
+        "declare namespace a='aa'; insert node doc('d4')/a:x/a:y " +
+        "into doc('d1')/x",
+        "doc('d1')/x",
+        "<x><a:y xmlns:a='aa' xmlns:b='bb'/></x>");
+  }
+
+  /**
+   * Detects duplicate prefix declaration at pre=0 in MemData instance after
+   * insert.
+   * Though result correct, prefix
+   * a is declared twice. -> Solution?
+   * @throws Exception exception
+   */
+  @Test
+  public void insertD4intoD5() throws Exception {
+    create(4, 5);
+    query(
+        "declare namespace a='aa';insert node doc('d4')//a:y " +
+        "into doc('d5')/a:x",
+        "declare namespace a='aa';doc('d5')//a:y",
+        "<a:y xmlns:a='aa' xmlns:b='bb'/>");
+  }
+
+  /**
+   * Detects duplicate namespace declarations in MemData instance.
+   * @throws Exception exception
+   */
+  @Test
+  public void insertD7intoD1() throws Exception {
+    create(1, 7);
+    query(
+        "declare namespace x='xx';insert node doc('d7')/x:x into doc('d1')/x",
+        "doc('d1')/x",
+        "<x><x xmlns='xx'><y/></x></x>");
+  }
+
+  /**
+   * Detects general problems with namespace references.
+   * @throws Exception exception
+   */
+  @Test
+  public void insertD6intoD4() throws Exception {
+    create(4, 6);
+    query(
+        "declare namespace a='aa';insert node doc('d6') into doc('d4')/a:x",
+        "declare namespace a='aa';doc('d4')/a:x/a:y",
+        "<a:y xmlns:a='aa' xmlns:b='bb'/>");
+  }
+
+  /**
+   * Detects general problems with namespace references.
+   */
+  @Test
+  public void insertTransform1() {
+    query(
+        "declare default element namespace 'xyz';" +
+        "copy $foo := <foo/> modify insert nodes (<bar/>, <baz/>)" +
+        "into $foo return $foo",
+        "<foo xmlns='xyz'><bar/><baz/></foo>");
+  }
+
+  /**
+   * Detects general problems with namespace references.
+   */
+  @Test
+  public void insertTransformX() {
+    query(
+        "copy $foo := <foo/> modify insert nodes (<bar/>)" +
+        "into $foo return $foo",
+        "<foo><bar/></foo>");
+  }
+
+  /**
+   * Detects wrong namespace references.
+   * @throws Exception exception
+   */
+  @Test
+  public void uriStack() throws Exception {
+    create(8);
+    query(
+        "doc('d8')",
+        "<a><b xmlns='B'/><c/></a>");
+  }
+
+  /**
+   * Deletes the document node and checks if namespace nodes of descendants
+   * are deleted as well. F.i. adding a document via REST/PUT deletes a
+   * document node if the given document/name is already stored in the target
+   * collection. If the test fails, this may lead to superfluous namespace
+   * nodes.
+   * @throws Exception exception
+   */
+  @Test
+  public void deleteDocumentNode() throws Exception {
+    create(2);
+    context.data().startUpdate();
+    context.data().delete(0);
+    context.data().finishUpdate();
+    final byte[] ns = context.data().nspaces.globalNS();
+    assertTrue(ns != null && ns.length == 0);
+  }
+
+  /**
+   * Checks a path optimization fix.
+   * @throws BaseXException database exception
+   */
+  @Test
+  public void queryPathOpt() throws BaseXException {
+    create(17);
+    query("doc('d17')/descendant::*:b", "<b xmlns:ns='NS'/>");
+  }
+
+  /**
+   * Checks a path optimization fix.
+   * @throws BaseXException database exception
+   */
+  @Test
+  public void queryPathOpt2() throws BaseXException {
+    create(17);
+    query("doc('d17')/*:a/*:b", "<b xmlns:ns='NS'/>");
+  }
+
+  /**
+   * GH-249: Inserts an element with a prefixed attribute and checks
+   * if there are superfluous namespace declarations for the element.
+   * @throws BaseXException database exception
+   */
+  @Test
+  public void superfluousPrefixDeclaration() throws BaseXException {
+    create(18);
+    query(
+      "declare namespace ns='ns'; " +
+      "insert node <b ns:id='0'/> into /n/a");
+    query("//*:a", "<a xmlns:ns='ns'><b ns:id='0'/></a>");
+  }
+
+  /**
+   * Checks namespace declarations.
+   */
+  @Test
+  public void renameNSCheck1() {
+    query(
+      "copy $copy := <a/> " +
+      "modify rename node $copy as QName('uri', 'e') " +
+      "return $copy",
+      "<e xmlns=\"uri\"/>");
+  }
+
+  /**
+   * Checks namespace declarations.
+   */
+  @Test
+  public void renameNSCheck2() {
+    query(
+      "copy $n := <a><b/></a> " +
+      "modify rename node $n/b as QName('uri', 'e') " +
+      "return $n/*:e",
+      "<e xmlns=\"uri\"/>");
+  }
+
+  /**
+   * Checks namespace declarations.
+   */
+  @Test
+  public void renameNSCheck3() {
+    query(
+      "copy $n := <a c='d'/> " +
+      "modify rename node $n as QName('uri', 'e') " +
+      "return $n",
+      "<e xmlns=\"uri\" c=\"d\"/>");
+  }
+
+  /**
+   * Checks namespace declarations.
+   */
+  @Test
+  public void renameNSCheck4() {
+    query(
+      "copy $a := <a a='v'/> " +
+      "modify rename node $a/@a as QName('uri', 'p:a') " +
+      "return $a",
+      "<a xmlns:p='uri' p:a='v'/>");
+  }
+
+  /**
+   * Checks namespace declarations.
+   */
+  @Test
+  public void renameNSCheck5() {
+    error(
+      "copy $a := <a xmlns:p='A' a='v'/> " +
+      "modify rename node $a/@a as QName('uri', 'p:a') " +
+      "return $a",
+      Err.UPNSCONFL);
+  }
+
+  /**
+   * Checks namespace declarations.
+   * Note: xmlns='' is being erroneously added. Might have to to with
+   * Data.update(); see {@link RenameNode#apply()}.
+   */
+  @Test
+  public void renameDuplNSCheck() {
+    query(
+      "copy $a := <a a='v'/> " +
+      "modify rename node $a/@a as fn:QName('uri', 'a') " +
+      "return $a",
+      "<a xmlns=\"uri\" a=\"v\"/>");
+  }
+
+  /**
+   * Checks namespace declarations.
+   */
+  @Test
+  public void renameRemoveNS1() {
+    error(
+      "copy $a := <a xmlns='A'><b xmlns='B'/></a> " +
+      "modify for $el in $a/descendant-or-self::element() return " +
+      "rename node $el as QName('',local-name($el)) " +
+      "return $a",
+      Err.UPNSCONFL);
+  }
+
+  /**
+   * Checks namespace declarations.
+   */
+  @Test
+  public void renameRemoveNS2() {
+    query(
+      "copy $a := <a:a xmlns:a='A'><b:a xmlns:b='B'/></a:a> " +
+      "modify for $el in $a/descendant-or-self::element() return " +
+      "rename node $el as QName('',local-name($el)) " +
+      "return $a",
+      "<a xmlns:a='A'><a xmlns:b='B'/></a>");
+  }
+
+  /**
+   * Checks duplicate namespace declarations.
+   * @throws BaseXException exception
+   */
+  @Test
+  public void avoidDuplicateNSDeclaration() throws BaseXException {
+    create(19);
+    query(
+      "let $b := <a xmlns:x='X' x:id='0'/> " +
+      "return insert node $b//@*:id into /*:n");
+    assertEquals(1, context.data().ns(1).size());
+  }
+
+  /** Handles duplicate prefixes. */
+  @Test
+  public void duplicatePrefixes1() {
+    query(
+      "<e xmlns:p='u'>{ <a xmlns:p='u' p:a='v'/>/@* }</e>",
+      "<e xmlns:p='u' p:a='v'/>");
+  }
+
+  /** Handles duplicate prefixes. */
+  @Test
+  public void duplicatePrefixes2() {
+    query(
+      "<e xmlns:p='u1'>{ <a xmlns:p='u2' p:a='v'/>/@* }</e>",
+      "<e xmlns:p_1='u2' xmlns:p='u1' p_1:a='v'/>");
+  }
+
+  /** Handles duplicate prefixes. */
+  @Test
+  public void duplicatePrefixes3() {
+    query(
+      "<e xmlns:p='u' xmlns:p1='u1'>{ <a xmlns:p='u1' p:a='v'/>/@* }</e>",
+      "<e xmlns:p1='u1' xmlns:p='u' p1:a='v'/>");
+  }
+
+  /** Handles duplicate prefixes. */
+  @Test
+  public void duplicatePrefixes4() {
+    query(
+      "<e xmlns:p='u' xmlns:p1='u1'>{ <a xmlns:p='u2' p:a='v'/>/@* }</e>",
+      "<e xmlns:p_1='u2' xmlns:p1='u1' xmlns:p='u' p_1:a='v'/>");
+  }
+
+  /**
+   * Test query.
+   * Detects malformed namespace hierarchy.
+   */
+  @Test
+  public void nsInAtt() {
+    query("data(<a a='{namespace-uri-for-prefix('x', <b/>)}' xmlns:x='X'/>/@a)",
+        "X");
+  }
+
+  /**
+   * Test query.
+   * Detects malformed namespace hierarchy.
+   */
+  @Test
+  public void nsInBraces() {
+    query("<a xmlns:x='X'>{namespace-uri-for-prefix('x', <b/>)}</a>/text()",
+        "X");
+  }
+
+  /**
+   * Test query.
+   */
+  @Test
+  public void defaultElementNamespaceTest() {
+    query("declare default element namespace 'a';" +
+        "let $x as element(a) := <a/> return $x",
+        "<a xmlns=\"a\"/>");
+  }
+
+  /**
+   * Test query.
+   * Detects malformed namespace hierarchy.
+   */
+  @Test
+  public void newPrefix() {
+    query("<a>{ attribute {QName('U', 'a')} {} }</a>",
+        "<a xmlns:ns0='U' ns0:a=''/>");
+  }
+
+  /**
+   * Test query.
+   * Detects malformed namespace hierarchy.
+   */
+  @Test
+  public void newPrefix2() {
+    query("<a xmlns:ns1='ns1'><b xmlns='ns1'>" +
+        "<c>{attribute {QName('ns1', 'att1')} {}," +
+        "attribute {QName('ns2', 'att2')} {}}</c></b></a>",
+        "<a xmlns:ns1='ns1'><b xmlns='ns1'>" +
+        "<c xmlns:ns0_1='ns2' xmlns:ns0='ns1' ns0:att1='' ns0_1:att2=''/>" +
+        "</b></a>");
+  }
+
+  /**
+   * Test query for stripping existing namespaces.
+   * @throws Exception exception
+   */
+  @Test
+  public void stripNS() throws Exception {
+    final IO io = IO.get("<a xmlns:a='a'><b><c/><c/><c/></b></a>");
+    final ANode root = new DBNode(io, context.prop);
+    final QueryProcessor qp = new QueryProcessor("/*:a/*:b", context).context(root);
+    final ANode sub = (ANode) qp.iter().next();
+    DataBuilder.stripNS(sub, token("a"), context);
+  }
+
+  /**
+   * Test query.
+   * Detects malformed namespace hierarchy.
+   */
+  @Test
+  @Ignore
+  public void xuty0004() {
+    try {
+      new QueryProcessor("declare variable $input-context external;" +
+          "let $source as node()* := (" +
+          "    <status>on leave</status>," +
+          "    <!-- for 6 months -->" +
+          "  )," +
+          "  $target := $input-context/works[1]/employee[1]" +
+          "return insert nodes $source into $target", context).execute();
+    } catch(final QueryException ex) {
+      assertEquals("XUTY0004", string(ex.qname().local()));
+    }
+    fail("should throw XUTY0004");
+  }
+
+  /**
+   * Tests preserve, no-inherit for copy expression. Related to XQUTS
+   * id-insert-expr-081-no-inherit.xq. Tests if no-inherit has a persistent
+   * effect. Is it actually supposed to?
+   * The <new/> tag is inserted into a fragment f using no-inherit and copy.
+   * The resulting fragment is inserted into a database. The
+   * namespaces in scope with prefix 'ns' are finally checked for the
+   * inserted <new/> tag. If the result is non-empty we may have a problem -
+   * being not able propagate the no-inherit flag to our table.
+   */
+  @Test
+  @Ignore
+  public void copyPreserveNoInheritPersistent() {
+    query("declare copy-namespaces preserve,no-inherit;" +
+        "declare namespace my = 'ns';" +
+        "let $v :=" +
+        "(copy $c := <my:n><my:a/></my:n>" +
+        "modify insert node <new/> into $c " +
+        "return $c)" +
+        "return insert node $v into doc('d2')/n",
+        "namespace-uri-for-prefix('my', doc('d2')//*:new)",
+        "");
+  }
+
+  /**
+   * Creates the database context.
+   * @throws BaseXException database exception
+   */
+  @BeforeClass
+  public static void start() throws BaseXException {
+    // turn off pretty printing
+    new Set(Prop.SERIALIZER, "indent=no").execute(context);
+  }
+
+  /**
+   * Creates the specified test databases.
+   * @param db database numbers
+   * @throws BaseXException database exception
+   */
+  static void create(final int... db) throws BaseXException {
+    for(final int d : db) {
+      final String[] doc = DOCS[d - 1];
+      new CreateDB(doc[0], doc[1]).execute(context);
+    }
+  }
+
+  /**
+   * Runs a query and matches the result against the expected output.
+   * @param query query
+   * @param expected expected output
+   */
+  private static void query(final String query, final String expected) {
+    query(null, query, expected);
+  }
+
+  /**
+   * Runs an updating query and matches the result of the second query
+   * against the expected output.
+   * @param first first query
+   * @param second second query
+   * @param expected expected output
+   */
+  private static void query(final String first, final String second,
+      final String expected) {
+
+    try {
+      if(first != null) new XQuery(first).execute(context);
+      final String result = new XQuery(second).execute(context).trim();
+
+      // quotes are replaced by apostrophes to simplify comparison
+      final String res = result.replaceAll("\"", "'");
+      final String exp = expected.replaceAll("\"", "'");
+      if(!exp.equals(res)) fail("\nExpected: " + exp + "\nFound: " + res);
+    } catch(final BaseXException ex) {
+      fail(Util.message(ex));
+    }
+  }
+}