--- conflicted
+++ resolved
@@ -253,16 +253,12 @@
         "import module namespace j='jar';\nj:print('test')", ctx);
     assertEquals(qp1.execute().toString(), "test");
     qp1.execute();
-<<<<<<< HEAD
-    // delete package
-=======
 
     // Close jar loader
     Reflect.jarLoader.close();
 
     // Delete package
->>>>>>> 461ad617
-    new IOFile(REPO + "testJar").delete();
+    new IOFile(REPO, "testJar").delete();
   }
 
   /**
