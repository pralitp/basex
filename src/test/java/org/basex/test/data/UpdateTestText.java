package org.basex.test.data;

import static org.junit.Assert.*;

import java.io.*;

import org.basex.data.*;
import org.junit.*;

/**
 * This class tests the update features of the {@link Data} class.
 *
 * @author BaseX Team 2005-12, BSD License
 * @author Tim Petrowsky
 */
public final class UpdateTestText extends UpdateTest {
  /**
   * Tests insert as last child.
   * @throws IOException I/O exception
   */
  @Test
  public void insertTextAsOnly1() throws IOException {
    final Data data = context.data();
    final int nextid = data.meta.lastid;
    insertText(3, 0, T_JUNIT, Data.TEXT);
    assertEquals(size + 1, data.meta.size);
    assertEquals(3, data.parent(4, Data.TEXT));
    assertEquals(Data.ATTR, data.kind(9));
    assertEquals(Data.ELEM, data.kind(5));
    assertEquals(1, data.parent(5, Data.ELEM));
    assertEquals(5, data.parent(6, Data.ELEM));
    assertEquals(nextid + 1, data.meta.lastid);
    assertArraysEquals(T_JUNIT, data.atom(4));
    reload();
    assertEquals(size + 1, data.meta.size);
    assertEquals(3, data.parent(4, Data.TEXT));
    assertEquals(Data.ATTR, data.kind(9));
    assertEquals(Data.ELEM, data.kind(5));
    assertEquals(1, data.parent(5, Data.ELEM));
    assertEquals(5, data.parent(6, Data.ELEM));
    assertEquals(nextid + 1, data.meta.lastid);
    assertArraysEquals(T_JUNIT, data.atom(4));
  }

  /**
   * Tests insert as last child.
   * @throws IOException I/O exception
   */
  @Test
  public void insertTextAsOnly2() throws IOException {
    final Data data = context.data();
    final int nextid = data.meta.lastid;
    insertText(3, 1, T_JUNIT, Data.TEXT);
    assertEquals(size + 1, data.meta.size);
    assertEquals(3, data.parent(4, Data.TEXT));
    assertEquals(Data.ATTR, data.kind(9));
    assertEquals(Data.ELEM, data.kind(5));
    assertEquals(1, data.parent(5, Data.ELEM));
    assertEquals(5, data.parent(6, Data.ELEM));
    assertEquals(nextid + 1, data.meta.lastid);
    assertArraysEquals(T_JUNIT, data.atom(4));
    reload();
    assertEquals(size + 1, data.meta.size);
    assertEquals(3, data.parent(4, Data.TEXT));
    assertEquals(Data.ATTR, data.kind(9));
    assertEquals(Data.ELEM, data.kind(5));
    assertEquals(1, data.parent(5, Data.ELEM));
    assertEquals(5, data.parent(6, Data.ELEM));
    assertEquals(nextid + 1, data.meta.lastid);
    assertArraysEquals(T_JUNIT, data.atom(4));
  }

  /**
   * Tests insert as last child.
   * @throws IOException I/O exception
   */
  @Test
  public void insertTextAsOnly3() throws IOException {
    final Data data = context.data();
    final int nextid = data.meta.lastid;
    insertText(3, 2, T_JUNIT, Data.TEXT);
    assertEquals(size + 1, data.meta.size);
    assertEquals(3, data.parent(4, Data.TEXT));
    assertEquals(Data.ATTR, data.kind(9));
    assertEquals(Data.ELEM, data.kind(5));
    assertEquals(1, data.parent(5, Data.ELEM));
    assertEquals(5, data.parent(6, Data.ELEM));
    assertEquals(nextid + 1, data.meta.lastid);
    assertArraysEquals(T_JUNIT, data.atom(4));
    reload();
    assertEquals(size + 1, data.meta.size);
    assertEquals(3, data.parent(4, Data.TEXT));
    assertEquals(Data.ATTR, data.kind(9));
    assertEquals(Data.ELEM, data.kind(5));
    assertEquals(1, data.parent(5, Data.ELEM));
    assertEquals(5, data.parent(6, Data.ELEM));
    assertEquals(nextid + 1, data.meta.lastid);
    assertArraysEquals(T_JUNIT, data.atom(4));
  }

  /**
   * Tests insert as last child.
   * @throws IOException I/O exception
   */
  @Test
  public void insertTextAfterAttsAsFirst() throws IOException {
    final Data data = context.data();
    final int nextid = data.meta.lastid;
    insertText(6, 1, T_JUNIT, Data.TEXT);
    assertEquals(size + 1, data.meta.size);
    assertEquals(Data.TEXT, data.kind(9));
    assertEquals(6, data.parent(9, Data.TEXT));
    assertArraysEquals(T_JUNIT, data.atom(9));
    assertEquals(6, data.parent(10, Data.ELEM));
    assertEquals(4, data.parent(12, Data.ELEM));
    assertEquals(nextid + 1, data.meta.lastid);
    reload();
    assertEquals(size + 1, data.meta.size);
    assertEquals(Data.TEXT, data.kind(9));
    assertEquals(6, data.parent(9, Data.TEXT));
    assertArraysEquals(T_JUNIT, data.atom(9));
    assertEquals(6, data.parent(10, Data.ELEM));
    assertEquals(4, data.parent(12, Data.ELEM));
    assertEquals(nextid + 1, data.meta.lastid);
  }

  /**
   * Tests insert as last child.
   * @throws IOException I/O exception
   */
  @Test
  public void insertTextAfterAttsAsSecond() throws IOException {
    final Data data = context.data();
    final int nextid = data.meta.lastid;
    insertText(6, 2, T_JUNIT, Data.TEXT);
    assertEquals(size + 1, data.meta.size);
    assertEquals(Data.ELEM, data.kind(9));
    assertArraysEquals(T_JUNIT, data.atom(11));
    assertEquals(6, data.parent(11, Data.TEXT));
    assertEquals(6, data.parent(9, Data.ELEM));
    assertEquals(4, data.parent(12, Data.ELEM));
    assertEquals(nextid + 1, data.meta.lastid);

    reload();
    assertEquals(size + 1, data.meta.size);
    assertEquals(Data.ELEM, data.kind(9));
    assertArraysEquals(T_JUNIT, data.atom(11));
    assertEquals(6, data.parent(11, Data.TEXT));
    assertEquals(6, data.parent(9, Data.ELEM));
    assertEquals(4, data.parent(12, Data.ELEM));
    assertEquals(nextid + 1, data.meta.lastid);
  }

  /**
   * Tests insert as last child.
   * @throws IOException I/O exception
   */
  @Test
  public void insertTextAfterAttsAsLast() throws IOException {
    final Data data = context.data();
    final int nextid = data.meta.lastid;
    insertText(6, 0, T_JUNIT, Data.TEXT);
    assertEquals(size + 1, data.meta.size);
    assertEquals(Data.ELEM, data.kind(9));
    assertArraysEquals(T_JUNIT, data.atom(11));
    assertEquals(6, data.parent(11, Data.TEXT));
    assertEquals(6, data.parent(9, Data.ELEM));
    assertEquals(4, data.parent(12, Data.ELEM));
    assertEquals(nextid + 1, data.meta.lastid);
    reload();
    assertEquals(size + 1, data.meta.size);
    assertEquals(Data.ELEM, data.kind(9));
    assertArraysEquals(T_JUNIT, data.atom(11));
    assertEquals(6, data.parent(11, Data.TEXT));
    assertEquals(6, data.parent(9, Data.ELEM));
    assertEquals(4, data.parent(12, Data.ELEM));
    assertEquals(nextid + 1, data.meta.lastid);
  }

  /**
   * Tests insert text before text.
   * @throws IOException I/O exception
   */
  @Test(expected = IOException.class)
  public void insertTextBeforeText() throws IOException {
    insertText(9, 1, T_FOO, Data.TEXT);
  }

  /**
   * Tests insert text before text.
   * @throws IOException I/O exception
   */
  @Test(expected = IOException.class)
  public void insertTextAfterTextAsSecond() throws IOException {
    insertText(9, 2, T_FOO, Data.TEXT);
  }

  /**
   * Tests insert text before text.
   * @throws IOException I/O exception
   */
  @Test(expected = IOException.class)
  public void insertTextAfterTextAsLast() throws IOException {
    insertText(9, 0, T_FOO, Data.TEXT);
  }

  /**
   * Tests updateText.
   */
  @Test
  public void updateText() {
<<<<<<< HEAD
    final Data data = CONTEXT.data();
    data.startUpdate();
    data.update(10, Data.TEXT, JUNIT);
    data.finishUpdate();
=======
    final Data data = context.data();
    data.update(10, Data.TEXT, T_JUNIT);
>>>>>>> 50707203
    assertEquals(Data.TEXT, data.kind(10));
    assertArraysEquals(T_JUNIT, data.text(10, true));
    reload();
    assertEquals(Data.TEXT, data.kind(10));
    assertArraysEquals(T_JUNIT, data.text(10, true));
  }

  /**
   * Inserts a value in the database.
   * @param par parent node
   * @param pos inserting position
   * @param val value to be inserted
   * @param kind node kind
   * @throws IOException I/O exception
   */
  private static void insertText(final int par, final int pos, final byte[] val,
      final byte kind) throws IOException {

    final Data data = context.data();
    int pre = par;
    int k = data.kind(pre);
    if(pos == 0) {
      pre += data.size(pre, k);
    } else {
      pre += data.attSize(pre, k);
      for(int p = 1; p < pos && data.parent(pre, k) == par;
        pre += data.size(pre, k), ++p) k = data.kind(pre);
    }

    if(kind == Data.TEXT && (data.kind(pre) == Data.TEXT || data.parent(pre - 1,
        data.kind(pre - 1)) == par && data.kind(pre - 1) == Data.TEXT))
      throw new IOException("May not insert TEXT before/after TEXT!");

    final MemData md = new MemData(context.data());
    md.text(0, pre - par, val, kind);
    md.insert(0);
    data.startUpdate();
    data.insert(pre, par, md);
    data.finishUpdate();
  }
}<|MERGE_RESOLUTION|>--- conflicted
+++ resolved
@@ -209,15 +209,10 @@
    */
   @Test
   public void updateText() {
-<<<<<<< HEAD
-    final Data data = CONTEXT.data();
+    final Data data = context.data();
     data.startUpdate();
-    data.update(10, Data.TEXT, JUNIT);
+    data.update(10, Data.TEXT, T_JUNIT);
     data.finishUpdate();
-=======
-    final Data data = context.data();
-    data.update(10, Data.TEXT, T_JUNIT);
->>>>>>> 50707203
     assertEquals(Data.TEXT, data.kind(10));
     assertArraysEquals(T_JUNIT, data.text(10, true));
     reload();
