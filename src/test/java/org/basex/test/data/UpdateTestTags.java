package org.basex.test.data;

import static org.junit.Assert.*;

import org.basex.data.*;
import org.basex.util.*;
import org.junit.*;

/**
 * This class tests the update features of the {@link Data} class.
 *
 * @author BaseX Team 2005-12, BSD License
 * @author Tim Petrowsky
 */
public final class UpdateTestTags extends UpdateTest {
  /**
   * Tests insert as last child.
   */
  @Test
  public void insertTagAsOnly1() {
    final Data data = context.data();
    final long nextid = data.meta.lastid;
    insertTag(3, 0, T_JUNIT, Data.ELEM);
    assertEquals(size + 1, data.meta.size);
    assertEquals(3, data.parent(4, Data.ELEM));
    assertEquals(Data.ATTR, data.kind(9));
    assertEquals(Data.ELEM, data.kind(5));
    assertEquals(1, data.parent(5, Data.ELEM));
    assertEquals(5, data.parent(6, Data.ELEM));
    assertEquals(nextid + 1, data.meta.lastid);
    assertArraysEquals(T_JUNIT, data.name(4, Data.ELEM));
    reload();
    assertEquals(size + 1, data.meta.size);
    assertEquals(3, data.parent(4, Data.ELEM));
    assertEquals(Data.ATTR, data.kind(9));
    assertEquals(1, data.parent(5, Data.ELEM));
    assertEquals(5, data.parent(6, Data.ELEM));
    assertEquals(nextid + 1, data.meta.lastid);
    assertArraysEquals(T_JUNIT, data.name(4, Data.ELEM));
  }

  /**
   * Tests insert as last child.
   */
  @Test
  public void insertTagAsOnly2() {
    final Data data = context.data();
    final long nextid = data.meta.lastid;
    insertTag(3, 1, T_JUNIT, Data.ELEM);
    assertEquals(size + 1, data.meta.size);
    assertEquals(3, data.parent(4, Data.ELEM));
    assertEquals(Data.ATTR, data.kind(9));
    assertEquals(Data.ELEM, data.kind(5));
    assertEquals(1, data.parent(5, Data.ELEM));
    assertEquals(5, data.parent(6, Data.ELEM));
    assertEquals(nextid + 1, data.meta.lastid);
    assertArraysEquals(T_JUNIT, data.name(4, Data.ELEM));
    reload();
    assertEquals(size + 1, data.meta.size);
    assertEquals(3, data.parent(4, Data.ELEM));
    assertEquals(Data.ATTR, data.kind(9));
    assertEquals(1, data.parent(5, Data.ELEM));
    assertEquals(5, data.parent(6, Data.ELEM));
    assertEquals(nextid + 1, data.meta.lastid);
    assertArraysEquals(T_JUNIT, data.name(4, Data.ELEM));
  }

  /**
   * Tests insert as last child.
   */
  @Test
  public void insertTagAsOnly3() {
    final Data data = context.data();
    final long nextid = data.meta.lastid;
    insertTag(3, 2, T_JUNIT, Data.ELEM);
    assertEquals(size + 1, data.meta.size);
    assertEquals(3, data.parent(4, Data.ELEM));
    assertEquals(Data.ATTR, data.kind(9));
    assertEquals(Data.ELEM, data.kind(5));
    assertEquals(1, data.parent(5, Data.ELEM));
    assertEquals(5, data.parent(6, Data.ELEM));
    assertEquals(nextid + 1, data.meta.lastid);
    assertArraysEquals(T_JUNIT, data.name(4, Data.ELEM));
    reload();
    assertEquals(size + 1, data.meta.size);
    assertEquals(3, data.parent(4, Data.ELEM));
    assertEquals(Data.ATTR, data.kind(9));
    assertEquals(1, data.parent(5, Data.ELEM));
    assertEquals(5, data.parent(6, Data.ELEM));
    assertEquals(nextid + 1, data.meta.lastid);
    assertArraysEquals(T_JUNIT, data.name(4, Data.ELEM));
  }

  /**
   * Tests insert as last child.
   */
  @Test
  public void insertTagAfterAttsAsFirst() {
    final Data data = context.data();
    final long nextid = data.meta.lastid;
    insertTag(6, 1, T_JUNIT, Data.ELEM);
    assertEquals(size + 1, data.meta.size);
    assertEquals(Data.ELEM, data.kind(9));
    assertEquals(6, data.parent(9, Data.ELEM));
    assertArraysEquals(T_JUNIT, data.name(9, Data.ELEM));
    assertEquals(6, data.parent(10, Data.ELEM));
    assertEquals(4, data.parent(12, Data.ELEM));
    assertEquals(nextid + 1, data.meta.lastid);
    reload();
    assertEquals(size + 1, data.meta.size);
    assertEquals(Data.ELEM, data.kind(9));
    assertEquals(6, data.parent(9, Data.ELEM));
    assertArraysEquals(T_JUNIT, data.name(9, Data.ELEM));
    assertEquals(6, data.parent(10, Data.ELEM));
    assertEquals(4, data.parent(12, Data.ELEM));
    assertEquals(nextid + 1, data.meta.lastid);
  }

  /**
   * Tests insert as last child.
   */
  @Test
  public void insertTagAfterAttsAsSecond() {
    final Data data = context.data();
    final long nextid = data.meta.lastid;
    insertTag(6, 2, T_JUNIT, Data.ELEM);
    assertEquals(size + 1, data.meta.size);
    assertEquals(Data.ELEM, data.kind(9));
    assertArraysEquals(T_JUNIT, data.name(11, Data.ELEM));
    assertEquals(6, data.parent(11, Data.ELEM));
    assertEquals(6, data.parent(9, Data.ELEM));
    assertEquals(4, data.parent(12, Data.ELEM));
    assertEquals(nextid + 1, data.meta.lastid);
    reload();
    assertEquals(size + 1, data.meta.size);
    assertEquals(Data.ELEM, data.kind(9));
    assertArraysEquals(T_JUNIT, data.name(11, Data.ELEM));
    assertEquals(6, data.parent(11, Data.ELEM));
    assertEquals(6, data.parent(9, Data.ELEM));
    assertEquals(4, data.parent(12, Data.ELEM));
    assertEquals(nextid + 1, data.meta.lastid);
  }

  /**
   * Tests insert as last child.
   */
  @Test
  public void insertTagAfterAttsAsLast() {
    final Data data = context.data();
    final long nextid = data.meta.lastid;
    insertTag(6, 0, T_JUNIT, Data.ELEM);
    assertEquals(size + 1, data.meta.size);
    assertEquals(Data.ELEM, data.kind(9));
    assertArraysEquals(T_JUNIT, data.name(11, Data.ELEM));
    assertEquals(6, data.parent(11, Data.ELEM));
    assertEquals(6, data.parent(9, Data.ELEM));
    assertEquals(4, data.parent(12, Data.ELEM));
    assertEquals(nextid + 1, data.meta.lastid);
    reload();
    assertEquals(size + 1, data.meta.size);
    assertEquals(Data.ELEM, data.kind(9));
    assertArraysEquals(T_JUNIT, data.name(11, Data.ELEM));
    assertEquals(6, data.parent(11, Data.ELEM));
    assertEquals(6, data.parent(9, Data.ELEM));
    assertEquals(4, data.parent(12, Data.ELEM));
    assertEquals(nextid + 1, data.meta.lastid);
  }

  /**
   * Tests updateTagName.
   */
  @Test
  public void updateTagName() {
<<<<<<< HEAD
    final Data data = CONTEXT.data();
    data.startUpdate();
    data.update(6, Data.ELEM, JUNIT, Token.EMPTY);
    data.finishUpdate();
=======
    final Data data = context.data();
    data.update(6, Data.ELEM, T_JUNIT, Token.EMPTY);
>>>>>>> 50707203
    assertEquals(Data.ELEM, data.kind(6));
    assertArraysEquals(T_JUNIT, data.name(6, Data.ELEM));
    reload();
    assertEquals(Data.ELEM, data.kind(6));
    assertArraysEquals(T_JUNIT, data.name(6, Data.ELEM));
  }

  /**
   * Inserts a tag.
   * @param par parent node
   * @param pos inserting position
   * @param name tag name
   * @param kind node kind
   */
  private static void insertTag(final int par, final int pos, final byte[] name,
      final int kind) {

    int root;
    final Data data = context.data();
    if(pos == 0) {
      root = par + data.size(par, kind);
    } else {
      int currPos = 1;
      root = par + data.attSize(par, kind);
      while(currPos < pos) {
        final int k = data.kind(root);
        if(data.parent(root, k) != par) break;
        root += data.size(root, k);
        ++currPos;
      }
    }
    final MemData md = new MemData(data);
    md.elem(1, data.tagindex.index(name, null, false), 1, 1, 0, false);
    md.insert(0);
    data.startUpdate();
    data.insert(root, par, md);
    data.finishUpdate();
  }
}<|MERGE_RESOLUTION|>--- conflicted
+++ resolved
@@ -171,15 +171,10 @@
    */
   @Test
   public void updateTagName() {
-<<<<<<< HEAD
-    final Data data = CONTEXT.data();
+    final Data data = context.data();
     data.startUpdate();
-    data.update(6, Data.ELEM, JUNIT, Token.EMPTY);
+    data.update(6, Data.ELEM, T_JUNIT, Token.EMPTY);
     data.finishUpdate();
-=======
-    final Data data = context.data();
-    data.update(6, Data.ELEM, T_JUNIT, Token.EMPTY);
->>>>>>> 50707203
     assertEquals(Data.ELEM, data.kind(6));
     assertArraysEquals(T_JUNIT, data.name(6, Data.ELEM));
     reload();
