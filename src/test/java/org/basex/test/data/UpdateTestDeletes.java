--- conflicted
+++ resolved
@@ -124,12 +124,8 @@
    */
   @Test
   public void deleteText() {
-<<<<<<< HEAD
-    final Data data = CONTEXT.data();
+    final Data data = context.data();
     data.startUpdate();
-=======
-    final Data data = context.data();
->>>>>>> 50707203
     data.delete(10);
     data.finishUpdate();
     assertEquals(size - 1, data.meta.size);
