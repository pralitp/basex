package org.basex.test.core;

import static org.junit.Assert.*;

import java.io.*;

import org.basex.core.*;
import org.basex.core.cmd.*;
import org.basex.index.IndexToken.IndexType;
import org.basex.test.*;
import org.basex.util.*;
import org.junit.*;

/**
 * This class tests update conflicts caused by multiple database contexts.
 * Note that the use of multiple contexts is bad practice: all databases should be
 * opened and managed by a single database context. As the standalone and GUI mode
 * of BaseX are not synchronized, and as users prefer to visualize databases that are
 * opened in other instances, this pinning concept prevents users from performing
 * updates in one instance that will not be reflected in another instance.
 *
 * @author BaseX Team 2005-12, BSD License
 * @author Christian Gruen
 */
@Ignore("OverlappingLocking")
public final class PinTest extends SandboxTest {
  /** Second database context. */
  private static final Context CONTEXT2 = new Context();

  /** Test file name. */
  private static final String FN = "input.xml";
  /** Test folder. */
  private static final String FLDR = "src/test/resources";
  /** Test file. */
  private static final String FILE = FLDR + '/' + FN;
  /** Test name. */
  private static final String NAME2 = NAME + '2';

  /** Creates new database contexts. */
  @BeforeClass
  public static void start() {
    CONTEXT2.mprop.set(MainProp.DBPATH, sandbox().path());
  }

  /** Closes the database contexts. */
  @AfterClass
  public static void finish() {
    CONTEXT2.close();
  }

  /** Closes the contexts. */
  @Before
  public void before() {
    cleanUp();
  }

  /** Closes the contexts. */
  @After
  public void after() {
    cleanUp();
  }

<<<<<<< HEAD
=======
  /**
   * Deletes the potentially already existing DBs.
   * DBs & User {@link #NAME} and {@link #NAME2}
   */
  static void cleanUp() {
    ok(new Close(), context);
    ok(new Close(), CONTEXT2);
    ok(new DropDB(NAME), context);
    ok(new DropDB(NAME2), context);
    ok(new DropUser(NAME), context);
    ok(new DropUser(NAME2), context);
  }

>>>>>>> 50707203
  /** Test ADD, DELETE, RENAME, REPLACE and STORE. */
  @Test
  public void update() {
    // create database and perform update
    ok(new CreateDB(NAME), context);
    // open database by second process
    ok(new Check(NAME), CONTEXT2);
    // fail, close database and succeed
    noCloseOk(new Add(FN, FILE));
    // fail, close database and succeed
    ok(new Check(NAME), CONTEXT2);
    noCloseOk(new Replace(FN, "<x/>"));
    // fail, close database and succeed
    ok(new Check(NAME), CONTEXT2);
    noCloseOk(new Rename(FN, FN));
    // fail, close database and succeed
    ok(new Check(NAME), CONTEXT2);
    noCloseOk(new Store(NAME2, "<x/>"));
    // fail, close database and succeed
    ok(new Check(NAME), CONTEXT2);
    noCloseOk(new Delete(FN));
  }

  /** Test COPY. */
  @Test
  public void copy() {
    // create databases and open by second context
    ok(new CreateDB(NAME), context);
    ok(new Check(NAME), CONTEXT2);
    // copy database (may be opened by multiple databases)
    ok(new Copy(NAME, NAME2), context);
    // open second database and run update operation
    ok(new Open(NAME2), context);
    ok(new Add(FN, FILE), context);
    // drop first database and copy back
    ok(new Close(), CONTEXT2);
    ok(new DropDB(NAME), context);
    ok(new Copy(NAME2, NAME), context);
  }

  /** Test CREATE BACKUP and RESTORE. */
  @Test
  public void backupRestore() {
    // create databases and open by second context
    ok(new CreateDB(NAME), context);
    ok(new Check(NAME), CONTEXT2);
    // copy database (may be opened by multiple databases)
    ok(new CreateBackup(NAME), context);
    // fail, close database and succeed
    noCloseOk(new Restore(NAME));
    // run update operation to ensure that no pin files were zipped
    ok(new Add(FN, FILE), context);
  }

  /** Test CREATE DB, DROP DB and ALTER DB. */
  @Test
  public void createDropAlterDB() {
    // create database
    ok(new CreateDB(NAME), context);
    // create database with same name
    ok(new CreateDB(NAME), context);
    // block second process
    no(new CreateDB(NAME), CONTEXT2);
    no(new CreateDB(NAME), CONTEXT2);
    // create database with different name
    ok(new CreateDB(NAME2), context);
    // allow second process
    ok(new CreateDB(NAME), CONTEXT2);
    ok(new CreateDB(NAME), CONTEXT2);
    // fail, close database and succeed
    noCloseOk(new CreateDB(NAME));
    // allow main-memory instances with same name
    ok(new Set(Prop.MAINMEM, true), CONTEXT2);
    ok(new CreateDB(NAME), CONTEXT2);
    ok(new Set(Prop.MAINMEM, false), CONTEXT2);
    // fail, close database and succeed
    ok(new Check(NAME), CONTEXT2);
    noCloseOk(new DropDB(NAME));
    // fail, close database and succeed
    ok(new CreateDB(NAME), CONTEXT2);
    ok(new DropDB(NAME), CONTEXT2);
    // create databases and open by second context
    ok(new CreateDB(NAME), context);
    ok(new Check(NAME), CONTEXT2);
    // fail, close database and succeed
    ok(new DropDB(NAME2), context);
    noCloseOk(new AlterDB(NAME, NAME2));
  }

  /** Test CREATE USER, DROP USER and ALTER USER. */
  @Test
  public void createDropAlterUser() {
    // create and alter users (open issue: allow this if other instances are opened?)
    ok(new CreateUser(NAME, Token.md5("admin")), context);
    ok(new AlterUser(NAME, Token.md5("abc")), context);
    // create databases and open by second context
    ok(new CreateDB(NAME), context);
    ok(new Check(NAME), CONTEXT2);
    // create databases and open by second context
    ok(new AlterUser(NAME, Token.md5("abc")), context);
  }

  /** Test CREATE INDEX and DROP INDEX. */
  @Test
  public void createDropIndex() {
    // create databases and open by second context
    ok(new CreateDB(NAME), context);
    ok(new Check(NAME), CONTEXT2);
    // fail, close database and succeed
    noCloseOk(new CreateIndex(IndexType.TEXT));
    ok(new Check(NAME), CONTEXT2);
    // fail, close database and succeed
    noCloseOk(new DropIndex(IndexType.TEXT));
  }

  /** Test XQUERY. */
  @Test
  public void xquery() {
    // create databases and open by second context
    ok(new CreateDB(NAME, FILE), context);
    ok(new Check(NAME), CONTEXT2);
    // perform read-only queries
    ok(new XQuery("."), context);
    ok(new XQuery("."), CONTEXT2);
    // perform updating query: fail, close database and succeed
    noCloseOk(new XQuery("delete node /*"));
  }

  /**
   * Runs a command twice: the first time, it is supposed to fail, because the database
   * is opened by two contexts; after closing the database, it is supposed to succeed.
   * @param cmd command to test
   */
  private static void noCloseOk(final Command cmd) {
    // command is supposed to fail, because database is opened by two contexts
    no(cmd, context);
    // close database in second context
    ok(new Close(), CONTEXT2);
    // command should now succeed
    ok(cmd, context);
  }

  /**
   * Assumes that this command is successful.
   * @param cmd command reference
   * @param ctx database context
   * @return result as string
   */
  private static String ok(final Command cmd, final Context ctx) {
    try {
      return cmd.execute(ctx);
    } catch(final IOException ex) {
      fail(Util.message(ex));
      return null;
    }
  }

  /**
   * Assumes that this command fails.
   * @param cmd command reference
   * @param ctx database context
   */
  private static void no(final Command cmd, final Context ctx) {
    try {
      cmd.execute(ctx);
      fail("\"" + cmd + "\" was supposed to fail.");
    } catch(final IOException ex) {
    }
  }

  /**
   * Deletes the potentially already existing DBs.
   * DBs & User {@link #NAME} and {@link #NAME2}
   */
  private static void cleanUp() {
    ok(new Close(), CONTEXT);
    ok(new Close(), CONTEXT2);
    ok(new DropDB(NAME), CONTEXT);
    ok(new DropDB(NAME2), CONTEXT);
    ok(new DropUser(NAME), CONTEXT);
    ok(new DropUser(NAME2), CONTEXT);
  }
}<|MERGE_RESOLUTION|>--- conflicted
+++ resolved
@@ -60,22 +60,6 @@
     cleanUp();
   }
 
-<<<<<<< HEAD
-=======
-  /**
-   * Deletes the potentially already existing DBs.
-   * DBs & User {@link #NAME} and {@link #NAME2}
-   */
-  static void cleanUp() {
-    ok(new Close(), context);
-    ok(new Close(), CONTEXT2);
-    ok(new DropDB(NAME), context);
-    ok(new DropDB(NAME2), context);
-    ok(new DropUser(NAME), context);
-    ok(new DropUser(NAME2), context);
-  }
-
->>>>>>> 50707203
   /** Test ADD, DELETE, RENAME, REPLACE and STORE. */
   @Test
   public void update() {
@@ -251,11 +235,11 @@
    * DBs & User {@link #NAME} and {@link #NAME2}
    */
   private static void cleanUp() {
-    ok(new Close(), CONTEXT);
+    ok(new Close(), context);
     ok(new Close(), CONTEXT2);
-    ok(new DropDB(NAME), CONTEXT);
-    ok(new DropDB(NAME2), CONTEXT);
-    ok(new DropUser(NAME), CONTEXT);
-    ok(new DropUser(NAME2), CONTEXT);
+    ok(new DropDB(NAME), context);
+    ok(new DropDB(NAME2), context);
+    ok(new DropUser(NAME), context);
+    ok(new DropUser(NAME2), context);
   }
 }