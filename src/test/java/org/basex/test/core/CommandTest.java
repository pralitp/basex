package org.basex.test.core;

import static org.basex.util.Token.*;
import static org.junit.Assert.*;

import java.io.*;

import org.basex.core.*;
import org.basex.core.Commands.CmdIndex;
import org.basex.core.cmd.*;
import org.basex.data.*;
import org.basex.io.*;
import org.basex.server.*;
import org.basex.test.*;
import org.basex.util.*;
import org.junit.*;

/**
 * This class tests the database commands.
 *
 * @author BaseX Team 2005-12, BSD License
 * @author Christian Gruen
 */
public class CommandTest extends SandboxTest {
  /** Test file name. */
  private static final String FN = "input.xml";
  /** Test folder. */
  private static final String FLDR = "src/test/resources";
  /** Test file. */
  private static final String FILE = FLDR + '/' + FN;
  /** Test name. */
  static final String NAME2 = NAME + '2';
  /** Socket reference. */
  static Session session;

  /** Starts the server.
   * @throws IOException I/O exception
  */
  @BeforeClass
  public static void start() throws IOException {
    session = new LocalSession(context);
    cleanUp();
  }

  /**
   * Deletes the potentially already existing DBs.
   * DBs & User {@link #NAME} and {@link #NAME2}
   * @throws IOException I/O exception
   */
  static void cleanUp() throws IOException {
    session.execute(new DropBackup(NAME));
    session.execute(new DropBackup(NAME2));
    session.execute(new DropDB(NAME));
    session.execute(new DropDB(NAME2));
    session.execute(new DropUser(NAME));
    session.execute(new DropUser(NAME2));
  }

  /**
   * Creates the database.
   * @throws IOException I/O exception
   */
  @After
  public final void after() throws IOException {
    cleanUp();
  }

  /** Command test. */
  @Test
  public final void add() {
    // database must be opened to add files
    no(new Add("", FILE));
    ok(new CreateDB(NAME));
    ok(new Add(FN, FILE));
    ok(new Add("target/" + FN, FILE));
    ok(new Add("/", FILE));
  }

  /** Command test. */
  @Test
  public final void alterDB() {
    ok(new CreateDB(NAME));
    ok(new AlterDB(NAME, NAME2));
    ok(new Close());
    no(new AlterDB(NAME, NAME2));
    no(new AlterDB(NAME2, "!"));
    no(new AlterDB("!", NAME2));
  }

  /** Command test. */
  @Test
  public final void alterUser() {
    ok(new CreateUser(NAME2, md5(NAME2)));
    ok(new AlterUser(NAME2, md5("test")));
    no(new AlterUser(":", md5(NAME2)));
  }

  /** Command test. */
  @Test
  public final void close() {
    // close is successful, even if no database is opened
    ok(new Close());
    ok(new CreateDB(NAME, FILE));
    ok(new Close());
  }

  /** Create Backup Test.
   * Using glob Syntax. */
  @Test
  public final void createBackup() {
    no(new CreateBackup(NAME));
    ok(new CreateDB(NAME));
    ok(new CreateDB(NAME2));
    ok(new CreateBackup(NAME));
    ok(new Restore(NAME));
    ok(new Close());
    ok(new Restore(NAME));
    ok(new CreateBackup(NAME));
    ok(new Restore(NAME));
    ok(new DropBackup(NAME));
    ok(new CreateBackup(NAME + '*'));
    ok(new Restore(NAME2));
    ok(new DropBackup(NAME + '*'));
    no(new Restore(":"));
    ok(new CreateBackup(NAME + "?," + NAME));
    ok(new DropBackup(NAME2));
    ok(new Restore(NAME));
    no(new Restore(NAME + '?'));
    ok(new DropBackup(NAME));
  }

  /** Command test. */
  @Test
  public final void createDB() {
    ok(new CreateDB(NAME, FILE));
    ok(new InfoDB());
    ok(new CreateDB(NAME, FILE));
    ok(new CreateDB("abcde"));
    ok(new DropDB("abcde"));
    // invalid database names
    no(new CreateDB(""));
    no(new CreateDB(" "));
    no(new CreateDB(":"));
    no(new CreateDB("*?"));
    no(new CreateDB("/"));
  }

  /** Command test. */
  @Test
  public final void createIndex() {
    no(new CreateIndex(null));
    for(final CmdIndex cmd : CmdIndex.values()) no(new CreateIndex(cmd));
    ok(new CreateDB(NAME, FILE));
    for(final CmdIndex cmd : CmdIndex.values()) ok(new CreateIndex(cmd));
    no(new CreateIndex("x"));
  }

  /** Command test. */
  @Test
  public final void createUser() {
    ok(new CreateUser(NAME2, md5("test")));
    no(new CreateUser(NAME2, md5("test")));
    ok(new DropUser(NAME2));
    no(new CreateUser("", ""));
    no(new CreateUser(":", ""));
  }

  /** Command test. */
  @Test
  public final void cs() {
    no(new Cs("//li"));
    ok(new CreateDB(NAME, FILE));
    ok(new Cs("//  li"));
    ok(context.current(), 2);
    ok(new Cs("."));
    ok(context.current(), 2);
    ok(new Cs("/"));
    ok(context.current(), 1);
  }

  /** Command test. */
  @Test
  public final void delete() {
    // database must be opened to add and delete files
    no(new Delete(FILE));
    ok(new CreateDB(NAME));
    ok(new Delete(FILE));
    ok(new Add("", FILE));
    ok(new Delete(FILE));
    // target need not exist
    ok(new Delete(FILE));
    // delete binary file
    ok(new Store(FN, FILE));
    ok(new Delete(FN));
    ok(new Delete(FN));
  }

  /** Command test. */
  @Test
  public final void dropDB() {
    ok(new DropDB(NAME));
    ok(new CreateDB(NAME, FILE));
    ok(new DropDB(NAME2));
    ok(new DropDB(NAME));
    ok(new DropDB(NAME));
    ok(new CreateDB(NAME));
    ok(new CreateDB(NAME2));
    ok(new DropDB(NAME + '*'));
    no(new Open(NAME2));
    no(new DropDB(":"));
    no(new DropDB(""));

    ok(new CreateDB(NAME));
    ok(new CreateDB(NAME2));
    ok(new DropDB(NAME + ',' + NAME2));
    no(new DropDB(NAME + ", " + ':'));
  }

  /** Command test. */
  @Test
  public final void dropIndex() {
    for(final CmdIndex cmd : CmdIndex.values()) no(new DropIndex(cmd));
    ok(new CreateDB(NAME, FILE));
    for(final CmdIndex cmd : CmdIndex.values()) ok(new DropIndex(cmd));
    no(new DropIndex("x"));
  }

  /** Command test. */
  @Test
  public final void dropUser() {
    ok(new CreateUser(NAME, md5(NAME)));
    ok(new CreateUser(NAME2, md5(NAME)));

    ok(new DropUser(NAME));
    ok(new DropUser(NAME2));
    no(new DropUser(""));
    no(new DropUser(NAME2, ":"));

    ok(new CreateDB(NAME));
    ok(new CreateUser(NAME, md5(NAME)));
    ok(new CreateUser(NAME2, md5(NAME)));
    ok(new DropUser(NAME2, NAME + '*'));
    ok(new DropUser(NAME + ',' + NAME2));
  }

  /** Command test. */
  @Test
  public final void export() {
    final IOFile io = new IOFile(FN);
    no(new Export(io.path()));
    ok(new CreateDB(NAME, FILE));
    ok(new Export("."));
    ok(io.exists());
    ok(io.delete());
  }

  /** Command test. */
  @Test
  public final void find() {
    no(new Find("1"));
    ok(new CreateDB(NAME, FILE));
    ok(new Find("1"));
  }

  /** Command test. */
  @Test
  public final void flush() {
    no(new Flush());
    ok(new CreateDB(NAME));
    ok(new Flush());
    ok(new Close());
    no(new Flush());
  }

  /** Command test. */
  @Test
  public final void get() {
    ok(new Get(Prop.CHOP));
    no(new Get(NAME2));
  }

  /** Command test. */
  @Test
  public final void grant() {
    ok(new CreateUser(NAME2, md5("test")));
    ok(new CreateUser(NAME, md5("test")));
    no(new Grant("something", NAME2));
    ok(new CreateDB(NAME));
    ok(new Grant("none", NAME + '*', NAME + '*'));
    no(new Grant("all", NAME2));
    no(new Grant("all", ":*?", ":*:"));
    ok(new DropUser(NAME + ',' + NAME2));
    no(new Grant("all", NAME));
    no(new Grant("all", NAME + '*', ":"));
  }

  /** Command test. */
  @Test
  public final void help() {
    no(new Help("bla"));
    ok(new Help(null));
  }

  /** Command test. */
  @Test
  public final void info() {
    ok(new Info());
  }

  /** Command test. */
  @Test
  public final void infoDB() {
    no(new InfoDB());
    ok(new CreateDB(NAME, FILE));
    ok(new InfoDB());
  }

  /** Command test. */
  @Test
  public final void infoIndex() {
    no(new InfoIndex());
    ok(new CreateDB(NAME, FILE));
    ok(new InfoIndex());
    no(new InfoIndex("x"));
  }

  /** Command test. */
  @Test
  public final void infoTable() {
    no(new InfoStorage("1", "2"));
    ok(new CreateDB(NAME, FILE));
    ok(new InfoStorage("1", "2"));
    ok(new InfoStorage("1", null));
    ok(new InfoStorage("// li", null));
  }

  /** Command test. */
  @Test
  public final void list() {
    ok(new List());
    ok(new CreateDB(NAME, FILE));
    ok(new List());
  }

  /** Command test. */
  @Test
  public final void listdb() {
    no(new ListDB(NAME));
    ok(new CreateDB(NAME, FILE));
    ok(new ListDB(NAME));
  }

  /** Command test. */
  @Test
  public final void open() {
    no(new Open(NAME));
    ok(new CreateDB(NAME, FILE));
    ok(new Open(NAME));
    ok(new Open(NAME));
    no(new Open(":"));
  }

  /** Command test. */
  @Test
  public final void optimize() {
    no(new Optimize());
    no(new OptimizeAll());
    ok(new CreateDB(NAME, FILE));
    ok(new Optimize());
    ok(new Optimize());
    ok(new OptimizeAll());
  }

  /** Command test. */
  @Test
  public final void password() {
    ok(new Password(md5(Text.ADMIN)));
    no(new Password(""));
  }

  /** Command test. */
  @Test
  public final void rename() {
    // database must be opened to rename paths
    no(new Rename(FILE, "xxx"));
    ok(new CreateDB(NAME, FILE));
    // target path must not be empty
    no(new Rename(FN, "/"));
    no(new Rename(FN, ""));
    ok(new Rename(FILE, FILE));
    ok(new Rename(FILE, "xxx"));
    // source need not exist
    ok(new Rename(FILE, "xxx"));
  }

  /** Command test. */
  @Test
  public final void replace() {
    // query to count number of documents
    final String count = "count(db:open('" + NAME + "'))";
    // database must be opened to replace resources
    no(new Replace(FILE, "xxx"));
    ok(new CreateDB(NAME, FILE));
    assertEquals("1", ok(new XQuery(count)));
    // replace existing document
    ok(new Replace(FN, "<a/>"));
    assertEquals("1", ok(new XQuery(count)));
    // replace existing document (again)
    ok(new Replace(FN, "<a/>"));
    assertEquals("1", ok(new XQuery(count)));
    // invalid content
    no(new Replace(FN, ""));
    assertEquals("1", ok(new XQuery(count)));
    // create and replace binary file
    ok(new XQuery("db:store('" + NAME + "', 'a', 'a')"));
    ok(new Replace("a", "<b/>"));
    assertTrue(!ok(new XQuery("db:open('" + NAME + "')")).isEmpty());
    ok(new XQuery("db:retrieve('" + NAME + "', 'a')"));
    // a failing replace should not remove existing documents
    no(new Replace(FN, "<a>"));
    assertEquals("1", ok(new XQuery(count)));
  }

  /** Command test. */
  @Test
  public final void restore() {
    no(new Restore(NAME));
    ok(new CreateDB(NAME));
    ok(new CreateBackup(NAME));
    ok(new Restore(NAME));
    no(new Restore(":"));
    ok(new DropBackup(NAME));
    no(new Restore(NAME));
    ok(new Open(NAME));
    no(new Restore(NAME));
    ok(new XQuery("."));
    ok(new CreateDB("test-1"));
    ok(new CreateBackup("test-1"));
    ok(new Restore("test-1"));
    ok(new DropBackup("test"));
    no(new Restore("test"));
    ok(new DropBackup("test-1"));
    ok(new DropDB("test-1"));
<<<<<<< HEAD
=======
    // deleting a backup passing the exact backup name as argument
    ok(new CreateDB(NAME));
    ok(new CreateBackup(NAME));
    ok(new DropBackup(context.databases().listBackups().get(0)));
>>>>>>> 50707203
  }

  /**
   * Dropping backups.
   */
  @Test
  public final void dropBackup() {
    // dropping a backup with db name as argument
    ok(new CreateDB(NAME));
    ok(new CreateBackup(NAME));
    ok(new DropBackup(NAME));

<<<<<<< HEAD
=======
    // dropping a specific backup (database name + time stamp)
    ok(new CreateDB(NAME));
    ok(new CreateBackup(NAME));
    final String[] b = context.databases().listBackups(NAME).toArray();
    ok(new DropBackup(b[0]));

>>>>>>> 50707203
    /* Creates 2 dbs: one with a short name (1), the other with a
     * longer name (2). (1) is a prefix of (2). Tests then, whether
     * backups of both dbs are deleted, when we drop backups of (1). */
    ok(new CreateDB(NAME));
    ok(new CreateDB(NAME2));
    ok(new CreateBackup(NAME));
    ok(new CreateBackup(NAME2));
    ok(new DropBackup(NAME));
  }

  /** Retrieves raw data. */
  @Test
  public final void retrieve() {
    ok(new CreateDB(NAME));
    // retrieve non-existing file
    no(new Retrieve(NAME2));
    // retrieve existing file
    ok(new Store(NAME2, FILE));
    ok(new Retrieve(NAME2));
  }

  /** Stores raw data. */
  @Test
  public final void store() {
    ok(new CreateDB(NAME));
    ok(new Store(NAME2, FILE));
    // file can be overwritten
    ok(new Store(NAME2, FILE));
    // adopt name from specified file
    ok(new Store("", FILE));
    // reject invalid or missing names
    no(new Store("", "</a>"));
    no(new Store("../x", FILE));
  }

  /** Command test. */
  @Test
  public final void run() {
    final IOFile io = new IOFile("test.xq");
    no(new Run(io.path()));
    try {
      io.write(token("// li"));
    } catch(final Exception ex) {
      fail(Util.message(ex));
    }
    no(new Run(io.path()));
    ok(new CreateDB(NAME, FILE));
    ok(new Run(io.path()));
    io.delete();
  }

  /** Command test. */
  @Test
  public final void set() {
    ok(new Set(Prop.CHOP, false));
    ok(new Set(Prop.CHOP, true));
    ok(new Set("chop", true));
    ok(new Set("runs", 1));
    no(new Set("runs", true));
    no(new Set(NAME2, NAME2));
  }

  /** Command test. */
  @Test
  public final void showUsers() {
    ok(new ShowUsers());
    no(new ShowUsers(NAME));
    ok(new CreateDB(NAME));
    ok(new ShowUsers(NAME));
    no(new ShowUsers(":"));
  }

  /** Command test. */
  @Test
  public final void xquery() {
    no(new XQuery("/"));
    ok(new CreateDB(NAME, FILE));
    ok(new XQuery("/"));
    ok(new XQuery("1"));
    no(new XQuery("1+"));
  }

  /**
   * Assumes that the specified flag is successful.
   * @param flag flag
   */
  private static void ok(final boolean flag) {
    assertTrue(flag);
  }

  /**
   * Assumes that the nodes have the specified number of nodes.
   * @param nodes context nodes
   * @param size expected size
   */
  private static void ok(final Nodes nodes, final int size) {
    if(nodes != null) assertEquals(size, nodes.size());
  }

  /**
   * Assumes that this command is successful.
   * @param cmd command reference
   * @return result as string
   */
  static final String ok(final Command cmd) {
    try {
      return session.execute(cmd);
    } catch(final IOException ex) {
      fail(Util.message(ex));
      return null;
    }
  }

  /**
   * Assumes that this command fails.
   * @param cmd command reference
   */
  static final void no(final Command cmd) {
    try {
      session.execute(cmd);
      fail("\"" + cmd + "\" was supposed to fail.");
    } catch(final IOException ex) {
    }
  }
}
<|MERGE_RESOLUTION|>--- conflicted
+++ resolved
@@ -1,596 +1,580 @@
-package org.basex.test.core;
-
-import static org.basex.util.Token.*;
-import static org.junit.Assert.*;
-
-import java.io.*;
-
-import org.basex.core.*;
-import org.basex.core.Commands.CmdIndex;
-import org.basex.core.cmd.*;
-import org.basex.data.*;
-import org.basex.io.*;
-import org.basex.server.*;
-import org.basex.test.*;
-import org.basex.util.*;
-import org.junit.*;
-
-/**
- * This class tests the database commands.
- *
- * @author BaseX Team 2005-12, BSD License
- * @author Christian Gruen
- */
-public class CommandTest extends SandboxTest {
-  /** Test file name. */
-  private static final String FN = "input.xml";
-  /** Test folder. */
-  private static final String FLDR = "src/test/resources";
-  /** Test file. */
-  private static final String FILE = FLDR + '/' + FN;
-  /** Test name. */
-  static final String NAME2 = NAME + '2';
-  /** Socket reference. */
-  static Session session;
-
-  /** Starts the server.
-   * @throws IOException I/O exception
-  */
-  @BeforeClass
-  public static void start() throws IOException {
-    session = new LocalSession(context);
-    cleanUp();
-  }
-
-  /**
-   * Deletes the potentially already existing DBs.
-   * DBs & User {@link #NAME} and {@link #NAME2}
-   * @throws IOException I/O exception
-   */
-  static void cleanUp() throws IOException {
-    session.execute(new DropBackup(NAME));
-    session.execute(new DropBackup(NAME2));
-    session.execute(new DropDB(NAME));
-    session.execute(new DropDB(NAME2));
-    session.execute(new DropUser(NAME));
-    session.execute(new DropUser(NAME2));
-  }
-
-  /**
-   * Creates the database.
-   * @throws IOException I/O exception
-   */
-  @After
-  public final void after() throws IOException {
-    cleanUp();
-  }
-
-  /** Command test. */
-  @Test
-  public final void add() {
-    // database must be opened to add files
-    no(new Add("", FILE));
-    ok(new CreateDB(NAME));
-    ok(new Add(FN, FILE));
-    ok(new Add("target/" + FN, FILE));
-    ok(new Add("/", FILE));
-  }
-
-  /** Command test. */
-  @Test
-  public final void alterDB() {
-    ok(new CreateDB(NAME));
-    ok(new AlterDB(NAME, NAME2));
-    ok(new Close());
-    no(new AlterDB(NAME, NAME2));
-    no(new AlterDB(NAME2, "!"));
-    no(new AlterDB("!", NAME2));
-  }
-
-  /** Command test. */
-  @Test
-  public final void alterUser() {
-    ok(new CreateUser(NAME2, md5(NAME2)));
-    ok(new AlterUser(NAME2, md5("test")));
-    no(new AlterUser(":", md5(NAME2)));
-  }
-
-  /** Command test. */
-  @Test
-  public final void close() {
-    // close is successful, even if no database is opened
-    ok(new Close());
-    ok(new CreateDB(NAME, FILE));
-    ok(new Close());
-  }
-
-  /** Create Backup Test.
-   * Using glob Syntax. */
-  @Test
-  public final void createBackup() {
-    no(new CreateBackup(NAME));
-    ok(new CreateDB(NAME));
-    ok(new CreateDB(NAME2));
-    ok(new CreateBackup(NAME));
-    ok(new Restore(NAME));
-    ok(new Close());
-    ok(new Restore(NAME));
-    ok(new CreateBackup(NAME));
-    ok(new Restore(NAME));
-    ok(new DropBackup(NAME));
-    ok(new CreateBackup(NAME + '*'));
-    ok(new Restore(NAME2));
-    ok(new DropBackup(NAME + '*'));
-    no(new Restore(":"));
-    ok(new CreateBackup(NAME + "?," + NAME));
-    ok(new DropBackup(NAME2));
-    ok(new Restore(NAME));
-    no(new Restore(NAME + '?'));
-    ok(new DropBackup(NAME));
-  }
-
-  /** Command test. */
-  @Test
-  public final void createDB() {
-    ok(new CreateDB(NAME, FILE));
-    ok(new InfoDB());
-    ok(new CreateDB(NAME, FILE));
-    ok(new CreateDB("abcde"));
-    ok(new DropDB("abcde"));
-    // invalid database names
-    no(new CreateDB(""));
-    no(new CreateDB(" "));
-    no(new CreateDB(":"));
-    no(new CreateDB("*?"));
-    no(new CreateDB("/"));
-  }
-
-  /** Command test. */
-  @Test
-  public final void createIndex() {
-    no(new CreateIndex(null));
-    for(final CmdIndex cmd : CmdIndex.values()) no(new CreateIndex(cmd));
-    ok(new CreateDB(NAME, FILE));
-    for(final CmdIndex cmd : CmdIndex.values()) ok(new CreateIndex(cmd));
-    no(new CreateIndex("x"));
-  }
-
-  /** Command test. */
-  @Test
-  public final void createUser() {
-    ok(new CreateUser(NAME2, md5("test")));
-    no(new CreateUser(NAME2, md5("test")));
-    ok(new DropUser(NAME2));
-    no(new CreateUser("", ""));
-    no(new CreateUser(":", ""));
-  }
-
-  /** Command test. */
-  @Test
-  public final void cs() {
-    no(new Cs("//li"));
-    ok(new CreateDB(NAME, FILE));
-    ok(new Cs("//  li"));
-    ok(context.current(), 2);
-    ok(new Cs("."));
-    ok(context.current(), 2);
-    ok(new Cs("/"));
-    ok(context.current(), 1);
-  }
-
-  /** Command test. */
-  @Test
-  public final void delete() {
-    // database must be opened to add and delete files
-    no(new Delete(FILE));
-    ok(new CreateDB(NAME));
-    ok(new Delete(FILE));
-    ok(new Add("", FILE));
-    ok(new Delete(FILE));
-    // target need not exist
-    ok(new Delete(FILE));
-    // delete binary file
-    ok(new Store(FN, FILE));
-    ok(new Delete(FN));
-    ok(new Delete(FN));
-  }
-
-  /** Command test. */
-  @Test
-  public final void dropDB() {
-    ok(new DropDB(NAME));
-    ok(new CreateDB(NAME, FILE));
-    ok(new DropDB(NAME2));
-    ok(new DropDB(NAME));
-    ok(new DropDB(NAME));
-    ok(new CreateDB(NAME));
-    ok(new CreateDB(NAME2));
-    ok(new DropDB(NAME + '*'));
-    no(new Open(NAME2));
-    no(new DropDB(":"));
-    no(new DropDB(""));
-
-    ok(new CreateDB(NAME));
-    ok(new CreateDB(NAME2));
-    ok(new DropDB(NAME + ',' + NAME2));
-    no(new DropDB(NAME + ", " + ':'));
-  }
-
-  /** Command test. */
-  @Test
-  public final void dropIndex() {
-    for(final CmdIndex cmd : CmdIndex.values()) no(new DropIndex(cmd));
-    ok(new CreateDB(NAME, FILE));
-    for(final CmdIndex cmd : CmdIndex.values()) ok(new DropIndex(cmd));
-    no(new DropIndex("x"));
-  }
-
-  /** Command test. */
-  @Test
-  public final void dropUser() {
-    ok(new CreateUser(NAME, md5(NAME)));
-    ok(new CreateUser(NAME2, md5(NAME)));
-
-    ok(new DropUser(NAME));
-    ok(new DropUser(NAME2));
-    no(new DropUser(""));
-    no(new DropUser(NAME2, ":"));
-
-    ok(new CreateDB(NAME));
-    ok(new CreateUser(NAME, md5(NAME)));
-    ok(new CreateUser(NAME2, md5(NAME)));
-    ok(new DropUser(NAME2, NAME + '*'));
-    ok(new DropUser(NAME + ',' + NAME2));
-  }
-
-  /** Command test. */
-  @Test
-  public final void export() {
-    final IOFile io = new IOFile(FN);
-    no(new Export(io.path()));
-    ok(new CreateDB(NAME, FILE));
-    ok(new Export("."));
-    ok(io.exists());
-    ok(io.delete());
-  }
-
-  /** Command test. */
-  @Test
-  public final void find() {
-    no(new Find("1"));
-    ok(new CreateDB(NAME, FILE));
-    ok(new Find("1"));
-  }
-
-  /** Command test. */
-  @Test
-  public final void flush() {
-    no(new Flush());
-    ok(new CreateDB(NAME));
-    ok(new Flush());
-    ok(new Close());
-    no(new Flush());
-  }
-
-  /** Command test. */
-  @Test
-  public final void get() {
-    ok(new Get(Prop.CHOP));
-    no(new Get(NAME2));
-  }
-
-  /** Command test. */
-  @Test
-  public final void grant() {
-    ok(new CreateUser(NAME2, md5("test")));
-    ok(new CreateUser(NAME, md5("test")));
-    no(new Grant("something", NAME2));
-    ok(new CreateDB(NAME));
-    ok(new Grant("none", NAME + '*', NAME + '*'));
-    no(new Grant("all", NAME2));
-    no(new Grant("all", ":*?", ":*:"));
-    ok(new DropUser(NAME + ',' + NAME2));
-    no(new Grant("all", NAME));
-    no(new Grant("all", NAME + '*', ":"));
-  }
-
-  /** Command test. */
-  @Test
-  public final void help() {
-    no(new Help("bla"));
-    ok(new Help(null));
-  }
-
-  /** Command test. */
-  @Test
-  public final void info() {
-    ok(new Info());
-  }
-
-  /** Command test. */
-  @Test
-  public final void infoDB() {
-    no(new InfoDB());
-    ok(new CreateDB(NAME, FILE));
-    ok(new InfoDB());
-  }
-
-  /** Command test. */
-  @Test
-  public final void infoIndex() {
-    no(new InfoIndex());
-    ok(new CreateDB(NAME, FILE));
-    ok(new InfoIndex());
-    no(new InfoIndex("x"));
-  }
-
-  /** Command test. */
-  @Test
-  public final void infoTable() {
-    no(new InfoStorage("1", "2"));
-    ok(new CreateDB(NAME, FILE));
-    ok(new InfoStorage("1", "2"));
-    ok(new InfoStorage("1", null));
-    ok(new InfoStorage("// li", null));
-  }
-
-  /** Command test. */
-  @Test
-  public final void list() {
-    ok(new List());
-    ok(new CreateDB(NAME, FILE));
-    ok(new List());
-  }
-
-  /** Command test. */
-  @Test
-  public final void listdb() {
-    no(new ListDB(NAME));
-    ok(new CreateDB(NAME, FILE));
-    ok(new ListDB(NAME));
-  }
-
-  /** Command test. */
-  @Test
-  public final void open() {
-    no(new Open(NAME));
-    ok(new CreateDB(NAME, FILE));
-    ok(new Open(NAME));
-    ok(new Open(NAME));
-    no(new Open(":"));
-  }
-
-  /** Command test. */
-  @Test
-  public final void optimize() {
-    no(new Optimize());
-    no(new OptimizeAll());
-    ok(new CreateDB(NAME, FILE));
-    ok(new Optimize());
-    ok(new Optimize());
-    ok(new OptimizeAll());
-  }
-
-  /** Command test. */
-  @Test
-  public final void password() {
-    ok(new Password(md5(Text.ADMIN)));
-    no(new Password(""));
-  }
-
-  /** Command test. */
-  @Test
-  public final void rename() {
-    // database must be opened to rename paths
-    no(new Rename(FILE, "xxx"));
-    ok(new CreateDB(NAME, FILE));
-    // target path must not be empty
-    no(new Rename(FN, "/"));
-    no(new Rename(FN, ""));
-    ok(new Rename(FILE, FILE));
-    ok(new Rename(FILE, "xxx"));
-    // source need not exist
-    ok(new Rename(FILE, "xxx"));
-  }
-
-  /** Command test. */
-  @Test
-  public final void replace() {
-    // query to count number of documents
-    final String count = "count(db:open('" + NAME + "'))";
-    // database must be opened to replace resources
-    no(new Replace(FILE, "xxx"));
-    ok(new CreateDB(NAME, FILE));
-    assertEquals("1", ok(new XQuery(count)));
-    // replace existing document
-    ok(new Replace(FN, "<a/>"));
-    assertEquals("1", ok(new XQuery(count)));
-    // replace existing document (again)
-    ok(new Replace(FN, "<a/>"));
-    assertEquals("1", ok(new XQuery(count)));
-    // invalid content
-    no(new Replace(FN, ""));
-    assertEquals("1", ok(new XQuery(count)));
-    // create and replace binary file
-    ok(new XQuery("db:store('" + NAME + "', 'a', 'a')"));
-    ok(new Replace("a", "<b/>"));
-    assertTrue(!ok(new XQuery("db:open('" + NAME + "')")).isEmpty());
-    ok(new XQuery("db:retrieve('" + NAME + "', 'a')"));
-    // a failing replace should not remove existing documents
-    no(new Replace(FN, "<a>"));
-    assertEquals("1", ok(new XQuery(count)));
-  }
-
-  /** Command test. */
-  @Test
-  public final void restore() {
-    no(new Restore(NAME));
-    ok(new CreateDB(NAME));
-    ok(new CreateBackup(NAME));
-    ok(new Restore(NAME));
-    no(new Restore(":"));
-    ok(new DropBackup(NAME));
-    no(new Restore(NAME));
-    ok(new Open(NAME));
-    no(new Restore(NAME));
-    ok(new XQuery("."));
-    ok(new CreateDB("test-1"));
-    ok(new CreateBackup("test-1"));
-    ok(new Restore("test-1"));
-    ok(new DropBackup("test"));
-    no(new Restore("test"));
-    ok(new DropBackup("test-1"));
-    ok(new DropDB("test-1"));
-<<<<<<< HEAD
-=======
-    // deleting a backup passing the exact backup name as argument
-    ok(new CreateDB(NAME));
-    ok(new CreateBackup(NAME));
-    ok(new DropBackup(context.databases().listBackups().get(0)));
->>>>>>> 50707203
-  }
-
-  /**
-   * Dropping backups.
-   */
-  @Test
-  public final void dropBackup() {
-    // dropping a backup with db name as argument
-    ok(new CreateDB(NAME));
-    ok(new CreateBackup(NAME));
-    ok(new DropBackup(NAME));
-
-<<<<<<< HEAD
-=======
-    // dropping a specific backup (database name + time stamp)
-    ok(new CreateDB(NAME));
-    ok(new CreateBackup(NAME));
-    final String[] b = context.databases().listBackups(NAME).toArray();
-    ok(new DropBackup(b[0]));
-
->>>>>>> 50707203
-    /* Creates 2 dbs: one with a short name (1), the other with a
-     * longer name (2). (1) is a prefix of (2). Tests then, whether
-     * backups of both dbs are deleted, when we drop backups of (1). */
-    ok(new CreateDB(NAME));
-    ok(new CreateDB(NAME2));
-    ok(new CreateBackup(NAME));
-    ok(new CreateBackup(NAME2));
-    ok(new DropBackup(NAME));
-  }
-
-  /** Retrieves raw data. */
-  @Test
-  public final void retrieve() {
-    ok(new CreateDB(NAME));
-    // retrieve non-existing file
-    no(new Retrieve(NAME2));
-    // retrieve existing file
-    ok(new Store(NAME2, FILE));
-    ok(new Retrieve(NAME2));
-  }
-
-  /** Stores raw data. */
-  @Test
-  public final void store() {
-    ok(new CreateDB(NAME));
-    ok(new Store(NAME2, FILE));
-    // file can be overwritten
-    ok(new Store(NAME2, FILE));
-    // adopt name from specified file
-    ok(new Store("", FILE));
-    // reject invalid or missing names
-    no(new Store("", "</a>"));
-    no(new Store("../x", FILE));
-  }
-
-  /** Command test. */
-  @Test
-  public final void run() {
-    final IOFile io = new IOFile("test.xq");
-    no(new Run(io.path()));
-    try {
-      io.write(token("// li"));
-    } catch(final Exception ex) {
-      fail(Util.message(ex));
-    }
-    no(new Run(io.path()));
-    ok(new CreateDB(NAME, FILE));
-    ok(new Run(io.path()));
-    io.delete();
-  }
-
-  /** Command test. */
-  @Test
-  public final void set() {
-    ok(new Set(Prop.CHOP, false));
-    ok(new Set(Prop.CHOP, true));
-    ok(new Set("chop", true));
-    ok(new Set("runs", 1));
-    no(new Set("runs", true));
-    no(new Set(NAME2, NAME2));
-  }
-
-  /** Command test. */
-  @Test
-  public final void showUsers() {
-    ok(new ShowUsers());
-    no(new ShowUsers(NAME));
-    ok(new CreateDB(NAME));
-    ok(new ShowUsers(NAME));
-    no(new ShowUsers(":"));
-  }
-
-  /** Command test. */
-  @Test
-  public final void xquery() {
-    no(new XQuery("/"));
-    ok(new CreateDB(NAME, FILE));
-    ok(new XQuery("/"));
-    ok(new XQuery("1"));
-    no(new XQuery("1+"));
-  }
-
-  /**
-   * Assumes that the specified flag is successful.
-   * @param flag flag
-   */
-  private static void ok(final boolean flag) {
-    assertTrue(flag);
-  }
-
-  /**
-   * Assumes that the nodes have the specified number of nodes.
-   * @param nodes context nodes
-   * @param size expected size
-   */
-  private static void ok(final Nodes nodes, final int size) {
-    if(nodes != null) assertEquals(size, nodes.size());
-  }
-
-  /**
-   * Assumes that this command is successful.
-   * @param cmd command reference
-   * @return result as string
-   */
-  static final String ok(final Command cmd) {
-    try {
-      return session.execute(cmd);
-    } catch(final IOException ex) {
-      fail(Util.message(ex));
-      return null;
-    }
-  }
-
-  /**
-   * Assumes that this command fails.
-   * @param cmd command reference
-   */
-  static final void no(final Command cmd) {
-    try {
-      session.execute(cmd);
-      fail("\"" + cmd + "\" was supposed to fail.");
-    } catch(final IOException ex) {
-    }
-  }
-}
+package org.basex.test.core;
+
+import static org.basex.util.Token.*;
+import static org.junit.Assert.*;
+
+import java.io.*;
+
+import org.basex.core.*;
+import org.basex.core.Commands.CmdIndex;
+import org.basex.core.cmd.*;
+import org.basex.data.*;
+import org.basex.io.*;
+import org.basex.server.*;
+import org.basex.test.*;
+import org.basex.util.*;
+import org.junit.*;
+
+/**
+ * This class tests the database commands.
+ *
+ * @author BaseX Team 2005-12, BSD License
+ * @author Christian Gruen
+ */
+public class CommandTest extends SandboxTest {
+  /** Test file name. */
+  private static final String FN = "input.xml";
+  /** Test folder. */
+  private static final String FLDR = "src/test/resources";
+  /** Test file. */
+  private static final String FILE = FLDR + '/' + FN;
+  /** Test name. */
+  static final String NAME2 = NAME + '2';
+  /** Socket reference. */
+  static Session session;
+
+  /** Starts the server.
+   * @throws IOException I/O exception
+  */
+  @BeforeClass
+  public static void start() throws IOException {
+    session = new LocalSession(context);
+    cleanUp();
+  }
+
+  /**
+   * Deletes the potentially already existing DBs.
+   * DBs & User {@link #NAME} and {@link #NAME2}
+   * @throws IOException I/O exception
+   */
+  static void cleanUp() throws IOException {
+    session.execute(new DropBackup(NAME));
+    session.execute(new DropBackup(NAME2));
+    session.execute(new DropDB(NAME));
+    session.execute(new DropDB(NAME2));
+    session.execute(new DropUser(NAME));
+    session.execute(new DropUser(NAME2));
+  }
+
+  /**
+   * Creates the database.
+   * @throws IOException I/O exception
+   */
+  @After
+  public final void after() throws IOException {
+    cleanUp();
+  }
+
+  /** Command test. */
+  @Test
+  public final void add() {
+    // database must be opened to add files
+    no(new Add("", FILE));
+    ok(new CreateDB(NAME));
+    ok(new Add(FN, FILE));
+    ok(new Add("target/" + FN, FILE));
+    ok(new Add("/", FILE));
+  }
+
+  /** Command test. */
+  @Test
+  public final void alterDB() {
+    ok(new CreateDB(NAME));
+    ok(new AlterDB(NAME, NAME2));
+    ok(new Close());
+    no(new AlterDB(NAME, NAME2));
+    no(new AlterDB(NAME2, "!"));
+    no(new AlterDB("!", NAME2));
+  }
+
+  /** Command test. */
+  @Test
+  public final void alterUser() {
+    ok(new CreateUser(NAME2, md5(NAME2)));
+    ok(new AlterUser(NAME2, md5("test")));
+    no(new AlterUser(":", md5(NAME2)));
+  }
+
+  /** Command test. */
+  @Test
+  public final void close() {
+    // close is successful, even if no database is opened
+    ok(new Close());
+    ok(new CreateDB(NAME, FILE));
+    ok(new Close());
+  }
+
+  /** Create Backup Test.
+   * Using glob Syntax. */
+  @Test
+  public final void createBackup() {
+    no(new CreateBackup(NAME));
+    ok(new CreateDB(NAME));
+    ok(new CreateDB(NAME2));
+    ok(new CreateBackup(NAME));
+    ok(new Restore(NAME));
+    ok(new Close());
+    ok(new Restore(NAME));
+    ok(new CreateBackup(NAME));
+    ok(new Restore(NAME));
+    ok(new DropBackup(NAME));
+    ok(new CreateBackup(NAME + '*'));
+    ok(new Restore(NAME2));
+    ok(new DropBackup(NAME + '*'));
+    no(new Restore(":"));
+    ok(new CreateBackup(NAME + "?," + NAME));
+    ok(new DropBackup(NAME2));
+    ok(new Restore(NAME));
+    no(new Restore(NAME + '?'));
+    ok(new DropBackup(NAME));
+  }
+
+  /** Command test. */
+  @Test
+  public final void createDB() {
+    ok(new CreateDB(NAME, FILE));
+    ok(new InfoDB());
+    ok(new CreateDB(NAME, FILE));
+    ok(new CreateDB("abcde"));
+    ok(new DropDB("abcde"));
+    // invalid database names
+    no(new CreateDB(""));
+    no(new CreateDB(" "));
+    no(new CreateDB(":"));
+    no(new CreateDB("*?"));
+    no(new CreateDB("/"));
+  }
+
+  /** Command test. */
+  @Test
+  public final void createIndex() {
+    no(new CreateIndex(null));
+    for(final CmdIndex cmd : CmdIndex.values()) no(new CreateIndex(cmd));
+    ok(new CreateDB(NAME, FILE));
+    for(final CmdIndex cmd : CmdIndex.values()) ok(new CreateIndex(cmd));
+    no(new CreateIndex("x"));
+  }
+
+  /** Command test. */
+  @Test
+  public final void createUser() {
+    ok(new CreateUser(NAME2, md5("test")));
+    no(new CreateUser(NAME2, md5("test")));
+    ok(new DropUser(NAME2));
+    no(new CreateUser("", ""));
+    no(new CreateUser(":", ""));
+  }
+
+  /** Command test. */
+  @Test
+  public final void cs() {
+    no(new Cs("//li"));
+    ok(new CreateDB(NAME, FILE));
+    ok(new Cs("//  li"));
+    ok(context.current(), 2);
+    ok(new Cs("."));
+    ok(context.current(), 2);
+    ok(new Cs("/"));
+    ok(context.current(), 1);
+  }
+
+  /** Command test. */
+  @Test
+  public final void delete() {
+    // database must be opened to add and delete files
+    no(new Delete(FILE));
+    ok(new CreateDB(NAME));
+    ok(new Delete(FILE));
+    ok(new Add("", FILE));
+    ok(new Delete(FILE));
+    // target need not exist
+    ok(new Delete(FILE));
+    // delete binary file
+    ok(new Store(FN, FILE));
+    ok(new Delete(FN));
+    ok(new Delete(FN));
+  }
+
+  /** Command test. */
+  @Test
+  public final void dropDB() {
+    ok(new DropDB(NAME));
+    ok(new CreateDB(NAME, FILE));
+    ok(new DropDB(NAME2));
+    ok(new DropDB(NAME));
+    ok(new DropDB(NAME));
+    ok(new CreateDB(NAME));
+    ok(new CreateDB(NAME2));
+    ok(new DropDB(NAME + '*'));
+    no(new Open(NAME2));
+    no(new DropDB(":"));
+    no(new DropDB(""));
+
+    ok(new CreateDB(NAME));
+    ok(new CreateDB(NAME2));
+    ok(new DropDB(NAME + ',' + NAME2));
+    no(new DropDB(NAME + ", " + ':'));
+  }
+
+  /** Command test. */
+  @Test
+  public final void dropIndex() {
+    for(final CmdIndex cmd : CmdIndex.values()) no(new DropIndex(cmd));
+    ok(new CreateDB(NAME, FILE));
+    for(final CmdIndex cmd : CmdIndex.values()) ok(new DropIndex(cmd));
+    no(new DropIndex("x"));
+  }
+
+  /** Command test. */
+  @Test
+  public final void dropUser() {
+    ok(new CreateUser(NAME, md5(NAME)));
+    ok(new CreateUser(NAME2, md5(NAME)));
+
+    ok(new DropUser(NAME));
+    ok(new DropUser(NAME2));
+    no(new DropUser(""));
+    no(new DropUser(NAME2, ":"));
+
+    ok(new CreateDB(NAME));
+    ok(new CreateUser(NAME, md5(NAME)));
+    ok(new CreateUser(NAME2, md5(NAME)));
+    ok(new DropUser(NAME2, NAME + '*'));
+    ok(new DropUser(NAME + ',' + NAME2));
+  }
+
+  /** Command test. */
+  @Test
+  public final void export() {
+    final IOFile io = new IOFile(FN);
+    no(new Export(io.path()));
+    ok(new CreateDB(NAME, FILE));
+    ok(new Export("."));
+    ok(io.exists());
+    ok(io.delete());
+  }
+
+  /** Command test. */
+  @Test
+  public final void find() {
+    no(new Find("1"));
+    ok(new CreateDB(NAME, FILE));
+    ok(new Find("1"));
+  }
+
+  /** Command test. */
+  @Test
+  public final void flush() {
+    no(new Flush());
+    ok(new CreateDB(NAME));
+    ok(new Flush());
+    ok(new Close());
+    no(new Flush());
+  }
+
+  /** Command test. */
+  @Test
+  public final void get() {
+    ok(new Get(Prop.CHOP));
+    no(new Get(NAME2));
+  }
+
+  /** Command test. */
+  @Test
+  public final void grant() {
+    ok(new CreateUser(NAME2, md5("test")));
+    ok(new CreateUser(NAME, md5("test")));
+    no(new Grant("something", NAME2));
+    ok(new CreateDB(NAME));
+    ok(new Grant("none", NAME + '*', NAME + '*'));
+    no(new Grant("all", NAME2));
+    no(new Grant("all", ":*?", ":*:"));
+    ok(new DropUser(NAME + ',' + NAME2));
+    no(new Grant("all", NAME));
+    no(new Grant("all", NAME + '*', ":"));
+  }
+
+  /** Command test. */
+  @Test
+  public final void help() {
+    no(new Help("bla"));
+    ok(new Help(null));
+  }
+
+  /** Command test. */
+  @Test
+  public final void info() {
+    ok(new Info());
+  }
+
+  /** Command test. */
+  @Test
+  public final void infoDB() {
+    no(new InfoDB());
+    ok(new CreateDB(NAME, FILE));
+    ok(new InfoDB());
+  }
+
+  /** Command test. */
+  @Test
+  public final void infoIndex() {
+    no(new InfoIndex());
+    ok(new CreateDB(NAME, FILE));
+    ok(new InfoIndex());
+    no(new InfoIndex("x"));
+  }
+
+  /** Command test. */
+  @Test
+  public final void infoTable() {
+    no(new InfoStorage("1", "2"));
+    ok(new CreateDB(NAME, FILE));
+    ok(new InfoStorage("1", "2"));
+    ok(new InfoStorage("1", null));
+    ok(new InfoStorage("// li", null));
+  }
+
+  /** Command test. */
+  @Test
+  public final void list() {
+    ok(new List());
+    ok(new CreateDB(NAME, FILE));
+    ok(new List());
+  }
+
+  /** Command test. */
+  @Test
+  public final void listdb() {
+    no(new ListDB(NAME));
+    ok(new CreateDB(NAME, FILE));
+    ok(new ListDB(NAME));
+  }
+
+  /** Command test. */
+  @Test
+  public final void open() {
+    no(new Open(NAME));
+    ok(new CreateDB(NAME, FILE));
+    ok(new Open(NAME));
+    ok(new Open(NAME));
+    no(new Open(":"));
+  }
+
+  /** Command test. */
+  @Test
+  public final void optimize() {
+    no(new Optimize());
+    no(new OptimizeAll());
+    ok(new CreateDB(NAME, FILE));
+    ok(new Optimize());
+    ok(new Optimize());
+    ok(new OptimizeAll());
+  }
+
+  /** Command test. */
+  @Test
+  public final void password() {
+    ok(new Password(md5(Text.ADMIN)));
+    no(new Password(""));
+  }
+
+  /** Command test. */
+  @Test
+  public final void rename() {
+    // database must be opened to rename paths
+    no(new Rename(FILE, "xxx"));
+    ok(new CreateDB(NAME, FILE));
+    // target path must not be empty
+    no(new Rename(FN, "/"));
+    no(new Rename(FN, ""));
+    ok(new Rename(FILE, FILE));
+    ok(new Rename(FILE, "xxx"));
+    // source need not exist
+    ok(new Rename(FILE, "xxx"));
+  }
+
+  /** Command test. */
+  @Test
+  public final void replace() {
+    // query to count number of documents
+    final String count = "count(db:open('" + NAME + "'))";
+    // database must be opened to replace resources
+    no(new Replace(FILE, "xxx"));
+    ok(new CreateDB(NAME, FILE));
+    assertEquals("1", ok(new XQuery(count)));
+    // replace existing document
+    ok(new Replace(FN, "<a/>"));
+    assertEquals("1", ok(new XQuery(count)));
+    // replace existing document (again)
+    ok(new Replace(FN, "<a/>"));
+    assertEquals("1", ok(new XQuery(count)));
+    // invalid content
+    no(new Replace(FN, ""));
+    assertEquals("1", ok(new XQuery(count)));
+    // create and replace binary file
+    ok(new XQuery("db:store('" + NAME + "', 'a', 'a')"));
+    ok(new Replace("a", "<b/>"));
+    assertTrue(!ok(new XQuery("db:open('" + NAME + "')")).isEmpty());
+    ok(new XQuery("db:retrieve('" + NAME + "', 'a')"));
+    // a failing replace should not remove existing documents
+    no(new Replace(FN, "<a>"));
+    assertEquals("1", ok(new XQuery(count)));
+  }
+
+  /** Command test. */
+  @Test
+  public final void restore() {
+    no(new Restore(NAME));
+    ok(new CreateDB(NAME));
+    ok(new CreateBackup(NAME));
+    ok(new Restore(NAME));
+    no(new Restore(":"));
+    ok(new DropBackup(NAME));
+    no(new Restore(NAME));
+    ok(new Open(NAME));
+    no(new Restore(NAME));
+    ok(new XQuery("."));
+    ok(new CreateDB("test-1"));
+    ok(new CreateBackup("test-1"));
+    ok(new Restore("test-1"));
+    ok(new DropBackup("test"));
+    no(new Restore("test"));
+    ok(new DropBackup("test-1"));
+    ok(new DropDB("test-1"));
+  }
+
+  /**
+   * Dropping backups.
+   */
+  @Test
+  public final void dropBackup() {
+    // dropping a backup with db name as argument
+    ok(new CreateDB(NAME));
+    ok(new CreateBackup(NAME));
+    ok(new DropBackup(NAME));
+
+    /* Creates 2 dbs: one with a short name (1), the other with a
+     * longer name (2). (1) is a prefix of (2). Tests then, whether
+     * backups of both dbs are deleted, when we drop backups of (1). */
+    ok(new CreateDB(NAME));
+    ok(new CreateDB(NAME2));
+    ok(new CreateBackup(NAME));
+    ok(new CreateBackup(NAME2));
+    ok(new DropBackup(NAME));
+  }
+
+  /** Retrieves raw data. */
+  @Test
+  public final void retrieve() {
+    ok(new CreateDB(NAME));
+    // retrieve non-existing file
+    no(new Retrieve(NAME2));
+    // retrieve existing file
+    ok(new Store(NAME2, FILE));
+    ok(new Retrieve(NAME2));
+  }
+
+  /** Stores raw data. */
+  @Test
+  public final void store() {
+    ok(new CreateDB(NAME));
+    ok(new Store(NAME2, FILE));
+    // file can be overwritten
+    ok(new Store(NAME2, FILE));
+    // adopt name from specified file
+    ok(new Store("", FILE));
+    // reject invalid or missing names
+    no(new Store("", "</a>"));
+    no(new Store("../x", FILE));
+  }
+
+  /** Command test. */
+  @Test
+  public final void run() {
+    final IOFile io = new IOFile("test.xq");
+    no(new Run(io.path()));
+    try {
+      io.write(token("// li"));
+    } catch(final Exception ex) {
+      fail(Util.message(ex));
+    }
+    no(new Run(io.path()));
+    ok(new CreateDB(NAME, FILE));
+    ok(new Run(io.path()));
+    io.delete();
+  }
+
+  /** Command test. */
+  @Test
+  public final void set() {
+    ok(new Set(Prop.CHOP, false));
+    ok(new Set(Prop.CHOP, true));
+    ok(new Set("chop", true));
+    ok(new Set("runs", 1));
+    no(new Set("runs", true));
+    no(new Set(NAME2, NAME2));
+  }
+
+  /** Command test. */
+  @Test
+  public final void showUsers() {
+    ok(new ShowUsers());
+    no(new ShowUsers(NAME));
+    ok(new CreateDB(NAME));
+    ok(new ShowUsers(NAME));
+    no(new ShowUsers(":"));
+  }
+
+  /** Command test. */
+  @Test
+  public final void xquery() {
+    no(new XQuery("/"));
+    ok(new CreateDB(NAME, FILE));
+    ok(new XQuery("/"));
+    ok(new XQuery("1"));
+    no(new XQuery("1+"));
+  }
+
+  /**
+   * Assumes that the specified flag is successful.
+   * @param flag flag
+   */
+  private static void ok(final boolean flag) {
+    assertTrue(flag);
+  }
+
+  /**
+   * Assumes that the nodes have the specified number of nodes.
+   * @param nodes context nodes
+   * @param size expected size
+   */
+  private static void ok(final Nodes nodes, final int size) {
+    if(nodes != null) assertEquals(size, nodes.size());
+  }
+
+  /**
+   * Assumes that this command is successful.
+   * @param cmd command reference
+   * @return result as string
+   */
+  static final String ok(final Command cmd) {
+    try {
+      return session.execute(cmd);
+    } catch(final IOException ex) {
+      fail(Util.message(ex));
+      return null;
+    }
+  }
+
+  /**
+   * Assumes that this command fails.
+   * @param cmd command reference
+   */
+  static final void no(final Command cmd) {
+    try {
+      session.execute(cmd);
+      fail("\"" + cmd + "\" was supposed to fail.");
+    } catch(final IOException ex) {
+    }
+  }
+}