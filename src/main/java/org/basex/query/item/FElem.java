--- conflicted
+++ resolved
@@ -1,280 +1,274 @@
-package org.basex.query.item;
-
-import static org.basex.query.QueryTokens.*;
-
-import java.io.IOException;
-import org.basex.data.Serializer;
-import org.basex.query.iter.NodeCache;
-import org.basex.query.util.NSGlobal;
-import org.basex.util.Atts;
-import static org.basex.util.Token.*;
-import org.basex.util.Token;
-import org.basex.util.TokenMap;
-import org.w3c.dom.Attr;
-import org.w3c.dom.Comment;
-import org.w3c.dom.Element;
-import org.w3c.dom.NamedNodeMap;
-import org.w3c.dom.Node;
-import org.w3c.dom.NodeList;
-import org.w3c.dom.ProcessingInstruction;
-import org.w3c.dom.Text;
-
-/**
- * Element node fragment.
- *
- * @author BaseX Team 2005-11, BSD License
- * @author Christian Gruen
- */
-public final class FElem extends FNode {
-  /** Namespaces. */
-  private final Atts ns;
-  /** Tag name. */
-  private final QNm name;
-  /** Base URI. */
-  private byte[] base;
-
-  /**
-   * Constructor.
-   * @param n tag name
-   * @param p parent
-   */
-  public FElem(final QNm n, final ANode p) {
-    this(n, null, null, null, null, p);
-  }
-
-  /**
-   * Constructor.
-   * @param n tag name
-   * @param p prefix
-   * @param u namespace uri
-   */
-  public FElem(final QNm n, final byte[] p, final byte[] u) {
-    this(n, null, null, null, new Atts().add(p, u), null);
-  }
-
-  /**
-   * Constructor.
-   * @param n tag name
-   * @param ch children
-   * @param at attributes
-   * @param b base uri
-   * @param nsp namespaces
-   * @param p parent
-   */
-  public FElem(final QNm n, final NodeCache ch, final NodeCache at,
-      final byte[] b, final Atts nsp, final ANode p) {
-
-    super(NodeType.ELM);
-    name = n;
-    children = ch == null ? new NodeCache() : ch;
-    atts = at == null ? new NodeCache() : at;
-    base = b == null ? EMPTY : b;
-    ns = nsp == null ? new Atts() : nsp;
-    par = p;
-  }
-
-  /**
-   * Constructor for DOM nodes (partial).
-   * Provided by Erdal Karaca.
-   * @param elem DOM node
-   * @param p parent reference
-   * @param nss namespaces in scope
-   */
-<<<<<<< HEAD
-  FElem(final Element elem, final Nod p, final TokenMap nss) {
-    super(NodeType.ELM);
-=======
-  FElem(final Element elem, final ANode p, final TokenMap nss) {
-    super(Type.ELM);
->>>>>>> 7428a117
-
-    // general stuff
-    final String nu = elem.getNamespaceURI();
-    name = new QNm(token(elem.getNodeName()), nu == null ? EMPTY : token(nu));
-    par = p;
-    final String b = elem.getBaseURI();
-    base = b == null ? EMPTY : token(b);
-
-    // attributes and namespaces
-    ns = new Atts();
-    final NamedNodeMap at = elem.getAttributes();
-    final int as = at.getLength();
-    final ANode[] attArr = new ANode[as];
-
-    int pos = 0;
-    for(int i = 0; i < as; ++i) {
-      final Attr att = (Attr) at.item(i);
-      final byte[] nm = token(att.getName()), uri = token(att.getValue());
-      if(Token.eq(nm, XMLNS)) {
-        ns.add(EMPTY, uri);
-      } else if(startsWith(nm, XMLNSC)) {
-        ns.add(ln(nm), uri);
-      } else {
-        attArr[pos++] = new FAttr(att, this);
-      }
-    }
-    atts = new NodeCache(attArr, pos);
-
-    // add all new namespaces
-    for(int i = 0; i < ns.size; ++i) nss.add(ns.key[i], ns.val[i]);
-
-    // no parent, so we have to add all namespaces in scope
-    if(p == null) {
-      nsScope(elem.getParentNode(), nss);
-      for(final byte[] key : nss.keys()) {
-        if(!ns.contains(key)) ns.add(key, nss.get(key));
-      }
-    }
-
-    final byte[] pref = name.pref(), uri = name.uri().atom(),
-        old = nss.get(pref);
-    if(old == null || !Token.eq(uri, old)) {
-      ns.add(pref, uri);
-      nss.add(pref, uri);
-    }
-
-    // children
-    final NodeList ch = elem.getChildNodes();
-    final int s = ch.getLength();
-    final ANode[] childArr = new ANode[s];
-    children = new NodeCache(childArr, childArr.length);
-
-    for(int i = 0; i < ch.getLength(); ++i) {
-      final Node child = ch.item(i);
-
-      switch(child.getNodeType()) {
-        case Node.TEXT_NODE:
-          childArr[i] = new FTxt((Text) child, this);
-          break;
-        case Node.COMMENT_NODE:
-          childArr[i] = new FComm((Comment) child, this);
-          break;
-        case Node.PROCESSING_INSTRUCTION_NODE:
-          childArr[i] = new FPI((ProcessingInstruction) child, this);
-          break;
-        case Node.ELEMENT_NODE:
-          childArr[i] = new FElem((Element) child, this, nss);
-          break;
-        default:
-          break;
-      }
-    }
-  }
-
-  /**
-   * Gathers all defined namespaces in the scope of the given DOM element.
-   * @param elem DOM element
-   * @param nss map
-   */
-  private static void nsScope(final Node elem, final TokenMap nss) {
-    Node n = elem;
-    // only elements can declare namespaces
-    while(n != null && n instanceof Element) {
-      final NamedNodeMap atts = n.getAttributes();
-      final byte[] pre = token(n.getPrefix());
-      if(nss.get(pre) != null) nss.add(pre, token(n.getNamespaceURI()));
-      for(int i = 0, len = atts.getLength(); i < len; ++i) {
-        final Attr a = (Attr) atts.item(i);
-        final byte[] name = token(a.getName()), val = token(a.getValue());
-        if(Token.eq(name, XMLNS)) {
-          // default namespace
-          if(nss.get(EMPTY) == null) nss.add(EMPTY, val);
-        } else if(startsWith(name, XMLNS)) {
-          // prefixed namespace
-          final byte[] ln = ln(name);
-          if(nss.get(ln) == null) nss.add(ln, val);
-        }
-      }
-      n = n.getParentNode();
-    }
-  }
-
-  @Override
-  public byte[] base() {
-    return base;
-  }
-
-  /**
-   * Sets the element base.
-   * @param b base
-   */
-  public void base(final byte[] b) {
-    base = b;
-  }
-
-  @Override
-  public QNm qname() {
-    return name;
-  }
-
-  @Override
-  public byte[] nname() {
-    return name.atom();
-  }
-
-  @Override
-  public Atts ns() {
-    return ns;
-  }
-
-  @Override
-  public void serialize(final Serializer ser) throws IOException {
-    final byte[] tag = name.atom();
-    ser.openElement(tag);
-
-    if(name.hasUri()) ser.namespace(name.pref(), name.uri().atom());
-
-    // serialize all namespaces at top level...
-    if(ser.level() == 1) {
-      final Atts nns = nsScope();
-      for(int a = 0; a < nns.size; ++a) ser.namespace(nns.key[a], nns.val[a]);
-    } else if(ns != null) {
-      for(int p = ns.size - 1; p >= 0; p--) ser.namespace(ns.key[p], ns.val[p]);
-    }
-
-    // serialize attributes
-    for(int n = 0; n < atts.size(); ++n) {
-      final ANode node = atts.get(n);
-      final QNm atn = node.qname();
-      if(atn.ns() && !NSGlobal.standard(atn.uri().atom())) {
-        ser.namespace(atn.pref(), atn.uri().atom());
-      }
-      ser.attribute(atn.atom(), node.atom());
-    }
-
-    // serialize children
-    for(int n = 0; n < children.size(); ++n) children.get(n).serialize(ser);
-    ser.closeElement();
-  }
-
-  @Override
-  public FElem copy() {
-    final NodeCache ch = new NodeCache();
-    final NodeCache at = new NodeCache();
-    final FElem node = new FElem(name, ch, at, base, ns, par);
-
-    for(int c = 0; c < children.size(); ++c) {
-      ch.add(children.get(c).copy());
-      ch.get(c).parent(node);
-    }
-    for(int c = 0; c < atts.size(); ++c) {
-      at.add(atts.get(c).copy());
-      at.get(c).parent(node);
-    }
-    return node;
-  }
-
-  @Override
-  public void plan(final Serializer ser) throws IOException {
-    ser.emptyElement(this, NAM, name.atom());
-  }
-
-  @Override
-  public String toString() {
-    final StringBuilder sb = new StringBuilder("<");
-    sb.append(Token.string(name.atom()));
-    if(atts.size() != 0 || ns != null && ns.size != 0 || children.size() != 0)
-      sb.append(" ...");
-    return sb.append("/>").toString();
-  }
-}
+package org.basex.query.item;
+
+import static org.basex.query.QueryTokens.*;
+import java.io.IOException;
+import org.basex.data.Serializer;
+import org.basex.query.iter.NodeCache;
+import org.basex.query.util.NSGlobal;
+import org.basex.util.Atts;
+import static org.basex.util.Token.*;
+import org.basex.util.Token;
+import org.basex.util.TokenMap;
+import org.w3c.dom.Attr;
+import org.w3c.dom.Comment;
+import org.w3c.dom.Element;
+import org.w3c.dom.NamedNodeMap;
+import org.w3c.dom.Node;
+import org.w3c.dom.NodeList;
+import org.w3c.dom.ProcessingInstruction;
+import org.w3c.dom.Text;
+
+/**
+ * Element node fragment.
+ *
+ * @author BaseX Team 2005-11, BSD License
+ * @author Christian Gruen
+ */
+public final class FElem extends FNode {
+  /** Namespaces. */
+  private final Atts ns;
+  /** Tag name. */
+  private final QNm name;
+  /** Base URI. */
+  private byte[] base;
+
+  /**
+   * Constructor.
+   * @param n tag name
+   * @param p parent
+   */
+  public FElem(final QNm n, final ANode p) {
+    this(n, null, null, null, null, p);
+  }
+
+  /**
+   * Constructor.
+   * @param n tag name
+   * @param p prefix
+   * @param u namespace uri
+   */
+  public FElem(final QNm n, final byte[] p, final byte[] u) {
+    this(n, null, null, null, new Atts().add(p, u), null);
+  }
+
+  /**
+   * Constructor.
+   * @param n tag name
+   * @param ch children
+   * @param at attributes
+   * @param b base uri
+   * @param nsp namespaces
+   * @param p parent
+   */
+  public FElem(final QNm n, final NodeCache ch, final NodeCache at,
+      final byte[] b, final Atts nsp, final ANode p) {
+
+    super(NodeType.ELM);
+    name = n;
+    children = ch == null ? new NodeCache() : ch;
+    atts = at == null ? new NodeCache() : at;
+    base = b == null ? EMPTY : b;
+    ns = nsp == null ? new Atts() : nsp;
+    par = p;
+  }
+
+  /**
+   * Constructor for DOM nodes (partial).
+   * Provided by Erdal Karaca.
+   * @param elem DOM node
+   * @param p parent reference
+   * @param nss namespaces in scope
+   */
+  FElem(final Element elem, final ANode p, final TokenMap nss) {
+    super(NodeType.ELM);
+
+    // general stuff
+    final String nu = elem.getNamespaceURI();
+    name = new QNm(token(elem.getNodeName()), nu == null ? EMPTY : token(nu));
+    par = p;
+    final String b = elem.getBaseURI();
+    base = b == null ? EMPTY : token(b);
+
+    // attributes and namespaces
+    ns = new Atts();
+    final NamedNodeMap at = elem.getAttributes();
+    final int as = at.getLength();
+    final ANode[] attArr = new ANode[as];
+
+    int pos = 0;
+    for(int i = 0; i < as; ++i) {
+      final Attr att = (Attr) at.item(i);
+      final byte[] nm = token(att.getName()), uri = token(att.getValue());
+      if(Token.eq(nm, XMLNS)) {
+        ns.add(EMPTY, uri);
+      } else if(startsWith(nm, XMLNSC)) {
+        ns.add(ln(nm), uri);
+      } else {
+        attArr[pos++] = new FAttr(att, this);
+      }
+    }
+    atts = new NodeCache(attArr, pos);
+
+    // add all new namespaces
+    for(int i = 0; i < ns.size; ++i) nss.add(ns.key[i], ns.val[i]);
+
+    // no parent, so we have to add all namespaces in scope
+    if(p == null) {
+      nsScope(elem.getParentNode(), nss);
+      for(final byte[] key : nss.keys()) {
+        if(!ns.contains(key)) ns.add(key, nss.get(key));
+      }
+    }
+
+    final byte[] pref = name.pref(), uri = name.uri().atom(),
+        old = nss.get(pref);
+    if(old == null || !Token.eq(uri, old)) {
+      ns.add(pref, uri);
+      nss.add(pref, uri);
+    }
+
+    // children
+    final NodeList ch = elem.getChildNodes();
+    final int s = ch.getLength();
+    final ANode[] childArr = new ANode[s];
+    children = new NodeCache(childArr, childArr.length);
+
+    for(int i = 0; i < ch.getLength(); ++i) {
+      final Node child = ch.item(i);
+
+      switch(child.getNodeType()) {
+        case Node.TEXT_NODE:
+          childArr[i] = new FTxt((Text) child, this);
+          break;
+        case Node.COMMENT_NODE:
+          childArr[i] = new FComm((Comment) child, this);
+          break;
+        case Node.PROCESSING_INSTRUCTION_NODE:
+          childArr[i] = new FPI((ProcessingInstruction) child, this);
+          break;
+        case Node.ELEMENT_NODE:
+          childArr[i] = new FElem((Element) child, this, nss);
+          break;
+        default:
+          break;
+      }
+    }
+  }
+
+  /**
+   * Gathers all defined namespaces in the scope of the given DOM element.
+   * @param elem DOM element
+   * @param nss map
+   */
+  private static void nsScope(final Node elem, final TokenMap nss) {
+    Node n = elem;
+    // only elements can declare namespaces
+    while(n != null && n instanceof Element) {
+      final NamedNodeMap atts = n.getAttributes();
+      final byte[] pre = token(n.getPrefix());
+      if(nss.get(pre) != null) nss.add(pre, token(n.getNamespaceURI()));
+      for(int i = 0, len = atts.getLength(); i < len; ++i) {
+        final Attr a = (Attr) atts.item(i);
+        final byte[] name = token(a.getName()), val = token(a.getValue());
+        if(Token.eq(name, XMLNS)) {
+          // default namespace
+          if(nss.get(EMPTY) == null) nss.add(EMPTY, val);
+        } else if(startsWith(name, XMLNS)) {
+          // prefixed namespace
+          final byte[] ln = ln(name);
+          if(nss.get(ln) == null) nss.add(ln, val);
+        }
+      }
+      n = n.getParentNode();
+    }
+  }
+
+  @Override
+  public byte[] base() {
+    return base;
+  }
+
+  /**
+   * Sets the element base.
+   * @param b base
+   */
+  public void base(final byte[] b) {
+    base = b;
+  }
+
+  @Override
+  public QNm qname() {
+    return name;
+  }
+
+  @Override
+  public byte[] nname() {
+    return name.atom();
+  }
+
+  @Override
+  public Atts ns() {
+    return ns;
+  }
+
+  @Override
+  public void serialize(final Serializer ser) throws IOException {
+    final byte[] tag = name.atom();
+    ser.openElement(tag);
+
+    if(name.hasUri()) ser.namespace(name.pref(), name.uri().atom());
+
+    // serialize all namespaces at top level...
+    if(ser.level() == 1) {
+      final Atts nns = nsScope();
+      for(int a = 0; a < nns.size; ++a) ser.namespace(nns.key[a], nns.val[a]);
+    } else if(ns != null) {
+      for(int p = ns.size - 1; p >= 0; p--) ser.namespace(ns.key[p], ns.val[p]);
+    }
+
+    // serialize attributes
+    for(int n = 0; n < atts.size(); ++n) {
+      final ANode node = atts.get(n);
+      final QNm atn = node.qname();
+      if(atn.ns() && !NSGlobal.standard(atn.uri().atom())) {
+        ser.namespace(atn.pref(), atn.uri().atom());
+      }
+      ser.attribute(atn.atom(), node.atom());
+    }
+
+    // serialize children
+    for(int n = 0; n < children.size(); ++n) children.get(n).serialize(ser);
+    ser.closeElement();
+  }
+
+  @Override
+  public FElem copy() {
+    final NodeCache ch = new NodeCache();
+    final NodeCache at = new NodeCache();
+    final FElem node = new FElem(name, ch, at, base, ns, par);
+
+    for(int c = 0; c < children.size(); ++c) {
+      ch.add(children.get(c).copy());
+      ch.get(c).parent(node);
+    }
+    for(int c = 0; c < atts.size(); ++c) {
+      at.add(atts.get(c).copy());
+      at.get(c).parent(node);
+    }
+    return node;
+  }
+
+  @Override
+  public void plan(final Serializer ser) throws IOException {
+    ser.emptyElement(this, NAM, name.atom());
+  }
+
+  @Override
+  public String toString() {
+    final StringBuilder sb = new StringBuilder("<");
+    sb.append(Token.string(name.atom()));
+    if(atts.size() != 0 || ns != null && ns.size != 0 || children.size() != 0)
+      sb.append(" ...");
+    return sb.append("/>").toString();
+  }
+}