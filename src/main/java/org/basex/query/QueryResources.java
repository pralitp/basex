package org.basex.query;

import static org.basex.query.util.Err.*;
import static org.basex.util.Token.*;
import java.io.IOException;
import java.util.Arrays;
import org.basex.core.User;
import org.basex.core.Commands.CmdPerm;
import org.basex.core.cmd.Check;
import org.basex.core.cmd.Close;
import org.basex.core.cmd.Open;
import org.basex.data.Data;
import org.basex.data.Nodes;
import org.basex.io.IO;
import org.basex.query.item.DBNode;
import org.basex.query.item.DBNodeSeq;
import org.basex.query.item.Item;
import org.basex.query.item.NodeType;
import org.basex.query.item.Seq;
import org.basex.query.item.Uri;
import org.basex.query.item.Value;
import org.basex.query.iter.Iter;
import org.basex.util.Array;
import org.basex.util.InputInfo;

/**
 * This class provides access to resources.
 *
 * @author BaseX Team 2005-11, BSD License
 */
public final class QueryResources {
  /** Database context. */
  private final QueryContext ctx;

  /** Opened databases. */
  private Data[] data = new Data[1];
  /** Number of databases. */
  private int datas;
  /** Flag for global data reference. */
  private boolean globalData;

  /** Collections: single nodes and sequences. */
  private Value[] coll = new Value[1];
  /** Names of collections. */
  private byte[][] collName = new byte[1][];
  /** Number of collections. */
  private int colls;

  /**
   * Constructor.
   * @param qc query context
   */
  QueryResources(final QueryContext qc) {
    ctx = qc;
  }

  /**
   * Compiles the resources.
   * @param nodes input node set
   * @throws QueryException query exception
   */
  void compile(final Nodes nodes) throws QueryException {
    final Data d = nodes.data;
    if(!ctx.context.perm(User.READ, d.meta))
      PERMNO.thrw(null, CmdPerm.READ);

    // assign initial context value: use empty node set if database is empty
    ctx.value = DBNodeSeq.get(d.empty() ? new int[0] : nodes.list, d);

    // create default collection: use initial node set if it contains all
    // documents of the database. otherwise, create new node set
    addCollection(nodes.root ? ctx.value :
        DBNodeSeq.get(d.doc(), d), token(d.meta.name));

    // add global data reference has been added, set indicator to true
    globalData = true;
    addData(d);
  }

  /**
   * Closes the opened data references.
   * @throws IOException I/O exception
   */
  void close() throws IOException {
    for(int d = globalData ? 1 : 0; d < datas; ++d) {
      Close.close(data[d], ctx.context);
    }
    datas = 0;
  }

  /**
   * Opens a new database or returns a reference to an already opened database.
   * @param name name of database
   * @param ii input info
   * @return database instance
   * @throws QueryException query exception
   */
  public Data data(final byte[] name, final InputInfo ii)
      throws QueryException {

    // check if a database with the same name has already been opened
    final String in = string(name);
    for(int d = 0; d < datas; ++d) {
      if(data[d].meta.name.equals(in)) return data[d];
    }

    try {
      // open database
      final Data d = Open.open(in, ctx.context);
      addData(d);
      return d;
    } catch(final IOException ex) {
      throw NODB.thrw(ii, in);
    }
  }

  /**
   * Creates a new data reference for the specified input, or returns a
   * reference to an already opened file or database.
   * @param input file path or name of database
   * @param col collection flag
   * @param ii input info
   * @return data reference
   * @throws QueryException query exception
   */
  public Data data(final byte[] input, final boolean col, final InputInfo ii)
      throws QueryException {

    // check if a database with the same name has already been opened
    final String in = string(input);
    for(int d = 0; d < datas; ++d) {
      if(data[d].meta.name.equals(in)) return data[d];
    }

    // check if a database with the same file path has already been opened
    final IO io = IO.get(in);
    for(int d = 0; d < datas; ++d) {
      if(data[d].meta.path.eq(io)) return data[d];
    }

    // retrieve and add new data reference
    Data d = doc(in, ctx.baseURI == Uri.EMPTY, col, ii);
    if(d == null) d = doc(ctx.base().merge(in).path(), true, col, ii);
    addData(d);
    return d;
  }

  /**
   * Adds a collection instance or returns an existing one.
   * @param input name of the collection to be returned
   * @param ii input info
   * @return collection iterator
   * @throws QueryException query exception
   */
  public Iter collection(final byte[] input, final InputInfo ii)
      throws QueryException {

    // no collection specified.. return default collection/current context set
    int c = 0;
    if(input == null) {
      // no default collection was defined
      if(colls == 0) NODEFCOLL.thrw(ii);
    } else {
      // invalid collection reference
      if(contains(input, '<') || contains(input, '\\')) COLLINV.thrw(ii, input);
      // find specified collection
      while(c < colls && !eq(collName[c], input)) ++c;

      // add new collection if not found
      if(c == colls) {
        final int s = indexOf(input, '/');
        if(s == -1) {
          addCollection(data(input, true, ii), EMPTY);
        } else {
          addCollection(data(substring(input, 0, s), true, ii),
              substring(input, s + 1));
        }
      }
    }
    return coll[c].iter();
  }

  /**
   * Returns the common data reference of all context items, or {@code null}.
   * @return data reference
   * @throws QueryException query exception
   */
  public Data data() throws QueryException {
    if(ctx.value == null) return null;
    if(docNodes()) return data[0];

    final Iter iter = ctx.value.iter();
    Data db = null;
    Item it;
    while((it = iter.next()) != null) {
      if(!(it instanceof DBNode)) return null;
      final Data d = ((DBNode) it).data;
      if(db == null) db = d;
      else if(db != d) return null;
    }
    return db;
  }

  /**
   * Returns true if the current context item contains all root document nodes.
   * @return result of check
   */
  public boolean docNodes() {
    // check if a global data reference exists, if context value and first
    // collection reference are equal, and if first item is a document node
    final Value val = ctx.value;
    return globalData && val.sameAs(coll[0]) && val.size() != 0 &&
<<<<<<< HEAD
      (val.item() ? (Item) val : val.iter(ctx).next()).type == NodeType.DOC;
=======
      (val.item() ? (Item) val : val.iter().next()).type == Type.DOC;
>>>>>>> ca9c6c24
  }

  /**
   * Adds documents of the specified data reference as a collection.
   * @param name name of collection
   * @param inputs documents
   * @throws QueryException query exception
   */
  public void addCollection(final byte[] name, final byte[][] inputs)
      throws QueryException {

    final int ns = inputs.length;
    final DBNode[] nodes = new DBNode[ns];
    for(int n = 0; n < ns; n++) {
      nodes[n] = new DBNode(data(inputs[n], true, null), 0, Data.DOC);
    }
    addCollection(Seq.get(nodes, ns), name);
  }

  // PRIVATE METHODS ==========================================================

  /**
   * Adds documents of the specified data reference as a collection.
   * @param d data reference
   * @param path inner collection path
   */
  private void addCollection(final Data d, final byte[] path) {
    addCollection(DBNodeSeq.get(d.doc(string(path)), d), token(d.meta.name));
  }

  /**
   * Opens the database or creates a new database instance for the specified
   * document.
   * @param path document path
   * @param err error flag
   * @param col collection flag
   * @param ii input info
   * @return data reference
   * @throws QueryException query exception
   */
  private Data doc(final String path, final boolean err, final boolean col,
      final InputInfo ii) throws QueryException {

    try {
      return Check.check(ctx.context, path);
    } catch(final IOException ex) {
      if(err) (col ? NOCOLL : NODOC).thrw(ii, ex);
      return null;
    }
  }

  /**
   * Adds a data reference to the global list.
   * @param d data reference to be added
   */
  private void addData(final Data d) {
    if(datas == data.length) {
      final Data[] tmp = new Data[Array.newSize(datas)];
      System.arraycopy(data, 0, tmp, 0, datas);
      data = tmp;
    }
    data[datas++] = d;
  }

  /**
   * Adds a collection to the global collection list.
   * @param nodes collection nodes
   * @param name name
   */
  private void addCollection(final Value nodes, final byte[] name) {
    if(colls == coll.length) {
      coll = Arrays.copyOf(coll, colls << 1);
      collName = Array.copyOf(collName, colls << 1);
    }
    coll[colls] = nodes;
    collName[colls++] = name;
  }
}<|MERGE_RESOLUTION|>--- conflicted
+++ resolved
@@ -210,11 +210,7 @@
     // collection reference are equal, and if first item is a document node
     final Value val = ctx.value;
     return globalData && val.sameAs(coll[0]) && val.size() != 0 &&
-<<<<<<< HEAD
-      (val.item() ? (Item) val : val.iter(ctx).next()).type == NodeType.DOC;
-=======
-      (val.item() ? (Item) val : val.iter().next()).type == Type.DOC;
->>>>>>> ca9c6c24
+      (val.item() ? (Item) val : val.iter().next()).type == NodeType.DOC;
   }
 
   /**
