--- conflicted
+++ resolved
@@ -1,287 +1,281 @@
-package org.basex.query;
-
-import static org.basex.core.Text.*;
-import static org.basex.query.QueryTokens.*;
-import static org.basex.query.util.Err.*;
-import java.io.IOException;
-import java.io.OutputStream;
-import java.util.Scanner;
-import org.basex.core.Context;
-import org.basex.core.Progress;
-import org.basex.core.Prop;
-import org.basex.data.Nodes;
-import org.basex.data.Result;
-import org.basex.data.Serializer;
-import org.basex.data.SerializerException;
-import org.basex.data.XMLSerializer;
-import org.basex.query.expr.Expr;
-import org.basex.query.func.FunJava;
-import org.basex.query.item.QNm;
-import org.basex.query.item.Type;
-import org.basex.query.item.Types;
-import org.basex.query.iter.Iter;
-import org.basex.query.util.Var;
-import org.basex.util.Token;
-
-/**
- * This class is an entry point for evaluating XQuery implementations.
- *
- * @author BaseX Team 2005-11, BSD License
- * @author Christian Gruen
- */
-public final class QueryProcessor extends Progress {
-  /** Expression context. */
-  public final QueryContext ctx;
-  /** Query. */
-  private String query;
-  /** Parsed flag. */
-  private boolean parsed;
-  /** Compilation flag. */
-  private boolean compiled;
-
-  /**
-   * Default constructor.
-   * @param qu query to process
-   * @param cx database context
-   */
-  public QueryProcessor(final String qu, final Context cx) {
-    this(qu, cx.current, cx);
-  }
-
-  /**
-   * Constructor with an initial context set.
-   * @param qu query
-   * @param nodes initial context set
-   * @param cx database context
-   */
-  public QueryProcessor(final String qu, final Nodes nodes, final Context cx) {
-    query = qu;
-    ctx = new QueryContext(cx);
-    ctx.nodes = nodes;
-    progress(ctx);
-  }
-
-  /**
-   * Parses the query.
-   * @throws QueryException query exception
-   */
-  public void parse() throws QueryException {
-    if(!parsed) {
-      // parse pre-defined external variables
-      final Scanner sc = new Scanner(ctx.context.prop.get(Prop.BINDINGS));
-      sc.useDelimiter(",");
-      while(sc.hasNext()) {
-        final String[] sp = sc.next().split("=", 2);
-        bind(sp[0], sp.length > 1 ? sp[1] : "", "");
-      }
-      // parse query
-      ctx.parse(query);
-      parsed = true;
-    }
-  }
-
-  /**
-   * Compiles the query.
-   * @throws QueryException query exception
-   */
-  public void compile() throws QueryException {
-    parse();
-    if(!compiled) {
-      ctx.compile();
-      compiled = true;
-    }
-  }
-
-  /**
-   * Returns a result iterator.
-   * @return result iterator
-   * @throws QueryException query exception
-   */
-  public Iter iter() throws QueryException {
-    compile();
-    return ctx.iter();
-  }
-
-  /**
-   * Evaluates the specified query and returns the result.
-   * @return result of query
-   * @throws QueryException query exception
-   */
-  public Result execute() throws QueryException {
-    compile();
-    return ctx.eval();
-  }
-
-  /**
-   * Binds an object to a global variable. If the object is an {@link Expr}
-   * instance, it is directly assigned. Otherwise, it is first cast to the
-   * appropriate XQuery type.
-   * @param n name of variable
-   * @param o object to be bound
-   * @param t data type
-   * @throws QueryException query exception
-   */
-  public void bind(final String n, final String o, final String t)
-      throws QueryException {
-
-    Object obj = o;
-    if(t != null && !t.isEmpty()) {
-      final QNm type = new QNm(Token.token(t));
-      if(type.ns()) type.uri(ctx.ns.uri(type.pref(), false, null));
-<<<<<<< HEAD
-      final Type typ = Types.find(type, true);
-      if(typ == null) NOTYPE.thrw(null, type);
-      obj = typ.e(o, null);
-=======
-      final Type typ = Type.find(type, true);
-      if(typ != null) obj = typ.e(o, null);
-      else NOTYPE.thrw(null, type);
->>>>>>> 483e8450
-    }
-    bind(n, obj);
-  }
-
-  /**
-   * Binds an object to a global variable. If the object is an {@link Expr}
-   * instance, it is directly assigned. Otherwise, it is first cast to the
-   * appropriate XQuery type.
-   * @param n name of variable
-   * @param o object to be bound
-   * @throws QueryException query exception
-   */
-  public void bind(final String n, final Object o) throws QueryException {
-    // convert java to xquery type
-    final Expr ex = o instanceof Expr ? (Expr) o : FunJava.type(o).e(o, null);
-    // remove optional $ prefix
-    final byte[] nm = Token.token(n.replaceAll("^\\$", ""));
-    Var var = new Var(new QNm(nm)).bind(ex, ctx);
-    final Var gl = ctx.vars.global().get(var);
-    if(gl != null && gl.type != null) {
-      gl.bind(gl.type.type.e(var.item(ctx, null), ctx, null), ctx);
-      var = gl;
-    }
-    ctx.vars.setGlobal(var);
-  }
-
-  /**
-   * Returns a serializer for the given output stream.
-   * Optional output declarations within the query will be included in the
-   * serializer instance.
-   * @param os output stream
-   * @return serializer instance
-   * @throws IOException query exception
-   * @throws QueryException query exception
-   */
-  public XMLSerializer getSerializer(final OutputStream os) throws IOException,
-      QueryException {
-
-    compile();
-    try {
-      return new XMLSerializer(os, ctx.serProp());
-    } catch(final SerializerException ex) {
-      throw new QueryException(null, ex);
-    }
-  }
-
-  /**
-   * Evaluates the specified query and returns the result nodes.
-   * @return result nodes
-   * @throws QueryException query exception
-   */
-  public Nodes queryNodes() throws QueryException {
-    final Result res = execute();
-    if(!(res instanceof Nodes)) {
-      // convert empty result to node set
-      if(res.size() == 0) return new Nodes(ctx.nodes.data);
-      // otherwise, throw error
-      QUERYNODES.thrw(null);
-    }
-    return (Nodes) res;
-  }
-
-  /**
-   * Adds a module reference.
-   * @param ns module namespace
-   * @param file file name
-   */
-  public void module(final String ns, final String file) {
-    ctx.modules.add(ns);
-    ctx.modules.add(file);
-  }
-
-  /**
-   * Sets a new query. Should be called before parsing the query.
-   * @param qu query
-   */
-  public void query(final String qu) {
-    query = qu;
-    parsed = false;
-    compiled = false;
-  }
-
-  /**
-   * Closes the processor.
-   * @throws IOException I/O exception
-   */
-  public void close() throws IOException {
-    ctx.resource.close();
-  }
-
-  /**
-   * Returns the number of performed updates.
-   * @return number of updates
-   */
-  public int updates() {
-    return ctx.updates.size();
-  }
-
-  /**
-   * Returns query background information.
-   * @return background information
-   */
-  public String info() {
-    return ctx.info();
-  }
-
-  /**
-   * Checks if the specified query performs updates.
-   * @param ctx context reference
-   * @param qu query
-   * @return result of check
-   */
-  public static boolean updating(final Context ctx, final String qu) {
-    // quick check for update keywords
-    for(final String s : UPDATES) {
-      if(qu.indexOf(s) != -1) {
-        // keyword found; parse query to get sure
-        try {
-          final QueryProcessor qp = new QueryProcessor(qu, ctx);
-          qp.parse();
-          return qp.ctx.updating;
-        } catch(final QueryException ex) {
-          return true;
-        }
-      }
-    }
-    return false;
-  }
-
-  /**
-   * Returns the query plan in the dot notation.
-   * @param ser serializer
-   * @throws Exception exception
-   */
-  public void plan(final Serializer ser) throws Exception {
-    ctx.plan(ser);
-  }
-
-  @Override
-  public String tit() {
-    return QUERYEVAL;
-  }
-
-  @Override
-  public String det() {
-    return QUERYEVAL;
-  }
-}
+package org.basex.query;
+
+import static org.basex.core.Text.*;
+import static org.basex.query.QueryTokens.*;
+import static org.basex.query.util.Err.*;
+import java.io.IOException;
+import java.io.OutputStream;
+import java.util.Scanner;
+import org.basex.core.Context;
+import org.basex.core.Progress;
+import org.basex.core.Prop;
+import org.basex.data.Nodes;
+import org.basex.data.Result;
+import org.basex.data.Serializer;
+import org.basex.data.SerializerException;
+import org.basex.data.XMLSerializer;
+import org.basex.query.expr.Expr;
+import org.basex.query.func.FunJava;
+import org.basex.query.item.QNm;
+import org.basex.query.item.Type;
+import org.basex.query.item.Types;
+import org.basex.query.iter.Iter;
+import org.basex.query.util.Var;
+import org.basex.util.Token;
+
+/**
+ * This class is an entry point for evaluating XQuery implementations.
+ *
+ * @author BaseX Team 2005-11, BSD License
+ * @author Christian Gruen
+ */
+public final class QueryProcessor extends Progress {
+  /** Expression context. */
+  public final QueryContext ctx;
+  /** Query. */
+  private String query;
+  /** Parsed flag. */
+  private boolean parsed;
+  /** Compilation flag. */
+  private boolean compiled;
+
+  /**
+   * Default constructor.
+   * @param qu query to process
+   * @param cx database context
+   */
+  public QueryProcessor(final String qu, final Context cx) {
+    this(qu, cx.current, cx);
+  }
+
+  /**
+   * Constructor with an initial context set.
+   * @param qu query
+   * @param nodes initial context set
+   * @param cx database context
+   */
+  public QueryProcessor(final String qu, final Nodes nodes, final Context cx) {
+    query = qu;
+    ctx = new QueryContext(cx);
+    ctx.nodes = nodes;
+    progress(ctx);
+  }
+
+  /**
+   * Parses the query.
+   * @throws QueryException query exception
+   */
+  public void parse() throws QueryException {
+    if(!parsed) {
+      // parse pre-defined external variables
+      final Scanner sc = new Scanner(ctx.context.prop.get(Prop.BINDINGS));
+      sc.useDelimiter(",");
+      while(sc.hasNext()) {
+        final String[] sp = sc.next().split("=", 2);
+        bind(sp[0], sp.length > 1 ? sp[1] : "", "");
+      }
+      // parse query
+      ctx.parse(query);
+      parsed = true;
+    }
+  }
+
+  /**
+   * Compiles the query.
+   * @throws QueryException query exception
+   */
+  public void compile() throws QueryException {
+    parse();
+    if(!compiled) {
+      ctx.compile();
+      compiled = true;
+    }
+  }
+
+  /**
+   * Returns a result iterator.
+   * @return result iterator
+   * @throws QueryException query exception
+   */
+  public Iter iter() throws QueryException {
+    compile();
+    return ctx.iter();
+  }
+
+  /**
+   * Evaluates the specified query and returns the result.
+   * @return result of query
+   * @throws QueryException query exception
+   */
+  public Result execute() throws QueryException {
+    compile();
+    return ctx.eval();
+  }
+
+  /**
+   * Binds an object to a global variable. If the object is an {@link Expr}
+   * instance, it is directly assigned. Otherwise, it is first cast to the
+   * appropriate XQuery type.
+   * @param n name of variable
+   * @param o object to be bound
+   * @param t data type
+   * @throws QueryException query exception
+   */
+  public void bind(final String n, final String o, final String t)
+      throws QueryException {
+
+    Object obj = o;
+    if(t != null && !t.isEmpty()) {
+      final QNm type = new QNm(Token.token(t));
+      if(type.ns()) type.uri(ctx.ns.uri(type.pref(), false, null));
+      final Type typ = Types.find(type, true);
+      if(typ != null) obj = typ.e(o, null);
+      else NOTYPE.thrw(null, type);
+    }
+    bind(n, obj);
+  }
+
+  /**
+   * Binds an object to a global variable. If the object is an {@link Expr}
+   * instance, it is directly assigned. Otherwise, it is first cast to the
+   * appropriate XQuery type.
+   * @param n name of variable
+   * @param o object to be bound
+   * @throws QueryException query exception
+   */
+  public void bind(final String n, final Object o) throws QueryException {
+    // convert java to xquery type
+    final Expr ex = o instanceof Expr ? (Expr) o : FunJava.type(o).e(o, null);
+    // remove optional $ prefix
+    final byte[] nm = Token.token(n.replaceAll("^\\$", ""));
+    Var var = new Var(new QNm(nm)).bind(ex, ctx);
+    final Var gl = ctx.vars.global().get(var);
+    if(gl != null && gl.type != null) {
+      gl.bind(gl.type.type.e(var.item(ctx, null), ctx, null), ctx);
+      var = gl;
+    }
+    ctx.vars.setGlobal(var);
+  }
+
+  /**
+   * Returns a serializer for the given output stream.
+   * Optional output declarations within the query will be included in the
+   * serializer instance.
+   * @param os output stream
+   * @return serializer instance
+   * @throws IOException query exception
+   * @throws QueryException query exception
+   */
+  public XMLSerializer getSerializer(final OutputStream os) throws IOException,
+      QueryException {
+
+    compile();
+    try {
+      return new XMLSerializer(os, ctx.serProp());
+    } catch(final SerializerException ex) {
+      throw new QueryException(null, ex);
+    }
+  }
+
+  /**
+   * Evaluates the specified query and returns the result nodes.
+   * @return result nodes
+   * @throws QueryException query exception
+   */
+  public Nodes queryNodes() throws QueryException {
+    final Result res = execute();
+    if(!(res instanceof Nodes)) {
+      // convert empty result to node set
+      if(res.size() == 0) return new Nodes(ctx.nodes.data);
+      // otherwise, throw error
+      QUERYNODES.thrw(null);
+    }
+    return (Nodes) res;
+  }
+
+  /**
+   * Adds a module reference.
+   * @param ns module namespace
+   * @param file file name
+   */
+  public void module(final String ns, final String file) {
+    ctx.modules.add(ns);
+    ctx.modules.add(file);
+  }
+
+  /**
+   * Sets a new query. Should be called before parsing the query.
+   * @param qu query
+   */
+  public void query(final String qu) {
+    query = qu;
+    parsed = false;
+    compiled = false;
+  }
+
+  /**
+   * Closes the processor.
+   * @throws IOException I/O exception
+   */
+  public void close() throws IOException {
+    ctx.resource.close();
+  }
+
+  /**
+   * Returns the number of performed updates.
+   * @return number of updates
+   */
+  public int updates() {
+    return ctx.updates.size();
+  }
+
+  /**
+   * Returns query background information.
+   * @return background information
+   */
+  public String info() {
+    return ctx.info();
+  }
+
+  /**
+   * Checks if the specified query performs updates.
+   * @param ctx context reference
+   * @param qu query
+   * @return result of check
+   */
+  public static boolean updating(final Context ctx, final String qu) {
+    // quick check for update keywords
+    for(final String s : UPDATES) {
+      if(qu.indexOf(s) != -1) {
+        // keyword found; parse query to get sure
+        try {
+          final QueryProcessor qp = new QueryProcessor(qu, ctx);
+          qp.parse();
+          return qp.ctx.updating;
+        } catch(final QueryException ex) {
+          return true;
+        }
+      }
+    }
+    return false;
+  }
+
+  /**
+   * Returns the query plan in the dot notation.
+   * @param ser serializer
+   * @throws Exception exception
+   */
+  public void plan(final Serializer ser) throws Exception {
+    ctx.plan(ser);
+  }
+
+  @Override
+  public String tit() {
+    return QUERYEVAL;
+  }
+
+  @Override
+  public String det() {
+    return QUERYEVAL;
+  }
+}