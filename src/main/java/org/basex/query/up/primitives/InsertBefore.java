package org.basex.query.up.primitives;

import org.basex.data.Data;
import org.basex.query.item.DBNode;
import org.basex.query.item.Nod;
import org.basex.query.iter.NodIter;
import org.basex.util.InputInfo;

/**
 * Insert before primitive.
 *
 * @author BaseX Team 2005-11, BSD License
 * @author Lukas Kircher
 */
public final class InsertBefore extends NodeCopy {
  /**
   * Constructor.
   * @param ii input info
   * @param n target node
   * @param copy copy of nodes to be inserted
   */
  public InsertBefore(final InputInfo ii, final Nod n, final NodIter copy) {
    super(ii, n, copy);
  }

  @Override
  public void apply(final int add) {
    // source nodes may be empty, thus insert has no effect at all
    if(md == null) return;
    final DBNode n = (DBNode) node;
    final Data d = n.data;
    final int pre = n.pre;
<<<<<<< HEAD
    d.insert(pre, d.parent(pre, Nod.kind(node.ndType())), md);
    // no text merging allowed here, as this target can still be deleted or
    // replaced (see primitive order).
    // if text is merged, the second text node is also
    // replaced or deleted
    //mergeTexts(d, pre + md.meta.size - 1, pre + md.meta.size);
=======
    d.insert(pre, d.parent(pre, Nod.kind(node.type)), md);
>>>>>>> 7fb0a09c
  }

  @Override
  public void merge(final UpdatePrimitive p) {
    insert.add(((NodeCopy) p).insert.get(0));
  }

  @Override
  public PrimitiveType type() {
    return PrimitiveType.INSERTBEFORE;
  }
}<|MERGE_RESOLUTION|>--- conflicted
+++ resolved
@@ -30,16 +30,7 @@
     final DBNode n = (DBNode) node;
     final Data d = n.data;
     final int pre = n.pre;
-<<<<<<< HEAD
     d.insert(pre, d.parent(pre, Nod.kind(node.ndType())), md);
-    // no text merging allowed here, as this target can still be deleted or
-    // replaced (see primitive order).
-    // if text is merged, the second text node is also
-    // replaced or deleted
-    //mergeTexts(d, pre + md.meta.size - 1, pre + md.meta.size);
-=======
-    d.insert(pre, d.parent(pre, Nod.kind(node.type)), md);
->>>>>>> 7fb0a09c
   }
 
   @Override
