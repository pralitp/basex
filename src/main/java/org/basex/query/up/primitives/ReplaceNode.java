package org.basex.query.up.primitives;

import static org.basex.query.util.Err.*;
import org.basex.data.Data;
import org.basex.data.DiskData;
import org.basex.query.QueryException;
import org.basex.query.item.DBNode;
import org.basex.query.item.ANode;
import org.basex.query.item.NodeType;
import org.basex.query.iter.NodeCache;
import org.basex.query.up.NamePool;
import org.basex.util.InputInfo;
import org.basex.util.Util;

/**
 * Replace primitive.
 *
 * @author BaseX Team 2005-11, BSD License
 * @author Lukas Kircher
 */
public final class ReplaceNode extends NodeCopy {
  /**
   * Constructor.
   * @param ii input info
   * @param n target node
   * @param rep replace nodes
   */
  public ReplaceNode(final InputInfo ii, final ANode n,
      final NodeCache rep) {
    super(ii, n, rep);
  }

  @Override
  public int apply(final int add) {
    final DBNode n = (DBNode) node;
    final Data d = n.data;
    int pre = n.pre + add;
    final int kind = d.kind(pre);
    final int par = d.parent(pre, kind);

    if(n.type == NodeType.TXT && md.meta.size == 1 && md.kind(0) == Data.TEXT) {
      // overwrite existing text node
      d.replace(pre, Data.TEXT, md.text(0, true));
      // check if simple, fast replace is possible
<<<<<<< HEAD
    } else if(md.meta.size > 0 && d instanceof DiskData && d.ns.size() == 0
        && md.ns.size() == 0 /*&& d.size(pre, kind) == md.meta.size*/) {
      d.fastReplace(pre, md);
=======
    /*} else if(md.meta.size > 0 && d.ns.size() == 0 && md.ns.size() == 0) {
        */
        //&& d.size(pre, kind) == md.meta.size*/) {
      d.replace(pre, md);
>>>>>>> bc7cada4
    } else {
      d.delete(pre);
      if(md != null) {
        if(n.type == NodeType.ATT) d.insertAttr(pre, par, md);
        else d.insert(pre, par, md);
      }
      if(!mergeTexts(d, pre - 1, pre)) {
        pre += md != null ? md.meta.size : 1;
        mergeTexts(d, pre - 1, pre);
      }
    }
    return 0;
  }

  @Override
  public void merge(final Primitive p) throws QueryException {
    UPMULTREPL.thrw(input, node);
  }

  @Override
  public void update(final NamePool pool) {
    if(md == null) return;
    add(pool);
    pool.remove(node);
  }

  @Override
  public PrimitiveType type() {
    return PrimitiveType.REPLACENODE;
  }

  @Override
  public String toString() {
    return Util.name(this) + "[" + node + ", " + insert + "]";
  }
}<|MERGE_RESOLUTION|>--- conflicted
+++ resolved
@@ -42,16 +42,10 @@
       // overwrite existing text node
       d.replace(pre, Data.TEXT, md.text(0, true));
       // check if simple, fast replace is possible
-<<<<<<< HEAD
-    } else if(md.meta.size > 0 && d instanceof DiskData && d.ns.size() == 0
-        && md.ns.size() == 0 /*&& d.size(pre, kind) == md.meta.size*/) {
-      d.fastReplace(pre, md);
-=======
     /*} else if(md.meta.size > 0 && d.ns.size() == 0 && md.ns.size() == 0) {
         */
         //&& d.size(pre, kind) == md.meta.size*/) {
       d.replace(pre, md);
->>>>>>> bc7cada4
     } else {
       d.delete(pre);
       if(md != null) {
