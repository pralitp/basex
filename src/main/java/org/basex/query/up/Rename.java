package org.basex.query.up;

import static org.basex.query.util.Err.*;
import static org.basex.query.QueryTokens.*;
import static org.basex.util.Token.*;
import org.basex.query.QueryContext;
import org.basex.query.QueryException;
import org.basex.query.expr.CAttr;
import org.basex.query.expr.CElem;
import org.basex.query.expr.CFrag;
import org.basex.query.expr.CPI;
import org.basex.query.expr.Expr;
import org.basex.query.item.Empty;
import org.basex.query.item.Item;
<<<<<<< HEAD
import org.basex.query.item.Nod;
import org.basex.query.item.NodeType;
=======
import org.basex.query.item.ANode;
>>>>>>> 7428a117
import org.basex.query.item.QNm;
import org.basex.query.iter.Iter;
import org.basex.query.up.primitives.RenamePrimitive;
import org.basex.util.Atts;
import org.basex.util.InputInfo;
import org.basex.util.Util;

/**
 * Rename expression.
 *
 * @author BaseX Team 2005-11, BSD License
 * @author Lukas Kircher
 */
public final class Rename extends Update {
  /**
   * Constructor.
   * @param ii input info
   * @param tg target expression
   * @param n new name expression
   */
  public Rename(final InputInfo ii, final Expr tg, final Expr n) {
    super(ii, tg, n);
  }

  @Override
  public Item item(final QueryContext ctx, final InputInfo ii)
      throws QueryException {
    final Iter t = ctx.iter(expr[0]);
    final Item i = t.next();

    // check target constraints
    if(i == null) UPSEQEMP.thrw(input, Util.name(this));
    if(t.next() != null) UPWRTRGTYP.thrw(input);

    CFrag ex = null;
    if(i.type == NodeType.ELM) {
      ex = new CElem(input, expr[1], new Atts(), true);
    } else if(i.type == NodeType.ATT) {
      ex = new CAttr(input, false, expr[1]);
    } else if(i.type == NodeType.PI) {
      ex = new CPI(input, expr[1], Empty.SEQ);
    } else {
      UPWRTRGTYP.thrw(input);
    }

    // check namespace conflicts...
    final QNm rename = ex.item(ctx, input).qname();
<<<<<<< HEAD
    final Nod targ = (Nod) i;
    final Nod test = i.type == NodeType.ELM ? targ : i.type == NodeType.ATT ?
        targ.parent() : null;
=======
    final ANode targ = (ANode) i;
    final ANode test = i.type == Type.ELM ? targ :
      i.type == Type.ATT ? targ.parent() : null;
>>>>>>> 7428a117

    if(test != null) {
      final byte[] uri = test.uri(rename.pref(), ctx);
      if(uri != null && !eq(rename.uri().atom(), uri)) UPNSCONFL.thrw(input);
    }
    ctx.updates.add(new RenamePrimitive(input, targ, rename), ctx);
    return null;
  }

  @Override
  public String toString() {
    return RENAME + ' ' + NODE + ' ' + expr[0] + ' ' + AS + ' ' + expr[1];
  }
}<|MERGE_RESOLUTION|>--- conflicted
+++ resolved
@@ -12,12 +12,8 @@
 import org.basex.query.expr.Expr;
 import org.basex.query.item.Empty;
 import org.basex.query.item.Item;
-<<<<<<< HEAD
-import org.basex.query.item.Nod;
+import org.basex.query.item.ANode;
 import org.basex.query.item.NodeType;
-=======
-import org.basex.query.item.ANode;
->>>>>>> 7428a117
 import org.basex.query.item.QNm;
 import org.basex.query.iter.Iter;
 import org.basex.query.up.primitives.RenamePrimitive;
@@ -65,15 +61,9 @@
 
     // check namespace conflicts...
     final QNm rename = ex.item(ctx, input).qname();
-<<<<<<< HEAD
-    final Nod targ = (Nod) i;
-    final Nod test = i.type == NodeType.ELM ? targ : i.type == NodeType.ATT ?
-        targ.parent() : null;
-=======
     final ANode targ = (ANode) i;
-    final ANode test = i.type == Type.ELM ? targ :
-      i.type == Type.ATT ? targ.parent() : null;
->>>>>>> 7428a117
+    final ANode test = i.type == NodeType.ELM ? targ :
+      i.type == NodeType.ATT ? targ.parent() : null;
 
     if(test != null) {
       final byte[] uri = test.uri(rename.pref(), ctx);
