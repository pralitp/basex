--- conflicted
+++ resolved
@@ -767,48 +767,28 @@
    * @param modDir module directory
    * @throws QueryException query exception
    */
-  private void loadJars(final IO jarDesc, final IOFile pkgDir,
-      final String modDir) throws QueryException {
+  private void loadJars(final IO jarDesc,
+      final IOFile pkgDir, final String modDir) throws QueryException {
 
     final JarDesc desc = new JarParser(ctx.context, input()).parse(jarDesc);
     final URL[] urls = new URL[desc.jars.size()];
-<<<<<<< HEAD
-    // collect jar files
-    try {
-      int i = 0;
-      for(final byte[] jar : desc.jars) {
-        // assumes that jar is in the directory containing the xquery modules
-        final IOFile path = new IOFile(new IOFile(pkgDir, modDir), string(jar));
-          urls[i++] = new URL(PkgText.JARPREF + path + "!/");
-=======
     // Collect jar files
     int i = 0;
     for(final byte[] jar : desc.jars) {
       // Assumes that jar is in the directory containing the xquery modules
-      final String path = new File(new File(pkgDir, string(modDir)),
-          string(jar)).toString();
+      final IOFile path = new IOFile(new IOFile(pkgDir, modDir), string(jar));
       try {
         urls[i++] = new URL(PkgText.FILEPREF + path);
       } catch(MalformedURLException ex) {
-        Util.errln(ex.getMessage());
->>>>>>> 461ad617
-      }
-    } catch(final MalformedURLException ex) {
-      Util.debug(ex.getMessage());
-    }
-<<<<<<< HEAD
-    // add jars to classpath
-    Reflect.setJarLoader(new URLClassLoader(urls));
-    // load public classes
-=======
+        Util.debug(ex.getMessage());
+      }
+    }
     // Add jars to classpath
     Reflect.setJarLoader(new JarClassLoader(urls));
     // Load public classes
->>>>>>> 461ad617
     for(final byte[] c : desc.classes)
-      ctx.ns.add(new QNm(concat(token("java:"), c)), input());
-  }
-
+          ctx.ns.add(new QNm(concat(token("java:"), c)), input());
+  }
   /**
    * Parses the "VarDecl" rule.
    * @throws QueryException query exception
