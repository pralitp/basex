package org.basex.query;

import static org.basex.query.QueryTokens.*;
import static org.basex.query.util.Err.*;
import static org.basex.util.Token.*;
import static org.basex.util.ft.FTFlag.*;

import java.io.IOException;
import java.util.Arrays;
import java.util.HashMap;

import org.basex.data.SerializerProp;
import org.basex.io.IO;
import org.basex.query.expr.And;
import org.basex.query.expr.Arith;
import org.basex.query.expr.CAttr;
import org.basex.query.expr.CComm;
import org.basex.query.expr.CDoc;
import org.basex.query.expr.CElem;
import org.basex.query.expr.CPI;
import org.basex.query.expr.CTxt;
<<<<<<< HEAD
import org.basex.query.expr.Arith;
import org.basex.query.expr.DynFunCall;
import org.basex.query.expr.InlineFunc;
import org.basex.query.expr.LitFunc;
import org.basex.query.expr.OrderByExpr;
import org.basex.query.expr.OrderByStable;
import org.basex.query.expr.PartFunApp;
import org.basex.query.expr.TypeCase;
=======
import org.basex.query.expr.Calc;
>>>>>>> 7ca75e30
import org.basex.query.expr.Cast;
import org.basex.query.expr.Castable;
import org.basex.query.expr.Catch;
import org.basex.query.expr.CmpG;
import org.basex.query.expr.CmpN;
import org.basex.query.expr.CmpV;
import org.basex.query.expr.Context;
import org.basex.query.expr.Except;
import org.basex.query.expr.Expr;
import org.basex.query.expr.Extension;
import org.basex.query.expr.Filter;
import org.basex.query.expr.For;
import org.basex.query.expr.ForLet;
import org.basex.query.expr.Func;
import org.basex.query.expr.GFLWOR;
import org.basex.query.expr.If;
import org.basex.query.expr.Instance;
import org.basex.query.expr.InterSect;
import org.basex.query.expr.Let;
import org.basex.query.expr.List;
import org.basex.query.expr.Or;
import org.basex.query.expr.OrderBy;
import org.basex.query.expr.OrderByExpr;
import org.basex.query.expr.OrderByStable;
import org.basex.query.expr.Pragma;
import org.basex.query.expr.Quantifier;
import org.basex.query.expr.Range;
import org.basex.query.expr.Root;
import org.basex.query.expr.Scored;
import org.basex.query.expr.Switch;
import org.basex.query.expr.Treat;
import org.basex.query.expr.Try;
import org.basex.query.expr.TypeCase;
import org.basex.query.expr.TypeSwitch;
import org.basex.query.expr.Unary;
import org.basex.query.expr.Union;
import org.basex.query.expr.VarRef;
import org.basex.query.ft.FTAnd;
import org.basex.query.ft.FTContains;
import org.basex.query.ft.FTContent;
import org.basex.query.ft.FTDistance;
import org.basex.query.ft.FTExpr;
import org.basex.query.ft.FTExtensionSelection;
import org.basex.query.ft.FTMildNot;
import org.basex.query.ft.FTNot;
import org.basex.query.ft.FTOptions;
import org.basex.query.ft.FTOr;
import org.basex.query.ft.FTOrder;
import org.basex.query.ft.FTScope;
import org.basex.query.ft.FTWeight;
import org.basex.query.ft.FTWindow;
import org.basex.query.ft.FTWords;
import org.basex.query.ft.FTWords.FTMode;
import org.basex.query.ft.ThesQuery;
import org.basex.query.ft.Thesaurus;
import org.basex.query.item.Dbl;
import org.basex.query.item.Dec;
import org.basex.query.item.Empty;
import org.basex.query.item.FunType;
import org.basex.query.item.Itr;
import org.basex.query.item.NodeType;
import org.basex.query.item.QNm;
import org.basex.query.item.SeqType;
import org.basex.query.item.AtomType;
import org.basex.query.item.Types;
import org.basex.query.item.SeqType.Occ;
import org.basex.query.item.Str;
import org.basex.query.item.Type;
import org.basex.query.item.Uri;
import org.basex.query.path.Axis;
import org.basex.query.path.AxisPath;
import org.basex.query.path.AxisStep;
import org.basex.query.path.KindTest;
import org.basex.query.path.MixedPath;
import org.basex.query.path.NameTest;
import org.basex.query.path.Test;
import org.basex.query.up.Delete;
import org.basex.query.up.Insert;
import org.basex.query.up.Rename;
import org.basex.query.up.Replace;
import org.basex.query.up.Transform;
import org.basex.query.util.Err;
import org.basex.query.util.Namespaces;
import org.basex.query.util.Var;
import org.basex.query.util.format.DecimalFormat;
import org.basex.util.Array;
import org.basex.util.Atts;
import org.basex.util.InputParser;
import org.basex.util.StringList;
import org.basex.util.TokenBuilder;
import org.basex.util.TokenList;
import org.basex.util.XMLToken;
import org.basex.util.ft.FTOpt;
import org.basex.util.ft.FTUnit;
import org.basex.util.ft.Language;
import org.basex.util.ft.StopWords;

/**
 * Simple query parser; can be overwritten to support more complex parsings.
 *
 * @author BaseX Team 2005-11, BSD License
 * @author Christian Gruen
 */
public class QueryParser extends InputParser {
  /** Query context. */
  public final QueryContext ctx;

  /** Temporary token builder. */
  private final TokenBuilder tok = new TokenBuilder();
  /** List of loaded modules. */
  private final TokenList modLoaded = new TokenList();
  /** Module name. */
  private QNm module;

  /** Alternative error output. */
  private Err alter;
  /** Alternative error description. */
  private QNm alterFunc;
  /** Alternative position. */
  private int ap;

  /** Declared serialization options. */
  private final StringList serial = new StringList();
  /** Declaration flag. */
  private boolean declElem;
  /** Declaration flag. */
  private boolean declFunc;
  /** Declaration flag. */
  private boolean declColl;
  /** Declaration flag. */
  private boolean declConstr;
  /** Declaration flag. */
  private boolean declSpaces;
  /** Declaration flag. */
  private boolean declOrder;
  /** Declaration flag. */
  private boolean declReval;
  /** Declaration flag. */
  private boolean declGreat;
  /** Declaration flag. */
  private boolean declPres;
  /** Declaration flag. */
  private boolean declBase;

  /***
   * Constructor.
   * @param q query
   * @param c query context
   */
  public QueryParser(final String q, final QueryContext c) {
    super(q);
    ctx = c;
    file = c.base();
  }

  /**
   * Parses the specified query.
   * If {@code u != null}, the query is treated as a module
   * @param f optional input file
   * @param u module uri
   * @return resulting expression
   * @throws QueryException query exception
   */
  public final Expr parse(final IO f, final Uri u) throws QueryException {
    file = f;
    if(!more()) error(QUERYEMPTY);

    // checks if the query string contains invalid characters
    int cp;
    for(int p = 0; p < ql; p += Character.charCount(cp)) {
      cp = query.codePointAt(p);
      if(XMLToken.valid(cp)) continue;
      qp = p;
      error(QUERYINV, query.codePointAt(p));
    }
    return parse(u, true);
  }

  /**
   * Parses the specified query and starts with the "Module" rule.
   * If a URI is specified, the query is treated as a module.
   *
   * @param u module uri
   * @param c if true, input must be completely evaluated
   * @return resulting expression
   * @throws QueryException query exception
   */
  public final Expr parse(final Uri u, final boolean c) throws QueryException {
    Expr expr = null;
    try {
      versionDecl();
      if(u == null) {
        expr = mainModule();
        if(expr == null) if(alter != null) error(); else error(EXPREMPTY);
      } else {
        moduleDecl(u);
      }

      if(c && more()) {
        if(alter != null) error();
        error(QUERYEND, rest());
      }
    } catch(final QueryException ex) {
      mark();
      ex.pos(this);
      throw ex;
    }

    // completes the parsing step
    ctx.funcs.check();
    ctx.vars.check();
    ctx.ns.finish(ctx.nsElem);
    final QNm empty = new QNm(EMPTY);
    if(ctx.decFormats.get(empty) == null) {
      ctx.decFormats.put(empty, new DecimalFormat());
    }
    return expr;
  }

  /**
   * Parses the "VersionDecl" rule.
   * @throws QueryException query exception
   */
  private void versionDecl() throws QueryException {
    final int p = qp;
    if(!wsConsumeWs(XQUERY) || !wsConsumeWs(VERSION)) {
      qp = p;
      return;
    }

    // parse xquery version
    final String ver = string(stringLiteral());
    if(ver.equals(XQ10)) ctx.xquery3 = false;
    else if(ver.equals(XQ11) || ver.equals(XQ30)) ctx.xquery3 = true;
    else error(XQUERYVER, ver);

    // parse xquery encoding (ignored, as input always comes in as string)
    if(wsConsumeWs(ENCODING)) {
      final String enc = string(stringLiteral());
      if(!supported(enc)) error(XQUERYENC2, enc);
    }
    wsCheck(";");
  }

  /**
   * Parses the "MainModule" rule.
   * Parses the "Setter" rule.
   * Parses the "QueryBody (= Expr)" rule.
   * @return query expression
   * @throws QueryException query exception
   */
  private Expr mainModule() throws QueryException {
    prolog1();
    prolog2();
    if(declColl) {
      final byte[] coll = ctx.baseURI.resolve(ctx.collation).atom();
      if(!eq(URLCOLL, coll)) error(COLLWHICH, coll);
    }
    return expr();
  }

  /**
   * Parses the "ModuleDecl" rule.
   * @param u module uri
   * @throws QueryException query exception
   */
  private void moduleDecl(final Uri u) throws QueryException {
    wsCheck(MODULE);
    wsCheck(NSPACE);
    module = new QNm(ncName(XPNAME));
    wsCheck(IS);
    module.uri(stringLiteral());
    if(module.uri() == Uri.EMPTY) error(NSMODURI);
    // skip uri check for empty input uri...
    if(u != Uri.EMPTY && !u.eq(module.uri()))
      error(WRONGMODULE, module.uri(), file);
    ctx.ns.add(module, input());
    skipWS();
    check(';');
    prolog1();
    prolog2();
  }

  /**
   * Parses the "Prolog" rule.
   * Parses the "Setter" rule.
   * @throws QueryException query exception
   */
  private void prolog1() throws QueryException {
    while(true) {
      final int p = qp;
      if(wsConsumeWs(DECLARE)) {
        if(wsConsumeWs(DEFAULT)) {
          if(!defaultNamespaceDecl() && !defaultCollationDecl() &&
              !emptyOrderDecl() && !decFormatDecl(true)) error(DECLINCOMPLETE);
        } else if(wsConsumeWs(BOUNDARY)) {
          boundarySpaceDecl();
        } else if(wsConsumeWs(BASEURI)) {
          baseURIDecl();
        } else if(wsConsumeWs(CONSTRUCTION)) {
          constructionDecl();
        } else if(wsConsumeWs(ORDERING)) {
          orderingModeDecl();
        } else if(wsConsumeWs(REVALIDATION)) {
          revalidationDecl();
        } else if(wsConsumeWs(COPYNS)) {
          copyNamespacesDecl();
        } else if(wsConsumeWs(DECFORMAT)) {
          decFormatDecl(false);
        } else if(wsConsumeWs(NSPACE)) {
          namespaceDecl();
        } else if(wsConsumeWs(FTOPTION)) {
          final FTOpt opt = new FTOpt();
          while(ftMatchOption(opt));
          ctx.ftopt.init(opt);
        } else {
          qp = p;
          return;
        }
      } else if(wsConsumeWs(IMPORT)) {
        if(wsConsumeWs(SCHEMA)) {
          schemaImport();
        } else if(wsConsumeWs(MODULE)) {
          moduleImport();
        } else {
          qp = p;
          return;
        }
      } else {
        return;
      }
      skipWS();
      check(';');
    }
  }

  /**
   * Parses the "Prolog" rule.
   * @throws QueryException query exception
   */
  private void prolog2() throws QueryException {
    while(true) {
      final int p = qp;
      if(!wsConsumeWs(DECLARE)) return;

      if(wsConsumeWs(VARIABLE)) {
        varDecl();
      } else if(wsConsumeWs(UPDATING)) {
        ctx.updating = true;
        wsCheck(FUNCTION);
        functionDecl(true);
      } else if(wsConsumeWs(FUNCTION)) {
        functionDecl(false);
      } else if(wsConsumeWs(OPTION)) {
        optionDecl();
      } else if(wsConsumeWs(DEFAULT)) {
        error(PROLOGORDER);
      } else {
        qp = p;
        return;
      }
      skipWS();
      check(';');
    }
  }

  /**
   * Parses the "NamespaceDecl" rule.
   * @throws QueryException query exception
   */
  private void namespaceDecl() throws QueryException {
    final QNm name = new QNm(ncName(XPNAME));
    wsCheck(IS);
    name.uri(stringLiteral());
    if(ctx.ns.find(name.ln()) != null) error(DUPLNSDECL, name);
    ctx.ns.add(name, input());
  }

  /**
   * Parses the "RevalidationDecl" rule.
   * @throws QueryException query exception
   */
  private void revalidationDecl() throws QueryException {
    if(declReval) error(DUPLREVAL);
    if(wsConsumeWs(STRICT) || wsConsumeWs(LAX)) error(NOREVAL);
    wsCheck(SKIP);
    declReval = true;
  }

  /**
   * Parses the "BoundarySpaceDecl" rule.
   * @throws QueryException query exception
   */
  private void boundarySpaceDecl() throws QueryException {
    if(declSpaces) error(DUPLBOUND);
    final boolean spaces = wsConsumeWs(PRESERVE);
    if(!spaces) wsCheck(STRIP);
    ctx.spaces = spaces;
    declSpaces = true;
  }

  /**
   * Parses the "DefaultNamespaceDecl" rule.
   * @return true if declaration was found
   * @throws QueryException query exception
   */
  private boolean defaultNamespaceDecl() throws QueryException {
    final boolean elem = wsConsumeWs(ELEMENT);
    if(!elem && !wsConsumeWs(FUNCTION)) return false;
    wsCheck(NSPACE);
    final byte[] ns = stringLiteral();
    if(elem) {
      if(declElem) error(DUPLNS);
      ctx.nsElem = ns;
      declElem = true;
    } else {
      if(declFunc) error(DUPLNS);
      ctx.nsFunc = ns;
      declFunc = true;
    }
    return true;
  }

  /**
   * Parses the "OptionDecl" rule.
   * @throws QueryException query exception
   */
  private void optionDecl() throws QueryException {
    // ignore option declarations
    skipWS();
    final QNm name = new QNm(qName(QNAMEINV), ctx, input());
    final byte[] val = stringLiteral();
    if(!name.ns()) error(NSMISS, name);

    // output declaration
    if(ctx.xquery3 && eq(name.pref(), OUTPUT)) {
      final String key = string(name.ln());
      if(module != null) error(MODOUT);

      if(ctx.serProp == null) ctx.serProp = new SerializerProp();
      if(ctx.serProp.get(key) == null) error(OUTWHICH, key);
      if(serial.contains(key)) error(OUTDUPL, key);

      ctx.serProp.set(key, string(val));
      serial.add(key);
    }
  }

  /**
   * Parses the "OrderingModeDecl" rule.
   * @throws QueryException query exception
   */
  private void orderingModeDecl() throws QueryException {
    if(declOrder) error(DUPLORD);
    final boolean ordered = wsConsumeWs(ORDERED);
    if(!ordered) wsCheck(UNORDERED);
    ctx.ordered = ordered;
    declOrder = true;
  }

  /**
   * Parses the "emptyOrderDecl" rule.
   * @return true if declaration was found
   * @throws QueryException query exception
   */
  private boolean emptyOrderDecl() throws QueryException {
    if(!wsConsumeWs(ORDER)) return false;
    wsCheck(EMPTYORD);
    if(declGreat) error(DUPLORDEMP);
    final boolean order = wsConsumeWs(GREATEST);
    if(!order) wsCheck(LEAST);
    ctx.orderGreatest = order;
    declGreat = true;
    return true;
  }

  /**
   * Parses the "copyNamespacesDecl" rule.
   * Parses the "PreserveMode" rule.
   * Parses the "InheritMode" rule.
   * @throws QueryException query exception
   */
  private void copyNamespacesDecl() throws QueryException {
    if(declPres) error(DUPLCOPYNS);
    boolean nsp = wsConsumeWs(PRESERVE);
    if(!nsp) wsCheck(NOPRESERVE);
    ctx.nsPreserve = nsp;
    declPres = true;
    consume(',');
    nsp = wsConsumeWs(INHERIT);
    if(!nsp) wsCheck(NOINHERIT);
    ctx.nsInherit = nsp;
  }

  /**
   * Parses the "DecimalFormatDecl" rule.
   * @param def default flag
   * @return true if declaration was found
   * @throws QueryException query exception
   */
  private boolean decFormatDecl(final boolean def) throws QueryException {
    if(def && !wsConsumeWs(DECFORMAT)) return false;

    // use empty name for default declaration
    final QNm name = new QNm(def ? EMPTY : qName(QNAMEINV));
    if(ctx.decFormats.get(name) != null) error(DECDUPL);

    // create new format
    final HashMap<String, String> sl = new HashMap<String, String>();
    // collect all property declarations
    int n;
    do {
      n = sl.size();
      final String prop = string(ncName(null));
      for(final String s : DECFORMATS) {
        if(prop.equals(s)) {
          final String key = s;
          if(sl.get(key) != null) error(DECDUPLPROP);
          wsCheck(IS);
          sl.put(key, string(stringLiteral()));
          break;
        }
      }
      if(sl.size() == 0) error(NODECLFORM, prop);
    } while(n != sl.size());

    // completes the format declaration
    ctx.decFormats.put(name, new DecimalFormat(input(), sl));
    return true;
  }

  /**
   * Parses the "DefaultCollationDecl" rule.
   * @return query expression
   * @throws QueryException query exception
   */
  private boolean defaultCollationDecl() throws QueryException {
    if(!wsConsumeWs(COLLATION)) return false;
    ctx.collation = Uri.uri(stringLiteral());
    if(declColl) error(DUPLCOLL);
    declColl = true;
    return true;
  }

  /**
   * Parses the "BaseURIDecl" rule.
   * @throws QueryException query exception
   */
  private void baseURIDecl() throws QueryException {
    if(declBase) error(DUPLBASE);
    ctx.baseURI = Uri.uri(stringLiteral());
    declBase = true;
  }

  /**
   * Parses the "SchemaImport" rule.
   * Parses the "SchemaPrefix" rule.
   * @throws QueryException query exception
   */
  private void schemaImport() throws QueryException {
    if(wsConsumeWs(NSPACE)) {
      ncName(XPNAME);
      wsCheck(IS);
    } else if(wsConsumeWs(DEFAULT)) {
      wsCheck(ELEMENT);
      wsCheck(NSPACE);
    }
    final byte[] ns = stringLiteral();
    if(ns.length == 0) error(NSEMPTY);
    if(wsConsumeWs(AT)) do stringLiteral(); while(wsConsumeWs(COMMA));
    error(IMPLSCHEMA);
  }

  /**
   * Parses the "ModuleImport" rule.
   * @throws QueryException query exception
   */
  private void moduleImport() throws QueryException {
    QNm name = null;
    if(wsConsumeWs(NSPACE)) {
      name = new QNm(ncName(XPNAME));
      wsCheck(IS);
    } else {
      name = new QNm();
    }
    final byte[] uri = stringLiteral();
    if(uri.length == 0) error(NSMODURI);
    name.uri(uri);
    ctx.ns.add(name, input());

    final TokenList fl = new TokenList();
    if(wsConsumeWs(AT)) do fl.add(stringLiteral()); while(wsConsumeWs(COMMA));

    if(modLoaded.contains(uri)) error(DUPLMODULE, name.uri());
    try {
      if(fl.size() == 0) {
        boolean found = false;
        final int ns = ctx.modules.size();
        for(int n = 0; n < ns; n += 2) {
          if(ctx.modules.get(n).equals(string(uri))) {
            module(ctx.modules.get(n + 1), name.uri());
            modLoaded.add(uri);
            found = true;
          }
        }
        if(!found) error(NOMODULE, uri);
      }
      for(int n = 0; n < fl.size(); ++n) {
        module(string(fl.get(n)), name.uri());
        modLoaded.add(uri);
      }
    } catch(final StackOverflowError ex) {
      error(CIRCMODULE);
    }
  }

  /**
   * Parses the specified module.
   * @param f file name
   * @param u module uri
   * @throws QueryException query exception
   */
  private void module(final String f, final Uri u) throws QueryException {
    if(ctx.modLoaded.contains(f)) return;
    // check specified path and path relative to query file
    IO fl = IO.get(f);
    if(!fl.exists() && file != null) fl = file.merge(f);

    String qu = null;
    try {
      qu = string(fl.content());
    } catch(final IOException ex) {
      error(NOMODULEFILE, fl);
    }

    final Namespaces ns = ctx.ns;
    ctx.ns = new Namespaces();
    new QueryParser(qu, ctx).parse(fl, u);
    ctx.ns = ns;
    ctx.modLoaded.add(f);
  }

  /**
   * Parses the "VarDecl" rule.
   * @throws QueryException query exception
   */
  private void varDecl() throws QueryException {
    final QNm name = varName();
    if(module != null && !name.uri().eq(module.uri())) error(MODNS, name);

    final SeqType t = wsConsumeWs(AS) ? sequenceType() : null;
    final Var v = new Var(input(), name, t);

    // check if variable has already been declared
    final Var o = ctx.vars.get(v);
    // throw no error if a variable has been externally bound
    if(o != null && o.declared) error(VARDEFINE, o);
    (o != null ? o : v).declared = true;

    if(wsConsumeWs(EXTERNAL)) {
      if(o != null && t != null) {
        // bind value with new type
        o.type = t;
        o.value = null;
      }
      // bind default value
      if(ctx.xquery3 && wsConsumeWs(ASSIGN)) {
        v.bind(check(single(), NOVARDECL), ctx);
      }
    } else {
      wsCheck(ASSIGN);
      v.bind(check(single(), NOVARDECL), ctx);
    }

    // bind variable if not done yet
    if(o == null) ctx.vars.setGlobal(v);
  }

  /**
   * Parses the "ConstructionDecl" rule.
   * @throws QueryException query exception
   */
  private void constructionDecl() throws QueryException {
    if(declConstr) error(DUPLCONS);
    final boolean cons = wsConsumeWs(PRESERVE);
    if(!cons) wsCheck(STRIP);
    ctx.construct = cons;
    declConstr = true;
  }

  /**
   * Parses the "FunctionDecl" rule.
   * @param up updating flag
   * @throws QueryException query exception
   */
  private void functionDecl(final boolean up) throws QueryException {
    skipWS();
    final QNm name = new QNm(qName(FUNCNAME));
    name.uri(name.ns() ? ctx.ns.uri(name.pref(), false, input()) : ctx.nsFunc);
    if(module != null && !name.uri().eq(module.uri())) error(MODNS, name);

<<<<<<< HEAD
    check(PAR1);
=======
    wsCheck(PAR1);
    skipWS();
    Var[] args = {};
>>>>>>> 7ca75e30
    final int s = ctx.vars.size();

    final Var[] args = paramList();
    check(PAR2);

    final SeqType type = consumeWS(AS) ? sequenceType() : null;
    final Func func = new Func(input(),
        new Var(input(), name, type), args, true);
    func.updating = up;

    ctx.funcs.add(func, this);
    if(!consumeWS(EXTERNAL)) func.expr = enclosed(NOFUNBODY);
    ctx.vars.reset(s);
  }

  /**
   * Parses a ParamList.
   * @return declared variables
   * @throws QueryException query exception
   */
  private Var[] paramList() throws QueryException {
    Var[] args = {};
    skipWS();
    while(true) {
      if(curr() != '$') {
        if(args.length == 0) break;
        error(WRONGCHAR, '$', found());
      }
      final QNm arg = varName();
      final SeqType argType = wsConsumeWs(AS) ? sequenceType() : null;
      final Var var = new Var(input(), arg, argType);
      ctx.vars.add(var);
      for(final Var v : args) if(v.name.eq(arg)) error(FUNCDUPL, arg.atom());

      args = Array.add(args, var);
      if(!consume(',')) break;
      skipWS();
    }
<<<<<<< HEAD
    return args;
=======
    wsCheck(PAR2);

    final SeqType type = wsConsumeWs(AS) ? sequenceType() : null;
    final Func func = new Func(input(),
        new Var(input(), name, type), args, true);
    func.updating = up;

    ctx.funcs.add(func, this);
    if(!wsConsumeWs(EXTERNAL)) func.expr = enclosed(NOFUNBODY);
    ctx.vars.reset(s);
>>>>>>> 7ca75e30
  }

  /**
   * Parses the "EnclosedExpr" rule.
   * @param err error message
   * @return query expression
   * @throws QueryException query exception
   */
  private Expr enclosed(final Err err) throws QueryException {
    wsCheck(BRACE1);
    final Expr e = check(expr(), err);
    wsCheck(BRACE2);
    return e;
  }

  /**
   * Parses the "Expr" rule.
   * @return query expression
   * @throws QueryException query exception
   */
  private Expr expr() throws QueryException {
    final Expr e = single();
    if(e == null) {
      if(more()) return null;
      if(alter != null) error(); else error(NOEXPR);
    }

    if(!wsConsume(COMMA)) return e;
    Expr[] l = { e };
    do l = add(l, single()); while(wsConsume(COMMA));
    return new List(input(), l);
  }

  /**
   * Parses the "ExprSingle" rule.
   * @return query expression
   * @throws QueryException query exception
   */
  private Expr single() throws QueryException {
    alter = null;
    Expr e = gflwor();
    if(e == null) e = quantified();
    if(e == null) e = switchh();
    if(e == null) e = typeswitch();
    if(e == null) e = iff();
    if(e == null) e = tryCatch();
    if(e == null) e = insert();
    if(e == null) e = deletee();
    if(e == null) e = rename();
    if(e == null) e = replace();
    if(e == null) e = transform();
    if(e == null) e = or();
    return e;
  }

  /**
   * Parses the "FLWORExpr" rule.
   * Parses the "WhereClause" rule.
   * Parses the "OrderByClause" rule.
   * Parses the "OrderSpecList" rule.
   * Parses the "GroupByClause"
   * @return query expression
   * @throws QueryException query exception
   */
  private Expr gflwor() throws QueryException {
    final int s = ctx.vars.size();

    final ForLet[] fl = forLet();
    if(fl == null) return null;

    Expr where = null;
    if(wsConsumeWs(WHERE)) {
      ap = qp;
      where = check(single(), NOWHERE);
      alter = NOWHERE;
    }

    Var[] group = null;
    if(ctx.xquery3 && wsConsumeWs(GROUP)) {
      wsCheck(BY);
      ap = qp;
      do group = groupSpec(group); while(wsConsume(COMMA));
      alter = GRPBY;
    }

    OrderBy[] order = null;
    final boolean stable = wsConsumeWs(STABLE);
    if(stable) wsCheck(ORDER);

    if(stable || wsConsumeWs(ORDER)) {
      wsCheck(BY);
      ap = qp;
      do order = orderSpec(order); while(wsConsume(COMMA));
      if(order != null) order = Array.add(order, new OrderByStable(input()));
      alter = ORDERBY;
    }

    if(!wsConsumeWs(RETURN)) {
      if(alter != null) error();
      error(where == null ? FLWORWHERE : order == null ? FLWORORD : FLWORRET);
    }
    final Expr ret = check(single(), NORETURN);
    ctx.vars.reset(s);
    return GFLWOR.get(fl, where, order, group, ret, input());
  }

  /**
   * Parses the "ForClause" rule.
   * Parses the "PositionalVar" rule.
   * Parses the "LetClause" rule.
   * Parses the "FTScoreVar" rule.
   * @return query expression
   * @throws QueryException query exception
   */
  private ForLet[] forLet() throws QueryException {
    ForLet[] fl = null;
    boolean comma = false;

    do {
      final boolean fr = wdConsumeWs(FOR, DOLLAR, NOFOR);
      boolean score = !fr && wdConsumeWs(LET, SCORE, NOLET);
      if(score) wsCheck(SCORE);
      else if(!fr && !wdConsumeWs(LET, DOLLAR, NOLET)) return fl;

      do {
        if(comma && !fr) score = wsConsumeWs(SCORE);

        final QNm name = varName();
        final SeqType type = score ? SeqType.DBL :
          wsConsumeWs(AS) ? sequenceType() : null;
        final Var var = new Var(input(), name, type);

        final Var ps = fr && wsConsumeWs(AT) ?
            new Var(input(), varName(), SeqType.ITR) : null;
        final Var sc = fr && wsConsumeWs(SCORE) ?
            new Var(input(), varName(), SeqType.DBL) : null;

        wsCheck(fr ? IN : ASSIGN);
        final Expr e = check(single(), NOVARDECL);
        ctx.vars.add(var);

        if(fl == null) fl = new ForLet[1];
        else fl = Arrays.copyOf(fl, fl.length + 1);
        if(sc != null) {
          if(sc.name.eq(name) || ps != null && sc.name.eq(ps.name))
            error(VARDEFINED, sc);
          ctx.vars.add(sc);
        }
        if(ps != null) {
          if(name.eq(ps.name)) error(VARDEFINED, ps);
          ctx.vars.add(ps);
        }
        fl[fl.length - 1] = fr ? new For(input(), e, var, ps, sc) :
          new Let(input(), e, var, score);

        score = false;
        comma = true;
      } while(wsConsume(COMMA));
      comma = false;
    } while(true);
  }

  /**
   * Parses the "OrderSpec" rule.
   * Parses the "OrderModifier" rule.
   * @param order order array
   * @return new order array
   * @throws QueryException query exception
   */
  private OrderBy[] orderSpec(final OrderBy[] order) throws QueryException {
    final Expr e = check(single(), ORDERBY);

    boolean desc = false;
    if(!wsConsumeWs(ASCENDING)) desc = wsConsumeWs(DESCENDING);
    boolean least = !ctx.orderGreatest;
    if(wsConsumeWs(EMPTYORD)) {
      least = !wsConsumeWs(GREATEST);
      if(least) wsCheck(LEAST);
    }
    if(wsConsumeWs(COLLATION)) {
      final byte[] coll = stringLiteral();
      if(!eq(URLCOLL, coll)) error(INVCOLL, coll);
    }
    if(e.empty()) return order;
    final OrderBy ord = new OrderByExpr(input(), e, desc, least);
    return order == null ? new OrderBy[] { ord } : Array.add(order, ord);
  }

  /**
   * Parses the "GroupingSpec" rule.
   * @param group grouping specification
   * @return new group array
   * @throws QueryException query exception
   */
  private Var[] groupSpec(final Var[] group) throws QueryException {
    final Var v = new Var(input(), varName());
    if(null == ctx.vars.get(v)) error(GVARNOTDEFINED, v);
    if(wsConsumeWs(COLLATION)) {
      final byte[] coll = stringLiteral();
      if(!eq(URLCOLL, coll)) error(INVCOLL, coll);
    }
    return group == null ? new Var[] { v } : Array.add(group, v);
  }

  /**
   * Parses the "QuantifiedExpr" rule.
   * @return query expression
   * @throws QueryException query exception
   */
  private Expr quantified() throws QueryException {
    final boolean some = wdConsumeWs(SOME, DOLLAR, NOSOME);
    if(!some && !wdConsumeWs(EVERY, DOLLAR, NOSOME)) return null;

    final int s = ctx.vars.size();
    For[] fl = {};
    do {
      final Var var = new Var(input(), varName(), wsConsumeWs(AS) ?
          sequenceType() : null);
      wsCheck(IN);
      final Expr e = check(single(), NOSOME);
      ctx.vars.add(var);
      fl = Array.add(fl, new For(input(), e, var));
    } while(wsConsume(COMMA));

    wsCheck(SATISFIES);
    final Expr e = check(single(), NOSOME);
    ctx.vars.reset(s);
    return new Quantifier(input(), fl, e, !some);
  }

  /**
   * Parses the "SwitchExpr" rule.
   * @return query expression
   * @throws QueryException query exception
   */
  private Expr switchh() throws QueryException {
    if(!wdConsumeWs(SWITCH, PAR1, TYPEPAR)) return null;
    wsCheck(PAR1);
    Expr[] exprs = { check(expr(), NOSWITCH) };
    wsCheck(PAR2);

    // collect all cases
    Expr[] cases;
    while(true) {
      cases = new Expr[0];
      while(wsConsumeWs(CASE)) cases = add(cases, single());
      if(cases.length == 0) break;

      wsCheck(RETURN);
      final Expr ret = single();
      for(final Expr c : cases) exprs = add(add(exprs, c), ret);
    }

    // add default case
    if(exprs.length == 1) error(WRONGEND, CASE);
    wsCheck(DEFAULT);
    wsCheck(RETURN);
    exprs = add(exprs, single());

    return new Switch(input(), exprs);
  }

  /**
   * Parses the "TypeswitchExpr" rule.
   * @return query expression
   * @throws QueryException query exception
   */
  private Expr typeswitch() throws QueryException {
    if(!wdConsumeWs(TYPESWITCH, PAR1, TYPEPAR)) return null;
    wsCheck(PAR1);
    final Expr ts = check(expr(), NOTYPESWITCH);
    wsCheck(PAR2);

    TypeCase[] cases = {};
    final int s = ctx.vars.size();
    boolean cs = true;
    do {
      cs = wsConsumeWs(CASE);
      if(!cs) wsCheck(DEFAULT);
      skipWS();
      QNm name = null;
      if(curr() == '$') {
        name = varName();
        if(cs) wsCheck(AS);
      }
      final Var var = new Var(input(), name, cs ? sequenceType() : null);
      if(name != null) ctx.vars.add(var);
      wsCheck(RETURN);
      final Expr ret = check(single(), NOTYPESWITCH);
      cases = Array.add(cases, new TypeCase(input(), var, ret));
      ctx.vars.reset(s);
    } while(cs);
    if(cases.length == 1) error(NOTYPESWITCH);
    return new TypeSwitch(input(), ts, cases);
  }

  /**
   * Parses the "IfExpr" rule.
   * @return query expression
   * @throws QueryException query exception
   */
  private Expr iff() throws QueryException {
    if(!wdConsumeWs(IF, PAR1, IFPAR)) return null;
    wsCheck(PAR1);
    final Expr e = check(expr(), NOIF);
    wsCheck(PAR2);
    if(!wsConsumeWs(THEN)) error(NOIF);
    final Expr thn = check(single(), NOIF);
    if(!wsConsumeWs(ELSE)) error(NOIF);
    final Expr els = check(single(), NOIF);
    return new If(input(), e, thn, els);
  }

  /**
   * Parses the "OrExpr" rule.
   * @return query expression
   * @throws QueryException query exception
   */
  private Expr or() throws QueryException {
    final Expr e = and();
    if(!wsConsumeWs(OR)) return e;

    Expr[] list = { e };
    do list = add(list, and()); while(wsConsumeWs(OR));
    return new Or(input(), list);
  }

  /**
   * Parses the "AndExpr" rule.
   * @return query expression
   * @throws QueryException query exception
   */
  private Expr and() throws QueryException {
    final Expr e = comparison();
    if(!wsConsumeWs(AND)) return e;

    Expr[] list = { e };
    do list = add(list, comparison()); while(wsConsumeWs(AND));
    return new And(input(), list);
  }

  /**
   * Parses the "ComparisonExpr" rule.
   * @return query expression
   * @throws QueryException query exception
   */
  private Expr comparison() throws QueryException {
    final Expr e = ftContains();
    if(e != null) {
      for(final CmpV.Op c : CmpV.Op.values()) if(wsConsumeWs(c.name))
        return new CmpV(input(), e, check(ftContains(), CMPEXPR), c);
      for(final CmpN.Op c : CmpN.Op.values()) if(wsConsumeWs(c.name))
        return new CmpN(input(), e, check(ftContains(), CMPEXPR), c);
      for(final CmpG.Op c : CmpG.Op.values()) if(wsConsume(c.name))
        return new CmpG(input(), e, check(ftContains(), CMPEXPR), c);
    }
    return e;
  }

  /**
   * Parses the "FTContainsExpr" rule.
   * @return query expression
   * @throws QueryException query exception
   */
  private Expr ftContains() throws QueryException {
    final Expr e = range();

    final int p = qp;
    // use "=>" as shortcut for full-text expressions
    if(consume('=') && consume('>') || consume('<') && consume('-')) {
      skipWS();
    } else if(!wsConsumeWs(CONTAINS) || !wsConsumeWs(TEXT)) {
      qp = p;
      return e;
    }

    // [CG] XQFT: FTIgnoreOption
    final FTExpr select = ftSelection(false);
    //Expr ignore = null;
    if(wsConsumeWs(WITHOUT)) {
      wsCheck(CONTENT);
      //ignore = union();
      union();
      error(FTIGNORE);
    }
    return new FTContains(e, select, input());
  }

  /**
   * Parses the "RangeExpr" rule.
   * @return query expression
   * @throws QueryException query exception
   */
  private Expr range() throws QueryException {
    final Expr e = additive();
    if(!wsConsumeWs(TO)) return e;
    return new Range(input(), e, check(additive(), INCOMPLETE));
  }

  /**
   * Parses the "AdditiveExpr" rule.
   * @return query expression
   * @throws QueryException query exception
   */
  private Expr additive() throws QueryException {
    Expr e = multiplicative();

    while(true) {
      final Calc c = consume('+') ? Calc.PLUS : consume('-') ?
          Calc.MINUS : null;
      if(c == null) break;
      e = new Arith(input(), e, check(multiplicative(), CALCEXPR), c);
    }
    return e;
  }

  /**
   * Parses the "MultiplicativeExpr" rule.
   * @return query expression
   * @throws QueryException query exception
   */
  private Expr multiplicative() throws QueryException {
    Expr e = union();
    while(e != null) {
      final Calc c = consume('*') ? Calc.MULT : wsConsumeWs(DIV) ?
        Calc.DIV : wsConsumeWs(IDIV) ? Calc.IDIV : wsConsumeWs(MOD) ?
        Calc.MOD : null;
      if(c == null) break;
      e = new Arith(input(), e, check(union(), CALCEXPR), c);
    }
    return e;
  }

  /**
   * Parses the "UnionExpr" rule.
   * @return query expression
   * @throws QueryException query exception
   */
  private Expr union() throws QueryException {
    final Expr e = intersect();
    if(!wsConsumeWs(UNION) && !wsConsume(PIPE)) return e;

    Expr[] list = { e };
    do list = add(list, intersect());
    while(wsConsumeWs(UNION) || wsConsume(PIPE));
    return new Union(input(), list);
  }

  /**
   * Parses the "IntersectExceptExpr" rule.
   * @return query expression
   * @throws QueryException query exception
   */
  private Expr intersect() throws QueryException {
    final Expr e = instanceoff();

    if(wsConsumeWs(INTERSECT)) {
      Expr[] list = { e };
      do list = add(list, instanceoff()); while(wsConsumeWs(INTERSECT));
      return new InterSect(input(), list);
    } else if(wsConsumeWs(EXCEPT)) {
      Expr[] list = { e };
      do list = add(list, instanceoff()); while(wsConsumeWs(EXCEPT));
      return new Except(input(), list);
    } else {
      return e;
    }
  }

  /**
   * Parses the "InstanceofExpr" rule.
   * @return query expression
   * @throws QueryException query exception
   */
  private Expr instanceoff() throws QueryException {
    final Expr e = treat();
    if(!wsConsumeWs(INSTANCE)) return e;
    wsCheck(OF);
    return new Instance(input(), e, sequenceType());
  }

  /**
   * Parses the "TreatExpr" rule.
   * @return query expression
   * @throws QueryException query exception
   */
  private Expr treat() throws QueryException {
    final Expr e = castable();
    if(!wsConsumeWs(TREAT)) return e;
    wsCheck(AS);
    return new Treat(input(), e, sequenceType());
  }

  /**
   * Parses the "CastableExpr" rule.
   * @return query expression
   * @throws QueryException query exception
   */
  private Expr castable() throws QueryException {
    final Expr e = cast();
    if(!wsConsumeWs(CASTABLE)) return e;
    wsCheck(AS);
    return new Castable(input(), e, simpleType());
  }

  /**
   * Parses the "CastExpr" rule.
   * @return query expression
   * @throws QueryException query exception
   */
  private Expr cast() throws QueryException {
    final Expr e = scored();
    if(!wsConsumeWs(CAST)) return e;
    wsCheck(AS);
    return new Cast(input(), e, simpleType());
  }

  /**
   * Parses the "ScoredExpr" rule.
   * This is a proprietary extension to XQuery FT for adding full-text scores
   * to non-FT expressions.
   * @return query expression
   * @throws QueryException query exception
   */
  private Expr scored() throws QueryException {
    final Expr e = unary();
    if(!wsConsumeWs(SCORED)) return e;
    return new Scored(input(), e, single());
  }

  /**
   * Parses the "UnaryExpr" rule.
   * @return query expression
   * @throws QueryException query exception
   */
  private Expr unary() throws QueryException {
    boolean minus = false;
    boolean found = false;
    do {
      skipWS();
      if(consume('-')) {
        minus ^= true;
        found = true;
      } else if(consume('+')) {
        found = true;
      } else {
        final Expr e = value();
        return found ? new Unary(input(), check(e, EVALUNARY), minus) : e;
      }
    } while(true);
  }

  /**
   * Parses the "ValueExpr" rule.
   * @return query expression
   * @throws QueryException query exception
   */
  private Expr value() throws QueryException {
    validate();
    final Expr e = path();
    return e != null ? e : extension();
  }

  /**
   * Parses the "ValidateExpr" rule.
   * @throws QueryException query exception
   */
  private void validate() throws QueryException {
    if(wsConsumeWs(VALIDATE)) {
      if(!wsConsumeWs(STRICT) && !wsConsumeWs(LAX) && wsConsumeWs(TYPE)) {
        qName(Err.QNAMEINV);
      }
      wsCheck(BRACE1);
      check(single(), NOVALIDATE);
      wsCheck(BRACE2);
      error(IMPLVAL);
    }
  }

  /**
   * Parses the "ExtensionExpr" rule.
   * @return query expression
   * @throws QueryException query exception
   */
  private Expr extension() throws QueryException {
    final Expr[] pragmas = pragma();
    return pragmas.length == 0 ? null :
      new Extension(input(), pragmas, enclosed(NOPRAGMA));
  }

  /**
   * Parses the "Pragma" rule.
   * @return array of pragmas
   * @throws QueryException query exception
   */
  private Expr[] pragma() throws QueryException {
    Expr[] pragmas = { };
    while(wsConsumeWs(PRAGMA)) {
      skipWS();
      final QNm name = new QNm(qName(PRAGMAINV), ctx, input());
      if(!name.ns()) error(NSMISS, name);
      char c = curr();
      if(c != '#' && !ws(c)) error(PRAGMAINV);

      tok.reset();
      while(c != '#' || next() != ')') {
        if(c == 0) error(PRAGMAINV);
        tok.add(consume());
        c = curr();
      }
      pragmas = add(pragmas, new Pragma(name, tok.trim().finish(), input()));
      qp += 2;
    }
    return pragmas;
  }

  /**
   * Parses the "PathExpr" rule.
   * Parses the "RelativePathExpr" rule.
   * @return query expression
   * @throws QueryException query exception
   */
  private Expr path() throws QueryException {
    checkInit();
    final int s = consume('/') ? consume('/') ? 2 : 1 : 0;
    if(s > 0) checkAxis(s == 2 ? Axis.DESC : Axis.CHILD);
    qm = qp;

    final Expr ex = step();
    if(ex == null) {
      if(s == 2) {
        if(more()) checkInit();
        error(PATHMISS);
      }
      return s == 1 ? new Root(input()) : null;
    }

    final boolean slash = consume('/');
    final boolean step = ex instanceof AxisStep;
    if(!slash && s == 0 && !step) return ex;

    Expr[] list = {};
    if(s == 2) list = add(list, descOrSelf());

    final Expr root = s > 0 ? new Root(input()) : !step ? ex : null;
    if(root != ex) list = add(list, ex);

    if(slash) {
      do {
        final boolean desc = consume('/');
        qm = qp;
        if(desc) list = add(list, descOrSelf());
        checkAxis(desc ? Axis.DESC : Axis.CHILD);

        final Expr st = step();
        if(st == null) error(PATHMISS);
        if(!(st instanceof Context)) list = add(list, st);
      } while(consume('/'));
    }
    if(list.length == 0)
      return new MixedPath(input(), root, new Context(input()));

    // check if all steps are axis steps
    boolean axes = true;
    final AxisStep[] tmp = new AxisStep[list.length];
    for(int l = 0; l < list.length; ++l) {
      axes &= list[l] instanceof AxisStep;
      if(axes) tmp[l] = (AxisStep) list[l];
    }

    return axes ? AxisPath.get(input(), root, tmp) :
      new MixedPath(input(), root, list);
  }

  /**
   * Returns a standard descendant-or-self::node() step.
   * @return step
   */
  private AxisStep descOrSelf() {
    return AxisStep.get(input(), Axis.DESCORSELF, Test.NOD);
  }

  // Methods for query suggestions

  /**
   * Performs an optional check init.
   */
  protected void checkInit() { }

  /**
   * Performs an optional axis check.
   * @param axis axis
   */
  @SuppressWarnings("unused")
  protected void checkAxis(final Axis axis) { }

  /**
   * Performs an optional test check.
   * @param test node test
   * @param attr attribute flag
   */
  @SuppressWarnings("unused")
  protected void checkTest(final Test test, final boolean attr) { }

  /**
   * Checks a predicate.
   * @param open open flag
   */
  @SuppressWarnings("unused")
  protected void checkPred(final boolean open) { }

  /**
   * Parses the "StepExpr" rule.
   * @return query expression
   * @throws QueryException query exception
   */
  private Expr step() throws QueryException {
    final Expr e = postfix();
    return e != null ? e : axis();
  }

  /**
   * Parses the "AxisStep" rule.
   * @return query expression
   * @throws QueryException query exception
   */
  private AxisStep axis() throws QueryException {
    Axis ax = null;
    Test test = null;
    if(wsConsume(DOT2)) {
      ax = Axis.PARENT;
      test = Test.NOD;
      checkTest(test, false);
    } else if(consume('@')) {
      ax = Axis.ATTR;
      test = test(true);
      checkTest(test, true);
      if(test == null) {
        --qp;
        error(NOATTNAME);
      }
    } else {
      for(final Axis a : Axis.values()) {
        if(wdConsumeWs(a.name, COL2, NOLOCSTEP)) {
          wsConsume(COL2);
          alter = NOLOCSTEP;
          ap = qp;
          ax = a;
          test = test(a == Axis.ATTR);
          break;
        }
      }
    }
    if(ax == null) {
      ax = Axis.CHILD;
      test = test(false);
      if(test != null && test.type == NodeType.ATT) ax = Axis.ATTR;
      checkTest(test, ax == Axis.ATTR);
    }
    if(test == null) return null;

    Expr[] pred = {};
    while(wsConsume(BR1)) {
      checkPred(true);
      pred = add(pred, expr());
      wsCheck(BR2);
      checkPred(false);
    }
    return AxisStep.get(input(), ax, test, pred);
  }

  /**
   * Parses the "NodeTest" rule.
   * Parses the "NameTest" rule.
   * Parses the "KindTest" rule.
   * @param att attribute flag
   * @return query expression
   * @throws QueryException query exception
   */
  private Test test(final boolean att) throws QueryException {
    final int p = qp;
    final char ch = curr();
    if(XMLToken.isNCStartChar(ch)) {
      final byte[] name = qName(null);
      final int p2 = qp;
<<<<<<< HEAD
      if(consumeWS(PAR1)) {
        final NodeType type = NodeType.find(new QNm(name, ctx, input()));
=======
      if(wsConsumeWs(PAR1)) {
        final Type type = Type.node(new QNm(name, ctx, input()));
>>>>>>> 7ca75e30
        if(type != null) {
          tok.reset();
          while(!consume(PAR2)) {
            if(curr() == 0) error(TESTINCOMPLETE);
            tok.add(consume());
          }
          skipWS();
          return tok.trim().size() == 0 ? Test.get(type) :
            kindTest(type, tok.finish());
        }
      } else {
        qp = p2;
        // name test "pre:tag"
        if(contains(name, ':')) {
          skipWS();
          return new NameTest(new QNm(name, ctx, input()),
              NameTest.Name.STD, att, input());
        }
        // name test "tag"
        if(!consume(':')) {
          skipWS();
          final QNm nm = new QNm(name, att ? Uri.EMPTY : null);
          return new NameTest(nm, NameTest.Name.STD, att, input());
        }
        // name test "pre:*"
        if(consume('*')) {
          final QNm nm = new QNm(EMPTY, ctx.ns.uri(name, false, input()));
          return new NameTest(nm, NameTest.Name.NS, att, input());
        }
      }
    } else if(consume('*')) {
      // name test "*"
      if(!consume(':')) return new NameTest(att, input());
      // name test "*:tag"
      return new NameTest(new QNm(qName(QNAMEINV)), NameTest.Name.NAME, att,
          input());
    }
    qp = p;
    return null;
  }

  /**
<<<<<<< HEAD
   * [121] Parses a FilterExpr.
   * [124] Parses a Predicate.
   * @return postfix expression
   * @throws QueryException query exception
   */
  private Expr postfix() throws QueryException {
    Expr e = primary(), old;
    do {
      old = e;
      if(consumeWS2(BR1)) {
        // PredicateList
        if(e == null) error(PREDMISSING);
        Expr[] pred = {};
        do { pred = add(pred, expr()); check(BR2); } while(consumeWS2(BR1));
        e = new Filter(input(), e, pred);
      } else if(e != null) {
        // DynamicFunctionInvocation
        final Expr[] args = argumentList(e);
        if(args == null) break;

        final Var[] part = partial(args);
        e = new DynFunCall(input(), e, args);
        if(part.length > 0) e = new PartFunApp(input(), e, part);
      }
    } while(e != old);
    return e;
  }

  /**
   * Fills gaps from place-holders with variable references.
   * @param args argument array
   * @return variables bound
   */
  private Var[] partial(final Expr[] args) {
    Var[] vars = {};
    for(int i = 0; i < args.length; i++) {
      if(args[i] == null) {
        final Var v = new Var(new QNm(concat(VAR, token(vars.length + 1))));
        vars = Array.add(vars, v);
        args[i] = new VarRef(input(), v);
      }
    }
    return vars;
=======
   * Parses the "FilterExpr" rule.
   * Parses the "PredicateList" rule.
   * Parses the "Predicate" rule.
   * @return query expression
   * @throws QueryException query exception
   */
  private Expr filter() throws QueryException {
    final Expr e = primary();
    if(!wsConsume(BR1)) return e;

    if(e == null) error(PREDMISSING);
    Expr[] pred = {};
    do { pred = add(pred, expr()); wsCheck(BR2); } while(wsConsume(BR1));
    return new Filter(input(), e, pred);
>>>>>>> 7ca75e30
  }

  /**
   * Parses the "PrimaryExpr" rule.
   * Parses the "VarRef" rule.
   * Parses the "ContextItem" rule.
   * @return query expression
   * @throws QueryException query exception
   */
  private Expr primary() throws QueryException {
    skipWS();
    // literals
    Expr e = literal();
    if(e != null) return e;
    // variables
    final char c = curr();
    if(c == '$') {
      final Var v = new Var(input(), varName());
      final Var var = ctx.vars.get(v);
      if(var == null) error(VARUNDEF, v);
      return new VarRef(input(), var);
    }
    // parentheses
    if(c == '(' && next() != '#') return parenthesized();
    // direct constructor
    if(c == '<') return constructor();
    // function calls and computed constructors
    if(letter(c)) {
      if(ctx.xquery3) {
        e = functionItem();
        if(e != null) return e;
      }
      e = functionCall();
      if(e != null) return e;
      e = compConstructor();
      if(e != null) return e;
      // ordered expression
      if(wdConsumeWs(ORDERED, BRACE1, INCOMPLETE) ||
         wdConsumeWs(UNORDERED, BRACE1, INCOMPLETE))
        return enclosed(NOENCLEXPR);
    }
    return null;
  }

  /**
<<<<<<< HEAD
   * [161] Parses a FunctionItemExpr.
   * [162] Parses a LiteralFunctionItem
   * [163] Parses a InlineFunction
   * @return query expression
   * @throws QueryException query exception
   */
  private Expr functionItem() throws QueryException {
    final int pos = qp;

    // InlineFunction
    if(consumeWS2(FUNCTION) && consumeWS(PAR1)) {

      final int s = ctx.vars.size();
      final Var[] args = paramList();
      check(PAR2);

      final SeqType type = consumeWS(AS) ? sequenceType() : null;
      final Expr body = enclosed(NOFUNBODY);
      ctx.vars.reset(s);

      return new InlineFunc(input(), type, args, body);
    }

    qp = pos;

    // LiteralFunctionItem
    skipWS();
    final byte[] fn = qName(null);
    if(fn.length > 0 && consumeWS2(HASH)) {
      final QNm name = new QNm(fn);
      if(name.ns()) ctx.ns.uri(name);
      else name.uri(ctx.nsFunc);
      final long cardinal = ((Itr) numericLiteral(true)).itr(null);
      // TODO [CG] what to do with big number of arguments? (ex: varargs)
      if(cardinal < 0 || cardinal > Integer.MAX_VALUE) error(FUNCUNKNOWN, fn);

      final Expr[] args = new Expr[(int) cardinal];
      final Var[] vars = partial(args);
      final Expr f = ctx.funcs.get(name, args, ctx, this);
      if(f == null) error(FUNCUNKNOWN, fn);
      return new LitFunc(input(), f, vars);
    }

    qp = pos;
    return null;
  }

  /**
   * [ 85] Parses a Literal.
=======
   * Parses the "Literal" rule.
>>>>>>> 7ca75e30
   * @return query expression
   * @throws QueryException query exception
   */
  private Expr literal() throws QueryException {
    final char c = curr();
    if(digit(c)) return numericLiteral(false);
    // decimal/double values or context item
    if(c == '.' && next() != '.') {
      consume('.');
      if(!digit(curr())) return new Context(input());
      tok.reset();
      tok.add('.');
      return decimalLiteral();
    }
    // strings
    return quote(c) ? Str.get(stringLiteral()) : null;
  }

  /**
<<<<<<< HEAD
   * [ 86] Parses a NumericLiteral.
   * [141] Parses an IntegerLiteral.
   * @param itr integer flag
=======
   * Parses the "NumericLiteral" rule.
   * Parses the "IntegerLiteral" rule.
>>>>>>> 7ca75e30
   * @return query expression
   * @throws QueryException query exception
   */
  private Expr numericLiteral(final boolean itr) throws QueryException {
    tok.reset();
    while(digit(curr())) tok.add(consume());
    if(letter(curr())) return checkDbl();
    if(!consume('.')) {
      final long l = toLong(tok.finish());
      if(l == Long.MIN_VALUE) error(RANGE, tok);
      return Itr.get(l);
    }
    if(itr) error(NUMBERITR);
    tok.add('.');
    return decimalLiteral();
  }

  /**
   * Parses the "VarName" rule.
   * @return query expression
   * @throws QueryException query exception
   */
  private QNm varName() throws QueryException {
    wsCheck(DOLLAR);
    skipWS();
    final QNm name = new QNm(qName(NOVARNAME));
    if(name.ns()) name.uri(ctx.ns.uri(name.pref(), false, input()));
    ctx.ns.uri(name);
    return name;
  }

  /**
   * Parses the "ParenthesizedExpr" rule.
   * @return query expression
   * @throws QueryException query exception
   */
  private Expr parenthesized() throws QueryException {
    wsCheck(PAR1);
    final Expr e = expr();
    wsCheck(PAR2);
    return e == null ? Empty.SEQ : e;
  }

  /**
   * Parses the "FunctionCall" rule.
   * @return query expression
   * @throws QueryException query exception
   */
  private Expr functionCall() throws QueryException {
    final int p = qp;
    final QNm name = new QNm(qName(null), ctx, input());
<<<<<<< HEAD

    Expr[] args;
    if(NodeType.find(name) != null ||
        (args = argumentList(name.atom())) == null) {
=======
    if(!wsConsume(PAR1) || Type.node(name) != null) {
>>>>>>> 7ca75e30
      qp = p;
      return null;
    }

<<<<<<< HEAD
    alter = FUNCUNKNOWN;
    alterFunc = name;
    ap = qp;
    ctx.ns.uri(name);
    name.uri(name.ns() ? ctx.ns.uri(name.pref(), false, input())
        : ctx.nsFunc);
    final Expr func = ctx.funcs.get(name, args, ctx, this);
    if(func != null) {
      alter = null;
      final Var[] part = partial(args);
      return part.length > 0 ? new PartFunApp(input(), func, part) : func;
=======
    // name and opening bracket found
    Expr[] exprs = {};
    while(curr() != 0) {
      if(wsConsume(PAR2)) {
        alter = FUNCUNKNOWN;
        alterFunc = name;
        ap = qp;
        ctx.ns.uri(name);
        name.uri(name.ns() ? ctx.ns.uri(name.pref(), false, input())
            : ctx.nsFunc);
        final Expr func = ctx.funcs.get(name, exprs, ctx, this);
        if(func != null) {
          alter = null;
          return func;
        }
        qp = p;
        return null;
      }
      if(exprs.length != 0) wsCheck(COMMA);
      exprs = add(exprs, single());
>>>>>>> 7ca75e30
    }
    qp = p;
    return null;
  }

  /**
<<<<<<< HEAD
   * [122] Parses an ArgumentList.
   * @param name name of the function (item)
   * @return array of arguments, place-holders '?' are represented as
   *         {@code null} entries
   * @throws QueryException query exception
   */
  private Expr[] argumentList(final Object name) throws QueryException {
    if(!consumeWS2(PAR1)) return null;
    Expr[] args = {};
    if(!consumeWS(PAR2)) {
      do { args = Array.add(args, consumeWS(PLHOLDER) ? null : single()); }
      while(consumeWS(COMMA));
      if(!consumeWS(PAR2)) error(FUNCMISS, name);
    }
    return args;
  }

  /**
   * [ 94] Parses a Constructor.
   * [ 95] Parses a DirectConstructor.
=======
   * Parses the "Constructor" rule.
   * Parses the "DirectConstructor" rule.
>>>>>>> 7ca75e30
   * @return query expression
   * @throws QueryException query exception
   */
  private Expr constructor() throws QueryException {
    check('<');
    return consume('!') ? dirComment() : consume('?') ? dirPI() : dirElement();
  }

/**
   * Parses the "DirElemConstructor" rule.
   * Parses the "DirAttributeList" rules.
   * @return query expression
   * @throws QueryException query exception
   */
  private Expr dirElement() throws QueryException {
    if(skipWS()) error(NOTAGNAME);
    final QNm tag = new QNm(qName(NOTAGNAME));
    consumeWSS();

    Expr[] cont = {};
    final Atts ns = new Atts();
    final int s = ctx.ns.size();

    // parse attributes...
    boolean xmlDef = false; // xml prefix explicitly declared?
    while(XMLToken.isNCStartChar(curr())) {
      final byte[] atn = qName(null);
      Expr[] attv = {};

      consumeWSS();
      check('=');
      consumeWSS();
      final char delim = consume();
      if(!quote(delim)) error(NOQUOTE, found());
      final TokenBuilder tb = new TokenBuilder();

      boolean simple = true;
      do {
        while(!consume(delim)) {
          final char c = curr();
          if(c == '{') {
            if(next() == '{') {
              tb.add(consume());
              consume();
            } else {
              final byte[] text = tb.finish();
              if(text.length != 0) {
                attv = add(attv, Str.get(text));
              } else {
                attv = add(attv, enclosed(NOENCLEXPR));
                simple = false;
              }
              tb.reset();
            }
          } else if(c == '}') {
            ++qp;
            check('}');
            tb.add('}');
          } else if(c == '<' || c == 0) {
            error(NOQUOTE, found());
          } else if(c == 0x0A || c == 0x09) {
            ++qp;
            tb.add(' ');
          } else {
            entity(tb);
          }
        }
        if(!consume(delim)) break;
        tb.add(delim);
      } while(true);

      if(tb.size() != 0) attv = add(attv, Str.get(tb.finish()));

      if(eq(atn, XMLNS)) {
        if(!simple) error(NSCONS);
        final byte[] v = attv.length == 0 ? EMPTY : ((Str) attv[0]).atom();
        if(!tag.ns()) tag.uri(v);
        addNS(ns, EMPTY, v);
      } else if(startsWith(atn, XMLNSC)) {
        if(!simple) error(NSCONS);
        final byte[] v = attv.length == 0 ? EMPTY : ((Str) attv[0]).atom();
        if(v.length == 0) error(NSEMPTYURI);
        final QNm nsd = new QNm(atn, v);
        final byte[] pref = nsd.ln();
        if(!eq(pref, XML) || !eq(v, XMLURI)) {
          ctx.ns.add(nsd, input());
          addNS(ns, pref, v);
          if(eq(pref, tag.pref())) tag.uri(v);
        } else {
          if(xmlDef) error(DUPLNSDEF, XML);
          xmlDef = true;
        }
      } else {
        cont = add(cont, new CAttr(input(), false,
            new QNm(atn, contains(atn, ':') ? null : Uri.EMPTY), attv));
      }
      if(!consumeWSS()) break;
    }

    if(consume('/')) {
      check('>');
    } else {
      check('>');
      while(curr() != '<' || next() != '/') {
        final Expr e = dirElemContent(tag);
        if(e == null) continue;
        cont = add(cont, e);
      }
      qp += 2;

      if(skipWS()) error(NOTAGNAME);
      final byte[] close = qName(NOTAGNAME);
      consumeWSS();
      check('>');
      if(!eq(tag.atom(), close)) error(TAGWRONG, tag.atom(), close);
    }

    ctx.ns.size(s);
    return new CElem(input(), tag, ns, false, cont);
  }

  /**
   * Checks the uniqueness of the namespace and adds it to the attributes.
   * @param ns namespace array
   * @param k namespace prefix
   * @param v uri
   * @throws QueryException query exception
   */
  private void addNS(final Atts ns, final byte[] k, final byte[] v)
      throws QueryException {

    if(ns.get(k) != -1) error(DUPLNSDEF, k);
    ns.add(k, v);
  }

  /**
   * Parses the "DirElemContent" rule.
   * @param tag opening tag
   * @return query expression
   * @throws QueryException query exception
   */
  private Expr dirElemContent(final QNm tag) throws QueryException {
    final TokenBuilder tb = new TokenBuilder();
    do {
      final char c = curr();
      if(c == '<') {
        if(wsConsume(CDATA)) {
          tb.add(cDataSection());
          tb.ent = true;
        } else {
          final Str txt = text(tb);
          return txt != null ? txt : next() == '/' ? null : constructor();
        }
      } else if(c == '{') {
        if(next() == '{') {
          tb.add(consume());
          consume();
        } else {
          final Str txt = text(tb);
          return txt != null ? txt : enclosed(NOENCLEXPR);
        }
      } else if(c == '}') {
        consume();
        check('}');
        tb.add('}');
      } else if(c != 0) {
        entity(tb);
      } else {
        error(NOCLOSING, tag.atom());
      }
    } while(true);
  }

  /**
   * Returns a string item.
   * @param tb token builder
   * @return text or {@code null}
   */
  private Str text(final TokenBuilder tb) {
    final byte[] t = tb.finish();
    return t.length == 0 || !tb.ent && !ctx.spaces && ws(t) ? null : Str.get(t);
  }

  /**
   * Parses the "DirCommentConstructor" rule.
   * @return query expression
   * @throws QueryException query exception
   */
  private Expr dirComment() throws QueryException {
    check('-');
    check('-');
    final TokenBuilder tb = new TokenBuilder();
    do {
      while(not('-')) tb.add(consume());
      consume();
      if(consume('-')) {
        check('>');
        return new CComm(input(), Str.get(tb.finish()));
      }
      tb.add('-');
    } while(true);
  }

  /**
   * Parses the "DirPIConstructor" rule.
   * Parses the "DirPIContents" rule.
   * @return query expression
   * @throws QueryException query exception
   */
  private Expr dirPI() throws QueryException {
    if(consumeWSS()) error(PIXML, EMPTY);
    final byte[] str = trim(qName(PIWRONG));
    final Str pi = Str.get(str);
    if(!XMLToken.isNCName(str) || eq(lc(str), XML)) error(PIXML, pi);

    final boolean space = skipWS();
    final TokenBuilder tb = new TokenBuilder();
    do {
      while(not('?')) {
        if(!space) error(PIWRONG);
        tb.add(consume());
      }
      consume();
      if(consume('>')) {
        if(!XMLToken.isNCName(str)) INVALPI.thrw(input(), str);
        return new CPI(input(), pi, Str.get(tb.finish()));
      }
      tb.add('?');
    } while(true);
  }

  /**
   * Parses the "CDataSection" rule.
   * @return CData
   * @throws QueryException query exception
   */
  private byte[] cDataSection() throws QueryException {
    final TokenBuilder tb = new TokenBuilder();
    while(true) {
      while(not(']')) {
        final char c = consume();
        if(c != '\r') tb.add(c);
      }
      consume();
      if(curr() == ']' && next() == '>') {
        qp += 2;
        return tb.finish();
      }
      tb.add(']');
    }
  }

  /**
   * Parses the "ComputedConstructor" rule.
   * @return query expression
   * @throws QueryException query exception
   */
  private Expr compConstructor() throws QueryException {
    final int p = qp;
    if(wsConsumeWs(DOCUMENT))       return consume(compDoc(), p);
    else if(wsConsumeWs(ELEMENT))   return consume(compElemConstructor(), p);
    else if(wsConsumeWs(ATTRIBUTE)) return consume(compAttribute(), p);
    else if(wsConsumeWs(TEXT))      return consume(compText(), p);
    else if(wsConsumeWs(COMMENT))   return consume(compComment(), p);
    else if(wsConsumeWs(PI))        return consume(compPI(), p);
    return null;
  }

  /**
   * Consumes the specified expression or resets the query position.
   * @param expr expression
   * @param p query position
   * @return expression or {@code null}
   */
  private Expr consume(final Expr expr, final int p) {
    if(expr == null) qp = p;
    return expr;
  }

  /**
   * Parses the "CompDocConstructor" rule.
   * @return query expression
   * @throws QueryException query exception
   */
  private Expr compDoc() throws QueryException {
    if(!wsConsume(BRACE1)) return null;
    final Expr e = check(expr(), NODOCCONS);
    wsCheck(BRACE2);
    return new CDoc(input(), e);
  }

  /**
   * Parses the "CompElemConstructor" rule.
   * Parses the "ContextExpr" rule.
   * @return query expression
   * @throws QueryException query exception
   */
  private Expr compElemConstructor() throws QueryException {
    skipWS();

    Expr name;
    if(XMLToken.isNCStartChar(curr())) {
      name = new QNm(qName(null));
    } else {
      if(!wsConsume(BRACE1)) return null;
      name = check(expr(), NOTAGNAME);
      wsCheck(BRACE2);
    }

    if(!wsConsume(BRACE1)) return null;
    final Expr e = expr();
    wsCheck(BRACE2);
    return new CElem(input(), name, new Atts(),
        true, e == null ? new Expr[0] : new Expr[] { e });
  }

  /**
   * Parses the "CompAttrConstructor" rule.
   * @return query expression
   * @throws QueryException query exception
   */
  private Expr compAttribute() throws QueryException {
    skipWS();

    Expr nm;
    if(XMLToken.isNCStartChar(curr())) {
      nm = new QNm(qName(null));
    } else {
      if(!wsConsume(BRACE1)) return null;
      nm = expr();
      wsCheck(BRACE2);
    }

    if(!wsConsume(BRACE1)) return null;
    final Expr e = expr();
    wsCheck(BRACE2);
    return new CAttr(input(), true, nm, e == null ? Empty.SEQ : e);
  }

  /**
   * Parses the "CompTextConstructor" rule.
   * @return query expression
   * @throws QueryException query exception
   */
  private Expr compText() throws QueryException {
    if(!wsConsume(BRACE1)) return null;
    final Expr e = check(expr(), NOTXTCONS);
    wsCheck(BRACE2);
    return new CTxt(input(), e);
  }

  /**
   * Parses the "CompCommentConstructor" rule.
   * @return query expression
   * @throws QueryException query exception
   */
  private Expr compComment() throws QueryException {
    if(!wsConsume(BRACE1)) return null;
    final Expr e = check(expr(), NOCOMCONS);
    wsCheck(BRACE2);
    return new CComm(input(), e);
  }

  /**
   * Parses the "CompPIConstructor" rule.
   * @return query expression
   * @throws QueryException query exception
   */
  private Expr compPI() throws QueryException {
    skipWS();
    Expr name;
    if(XMLToken.isNCStartChar(curr())) {
      name = Str.get(ncName(null));
    } else {
      if(!wsConsume(BRACE1)) return null;
      name = check(expr(), PIWRONG);
      wsCheck(BRACE2);
    }

    if(!wsConsume(BRACE1)) return null;
    final Expr e = expr();
    wsCheck(BRACE2);
    return new CPI(input(), name, e == null ? Empty.SEQ : e);
  }

  /**
<<<<<<< HEAD
   * [117] Parses a AtomType.
=======
   * Parses the "SimpleType" rule.
>>>>>>> 7ca75e30
   * @return sequence type
   * @throws QueryException query exception
   */
  private SeqType simpleType() throws QueryException {
    skipWS();
    final QNm type = new QNm(qName(TYPEINVALID));
    type.uri(ctx.ns.uri(type.pref(), false, input()));
    skipWS();
    final Type t = Types.find(type, true);
    if(t == AtomType.AAT || t == AtomType.NOT) error(CASTUNKNOWN, type);
    if(t == null) error(TYPEUNKNOWN, type);
    return SeqType.get(t, consume('?') ? Occ.ZO : Occ.O);
  }

  /**
   * Parses the "SequenceType" rule.
   * Parses the "OccurrenceIndicator" rule.
   * Parses the "KindTest" rule.
   * @return sequence type
   * @throws QueryException query exception
   */
  private SeqType sequenceType() throws QueryException {
    skipWS();
    final Type t = itemType();

    // parse occurrence indicator
    final Occ occ = consume('?') ? Occ.ZO : consume('+') ? Occ.OM :
      consume('*') ? Occ.ZM : Occ.O;
    skipWS();

    if(t == AtomType.EMP && occ != Occ.O) error(EMPTYSEQOCC, t);

    final KindTest kt = tok.size() == 0 ? null : kindTest(t, tok.finish());
    tok.reset();

    // use empty name test if types are different
    return SeqType.get(t, occ, kt == null ? null :
      kt.extype == null || t == kt.extype ? kt.name : new QNm(EMPTY));
  }

  /**
   * [169] Parses an ItemType.
   * @return item type
   * @throws QueryException query exception
   */
  private Type itemType() throws QueryException {
    skipWS();

    // parenthesized type
    if(consume(PAR1)) {
      final Type ret = itemType();
      check(PAR2);
      return ret;
    }

    final QNm type = new QNm(qName(TYPEINVALID));
    type.uri(ctx.ns.uri(type.pref(), false, input()));
    // parse non-atomic types
<<<<<<< HEAD
    final boolean atom = !consumeWS(PAR1);

    Type t = Types.find(type, atom);

    tok.reset();
    if(!atom) {
      if(t != null && t.func()) {
        // function type
        if(!consumeWS(ASTERISK)) {
          SeqType[] args = {};
          if(!consumeWS(PAR2)) {
            // function has got arguments
            do {
              args = Array.add(args, sequenceType());
            } while(consumeWS(COMMA));

            if(!consumeWS(PAR2)) error(FUNCMISS, type.atom());
          }
          check(AS);
          t = FunType.get(args, sequenceType());
        } else if(!consumeWS(PAR2)) {
          error(FUNCMISS, type.atom());
        }
      } else {
        int par = 0;
        while(par != 0 || !consumeWS2(PAR2)) {
          switch(curr()) {
            case '(': par++; break;
            case ')': par--; break;
            case '\0': error(FUNCMISS, type.atom());
          }
          tok.add(consume());
        }
      }
=======
    final boolean atom = !wsConsumeWs(PAR1);
    tok.reset();
    while(!atom && !wsConsumeWs(PAR2)) {
      if(curr() == 0) error(FUNCMISS, type.atom());
      tok.add(consume());
>>>>>>> 7ca75e30
    }

    if(t == null) {
      if(atom) error(TYPEUNKNOWN, type);
      error(NOTYPE, new TokenBuilder("\"").add(
          type.atom()).add('(').add(tok.finish()).add(")\""));
    }

    return t;
  }

  /**
   * Checks the arguments of the kind test.
   * @param t type
   * @param k kind arguments
   * @return arguments
   * @throws QueryException query exception
   */
  private KindTest kindTest(final Type t, final byte[] k)
      throws QueryException {

    byte[] nm = trim(k);
    if(t == NodeType.PI) {
      final boolean s = startsWith(k, '\'') || startsWith(k, '"');
      nm = trim(delete(delete(k, '\''), '"'));
      if(!XMLToken.isNCName(nm)) {
        if(s) error(XPINVNAME, k);
        error(TESTINVALID, t, k);
      }
      return new KindTest((NodeType) t, new QNm(nm, ctx, input()), null);
    }
    if(t != NodeType.ELM && t != NodeType.ATT) error(TESTINVALID, t, k);

    Type tp = t;
    final int i = indexOf(nm, ',');
    if(i != -1) {
      final QNm test = new QNm(trim(substring(nm, i + 1)), ctx, input());
      if(!eq(test.uri().atom(), XSURI)) error(TYPEUNDEF, test);

      final byte[] ln = test.ln();
      tp = Types.find(test, true);
      if(tp == null && !eq(ln, ANYTYPE) && !eq(ln, ANYSIMPLE) &&
          !eq(ln, UNTYPED)) error(VARUNDEF, test);
      if(tp == AtomType.ATM || tp == AtomType.AAT) tp = null;
      nm = trim(substring(nm, 0, i));
    }
    if(nm.length == 1 && nm[0] == '*')
      return new KindTest((NodeType) t, null, tp);
    if(!XMLToken.isQName(nm)) error(TESTINVALID, t, k);
    return new KindTest((NodeType) t, new QNm(nm, ctx, input()), tp);
  }

  /**
   * Parses the "DecimalLiteral" rule.
   * @return query expression
   * @throws QueryException query exception
   */
  private Expr decimalLiteral() throws QueryException {
    if(letter(curr())) return checkDbl();
    while(digit(curr())) tok.add(consume());
    return letter(curr()) ? checkDbl() : new Dec(tok.finish());
  }

  /**
   * Parses the "DoubleLiteral" rule.
   * Checks if a number is followed by a whitespace.
   * @return expression
   * @throws QueryException query exception
   */
  private Expr checkDbl() throws QueryException {
    if(!consume('e') && !consume('E')) error(NUMBERWS);
    tok.add('e');
    if(curr() == '+' || curr() == '-') tok.add(consume());
    boolean dig = false;
    while(digit(curr())) {
      tok.add(consume());
      dig = true;
    }
    if(!dig) error(NUMBERINC);
    if(letter(curr())) error(NUMBERWS);
    return Dbl.get(tok.finish(), input());
  }

  /**
   * Parses the "StringLiteral" rule.
   * @return query expression
   * @throws QueryException query exception
   */
  private byte[] stringLiteral() throws QueryException {
    skipWS();
    final char del = curr();
    if(!quote(del)) error(NOQUOTE, found());
    consume();
    tok.reset();
    while(true) {
      while(!consume(del)) {
        if(curr() == 0) error(NOQUOTE, found());
        entity(tok);
      }
      if(!consume(del)) break;
      tok.add(del);
    }
    return tok.finish();
  }

  /**
   * Parses the "TryCatch" rules.
   * @return query expression
   * @throws QueryException query exception
   */
  private Expr tryCatch() throws QueryException {
    if(!ctx.xquery3 || !wsConsumeWs(TRY)) return null;

    final Expr tr = enclosed(NOENCLEXPR);
    wsCheck(CATCH);

    Catch[] ct = {};
    do {
      QNm[] codes = {};
      do {
        skipWS();
        if(XMLToken.isNCStartChar(curr())) {
          codes = Array.add(codes, new QNm(qName(QNAMEINV)));
        } else {
          wsCheck("*");
          codes = Array.add(codes, (QNm) null);
        }
      } while(wsConsumeWs(PIPE));

      Var[] var = {};
      final int s = ctx.vars.size();
      if(wsConsume(PAR1)) {
        var = addVar(var);
        if(wsConsume(COMMA)) {
          var = addVar(var);
          if(wsConsume(COMMA)) {
            var = addVar(var);
          }
        }
        wsCheck(PAR2);
      }
      final Expr ex = enclosed(NOENCLEXPR);
      ctx.vars.reset(s);
      ct = Array.add(ct, new Catch(input(), ex, codes, var));
    } while(wsConsumeWs(CATCH));

    return new Try(input(), tr, ct);
  }

  /**
   * Adds a variable to the specified array.
   * @param vars input variables
   * @return new variable array
   * @throws QueryException query exception
   */
  private Var[] addVar(final Var[] vars) throws QueryException {
    final Var v = new Var(input(), varName());
    for(final Var vr : vars) if(v.name.eq(vr.name)) error(VARDEFINED, v);
    ctx.vars.add(v);
    final Var[] var = Array.add(vars, v);
    return var;
  }

  /**
   * Parses the "FTSelection" rules.
   * @param prg pragma flag
   * @return query expression
   * @throws QueryException query exception
   */
  private FTExpr ftSelection(final boolean prg) throws QueryException {
    FTExpr expr = ftOr(prg);
    FTExpr old;
    FTExpr first = null;
    boolean ordered = false;
    do {
      old = expr;
      if(wsConsumeWs(ORDERED)) {
        ordered = true;
        old = null;
      } else if(wsConsumeWs(WINDOW)) {
        expr = new FTWindow(input(), expr, additive(), ftUnit());
      } else if(wsConsumeWs(DISTANCE)) {
        final Expr[] rng = ftRange();
        if(rng == null) error(FTRANGE);
        expr = new FTDistance(input(), expr, rng, ftUnit());
      } else if(wsConsumeWs(AT)) {
        final boolean start = wsConsumeWs(START);
        final boolean end = !start && wsConsumeWs(END);
        if(!start && !end) error(INCOMPLETE);
        expr = new FTContent(input(), expr, start, end);
      } else if(wsConsumeWs(ENTIRE)) {
        wsCheck(CONTENT);
        expr = new FTContent(input(), expr, false, false);
      } else {
        final boolean same = wsConsumeWs(SAME);
        final boolean diff = !same && wsConsumeWs(DIFFERENT);
        if(same || diff) {
          FTUnit unit = null;
          if(wsConsumeWs(SENTENCE)) unit = FTUnit.SENTENCE;
          else if(wsConsumeWs(PARAGRAPH)) unit = FTUnit.PARAGRAPH;
          else error(INCOMPLETE);
          expr = new FTScope(input(), expr, unit, same);
        }
      }
      if(first == null && old != null && old != expr) first = expr;
    } while(old != expr);

    if(ordered) {
      if(first == null) return new FTOrder(input(), expr);
      first.expr[0] = new FTOrder(input(), first.expr[0]);
    }
    return expr;
  }

  /**
   * Parses the "FTOr" rule.
   * @param prg pragma flag
   * @return query expression
   * @throws QueryException query exception
   */
  private FTExpr ftOr(final boolean prg) throws QueryException {
    final FTExpr e = ftAnd(prg);
    if(!wsConsumeWs(FTOR)) return e;

    FTExpr[] list = { e };
    do list = Array.add(list, ftAnd(prg)); while(wsConsumeWs(FTOR));
    return new FTOr(input(), list);
  }

  /**
   * Parses the "FTAnd" rule.
   * @param prg pragma flag
   * @return query expression
   * @throws QueryException query exception
   */
  private FTExpr ftAnd(final boolean prg) throws QueryException {
    final FTExpr e = ftMildNot(prg);
    if(!wsConsumeWs(FTAND)) return e;

    FTExpr[] list = { e };
    do list = Array.add(list, ftMildNot(prg)); while(wsConsumeWs(FTAND));
    return new FTAnd(input(), list);
  }

  /**
   * Parses the "FTMildNot" rule.
   * @param prg pragma flag
   * @return query expression
   * @throws QueryException query exception
   */
  private FTExpr ftMildNot(final boolean prg) throws QueryException {
    final FTExpr e = ftUnaryNot(prg);
    if(!wsConsumeWs(NOT)) return e;

    FTExpr[] list = { };
    do {
      wsCheck(IN); list = Array.add(list, ftUnaryNot(prg));
    } while(wsConsumeWs(NOT));
    // convert "A not in B not in ..." to "A not in(B or ...)"
    return new FTMildNot(input(), e, list.length == 1 ? list[0] :
      new FTOr(input(), list));
  }

  /**
   * Parses the "FTUnaryNot" rule.
   * @param prg pragma flag
   * @return query expression
   * @throws QueryException query exception
   */
  private FTExpr ftUnaryNot(final boolean prg) throws QueryException {
    final boolean not = wsConsumeWs(FTNOT);
    final FTExpr e = ftPrimaryWithOptions(prg);
    return not ? new FTNot(input(), e) : e;
  }

  /**
   * Parses the "FTPrimaryWithOptions" rule.
   * @param prg pragma flag
   * @return query expression
   * @throws QueryException query exception
   */
  private FTExpr ftPrimaryWithOptions(final boolean prg) throws QueryException {
    FTExpr expr = ftPrimary(prg);
    final FTOpt fto = new FTOpt();
    boolean found = false;
    while(ftMatchOption(fto)) found = true;
    // check if specified language is available
    if(!Language.supported(fto.ln, fto.is(ST) && fto.sd == null))
      error(Err.FTLAN, fto.ln);
    // consume weight option
    if(wsConsumeWs(WEIGHT))
      expr = new FTWeight(input(), expr, enclosed(NOENCLEXPR));
    // skip options if none were specified...
    return found ? new FTOptions(input(), expr, fto) : expr;
  }

  /**
   * Parses the "FTPrimary" rule.
   * @param prg pragma flag
   * @return query expression
   * @throws QueryException query exception
   */
  private FTExpr ftPrimary(final boolean prg) throws QueryException {
    final Expr[] pragmas = pragma();
    if(pragmas.length != 0) {
      wsCheck(BRACE1);
      final FTExpr e = ftSelection(true);
      wsCheck(BRACE2);
      return new FTExtensionSelection(input(), pragmas, e);
    }

    if(wsConsumeWs(PAR1)) {
      final FTExpr e = ftSelection(false);
      wsCheck(PAR2);
      return e;
    }

    skipWS();
    final Expr e = curr('{') ? enclosed(NOENCLEXPR) : quote(curr()) ?
        literal() : null;
    if(e == null) error(prg ? NOPRAGMA : NOENCLEXPR);

    // FTAnyAllOption
    FTMode mode = FTMode.M_ANY;
    if(wsConsumeWs(ALL)) {
      mode = wsConsumeWs(WORDS) ? FTMode.M_ALLWORDS : FTMode.M_ALL;
    } else if(wsConsumeWs(ANY)) {
      mode = wsConsumeWs(WORD) ? FTMode.M_ANYWORD : FTMode.M_ANY;
    } else if(wsConsumeWs(PHRASE)) {
      mode = FTMode.M_PHRASE;
    }

    // FTTimes
    Expr[] occ = null;
    if(wsConsumeWs(OCCURS)) {
      occ = ftRange();
      if(occ == null) error(FTRANGE);
      wsCheck(TIMES);
    }
    return new FTWords(input(), e, mode, occ);
  }

  /**
   * Parses the "FTRange" rule.
   * @return query expression
   * @throws QueryException query exception
   */
  private Expr[] ftRange() throws QueryException {
    final Expr[] occ = { Itr.get(1), Itr.get(Long.MAX_VALUE) };
    if(wsConsumeWs(EXACTLY)) {
      occ[0] = additive();
      occ[1] = occ[0];
    } else if(wsConsumeWs(AT)) {
      if(wsConsumeWs(LEAST)) {
        occ[0] = additive();
      } else {
        wsCheck(MOST);
        occ[0] = Itr.get(0);
        occ[1] = additive();
      }
    } else if(wsConsumeWs(FROM)) {
      occ[0] = additive();
      wsCheck(TO);
      occ[1] = additive();
    } else {
      return null;
    }
    return occ;
  }

  /**
   * Parses the "FTUnit" rule.
   * @return query expression
   * @throws QueryException query exception
   */
  private FTUnit ftUnit() throws QueryException {
    if(wsConsumeWs(WORDS)) return FTUnit.WORD;
    if(wsConsumeWs(SENTENCES)) return FTUnit.SENTENCE;
    if(wsConsumeWs(PARAGRAPHS)) return FTUnit.PARAGRAPH;
    error(INCOMPLETE);
    return null;
  }

  /**
   * Parses the "FTMatchOption" rule.
   * @param opt options instance
   * @return false if no options were found
   * @throws QueryException query exception
   */
  private boolean ftMatchOption(final FTOpt opt) throws QueryException {
    if(!wsConsumeWs(USING)) return false;

    if(wsConsumeWs(LOWERCASE)) {
      if(opt.set(LC) || opt.set(UC) || opt.set(CS)) error(FTDUP, CASE);
      opt.set(CS, true);
      opt.set(LC, true);
    } else if(wsConsumeWs(UPPERCASE)) {
      if(opt.set(LC) || opt.set(UC) || opt.set(CS)) error(FTDUP, CASE);
      opt.set(CS, true);
      opt.set(UC, true);
    } else if(wsConsumeWs(CASE)) {
      if(opt.set(LC) || opt.set(UC) || opt.set(CS)) error(FTDUP, CASE);
      opt.set(CS, wsConsumeWs(SENSITIVE));
      if(!opt.is(CS)) wsCheck(INSENSITIVE);
    } else if(wsConsumeWs(DIACRITICS)) {
      if(opt.set(DC)) error(FTDUP, DIACRITICS);
      opt.set(DC, wsConsumeWs(SENSITIVE));
      if(!opt.is(DC)) wsCheck(INSENSITIVE);
    } else if(wsConsumeWs(LANGUAGE)) {
      if(opt.ln != null) error(FTDUP, LANGUAGE);
      final byte[] lan = stringLiteral();
      opt.ln = Language.get(string(lan));
      if(opt.ln == null) error(FTLAN, lan);
    } else if(wsConsumeWs(OPTION)) {
      optionDecl();
    } else {
      final boolean using = !wsConsumeWs(NO);

      if(wsConsumeWs(STEMMING)) {
        if(opt.set(ST)) error(FTDUP, STEMMING);
        opt.set(ST, using);
      } else if(wsConsumeWs(THESAURUS)) {
        if(opt.th != null) error(FTDUP, THESAURUS);
        opt.th = new ThesQuery();
        if(using) {
          final boolean par = wsConsume(PAR1);
          if(!wsConsumeWs(DEFAULT)) ftThesaurusID(opt.th);
          while(par && wsConsume(COMMA)) ftThesaurusID(opt.th);
          if(par) wsCheck(PAR2);
        }
      } else if(wsConsumeWs(STOP)) {
        // add union/except
        wsCheck(WORDS);

        if(opt.sw != null) error(FTDUP, STOP + ' ' + WORDS);
        opt.sw = new StopWords();
        if(wsConsumeWs(DEFAULT)) {
          if(!using) error(FTSTOP);
        } else {
          boolean union = false;
          boolean except = false;
          while(using) {
            if(wsConsume(PAR1)) {
              do {
                final byte[] sl = stringLiteral();
                if(except) opt.sw.delete(sl);
                else if(!union || opt.sw.id(sl) == 0) opt.sw.add(sl);
              } while(wsConsume(COMMA));
              wsCheck(PAR2);
            } else if(wsConsumeWs(AT)) {
              String fn = string(stringLiteral());
              if(ctx.stop != null) fn = ctx.stop.get(fn);

              IO fl = IO.get(fn);
              if(!fl.exists() && file != null) fl = file.merge(fn);
              if(!opt.sw.read(fl, except)) error(NOSTOPFILE, fl);
            } else if(!union && !except) {
              error(FTSTOP);
            }
            union = wsConsumeWs(UNION);
            except = !union && wsConsumeWs(EXCEPT);
            if(!union && !except) break;
          }
        }
      } else if(wsConsumeWs(WILDCARDS)) {
        if(opt.set(WC)) error(FTDUP, WILDCARDS);
        if(opt.is(FZ)) error(FTFZWC);
        opt.set(WC, using);
      } else if(wsConsumeWs(FUZZY)) {
        if(opt.set(FZ)) error(FTDUP, FUZZY);
        if(opt.is(WC)) error(FTFZWC);
        opt.set(FZ, using);
      } else {
        error(FTMATCH, consume());
        return false;
      }
    }
    return true;
  }

  /**
   * Parses the "FTThesaurusID" rule.
   * @param thes link to thesaurus
   * @throws QueryException query exception
   */
  private void ftThesaurusID(final ThesQuery thes) throws QueryException {
    wsCheck(AT);

    String fn = string(stringLiteral());
    if(ctx.thes != null) fn = ctx.thes.get(fn);
    IO fl = IO.get(fn);

    if(!fl.exists() && file != null) fl = file.merge(file.path());
    final byte[] rel = wsConsumeWs(RELATIONSHIP) ? stringLiteral() : EMPTY;
    final Expr[] range = ftRange();
    long min = 0;
    long max = Long.MAX_VALUE;
    if(range != null) {
      wsCheck(LEVELS);
      if(range[0] instanceof Itr && range[1] instanceof Itr) {
        min = ((Itr) range[0]).itr(input());
        max = ((Itr) range[1]).itr(input());
      } else {
        error(THESRNG);
      }
    }
    thes.add(new Thesaurus(fl, rel, min, max, ctx.context));
  }

  /**
   * Parses the "InsertExpr" rule.
   * @return query expression
   * @throws QueryException query exception
   */
  private Expr insert() throws QueryException {
    final int p = qp;
    if(!wsConsumeWs(INSERT) || !wsConsumeWs(NODE) && !wsConsumeWs(NODES)) {
      qp = p;
      return null;
    }

    final Expr s = check(single(), INCOMPLETE);
    boolean first = false;
    boolean last = false;
    boolean before = false;
    boolean after = false;
    if(wsConsumeWs(AS)) {
      first = wsConsumeWs(FIRST);
      if(!first) {
        wsCheck(LAST);
        last = true;
      }
      wsCheck(INTO);
    } else if(!wsConsumeWs(INTO)) {
      after = wsConsumeWs(AFTER);
      before = !after && wsConsumeWs(BEFORE);
      if(!after && !before) error(INCOMPLETE);
    }
    final Expr trg = check(single(), INCOMPLETE);
    ctx.updating = true;
    return new Insert(input(), s, first, last, before, after, trg);
  }

  /**
   * Parses the "DeleteExpr" rule.
   * @return query expression
   * @throws QueryException query exception
   */
  private Expr deletee() throws QueryException {
    final int p = qp;
    if(!wsConsumeWs(DELETE) || !wsConsumeWs(NODES) && !wsConsumeWs(NODE)) {
      qp = p;
      return null;
    }
    ctx.updating = true;
    return new Delete(input(), check(single(), INCOMPLETE));
  }

  /**
   * Parses the "RenameExpr" rule.
   * @return query expression
   * @throws QueryException query exception
   */
  private Expr rename() throws QueryException {
    final int p = qp;
    if(!wsConsumeWs(RENAME) || !wsConsumeWs(NODE)) {
      qp = p;
      return null;
    }

    final Expr trg = check(single(), INCOMPLETE);
    wsCheck(AS);
    final Expr n = check(single(), INCOMPLETE);
    ctx.updating = true;
    return new Rename(input(), trg, n);
  }

  /**
   * Parses the "ReplaceExpr" rule.
   * @return query expression
   * @throws QueryException query exception
   */
  private Expr replace() throws QueryException {
    final int p = qp;
    if(!wsConsumeWs(REPLACE)) return null;

    final boolean v = wsConsumeWs(VALUEE);
    if(v) wsCheck(OF);
    if(!wsConsumeWs(NODE)) {
      qp = p;
      return null;
    }

    final Expr t = check(single(), INCOMPLETE);
    wsCheck(WITH);
    final Expr r = check(single(), INCOMPLETE);
    ctx.updating = true;
    return new Replace(input(), t, r, v);
  }

  /**
   * Parses the "TransformExpr" rule.
   * @return query expression
   * @throws QueryException query exception
   */
  private Expr transform() throws QueryException {
    if(!wdConsumeWs(COPY, DOLLAR, INCOMPLETE)) return null;
    final boolean u = ctx.updating;
    ctx.updating = false;

    Let[] fl = {};
    do {
      final Var v = new Var(input(), varName());
      wsCheck(ASSIGN);
      final Expr e = check(single(), INCOMPLETE);
      ctx.vars.add(v);
      fl = Array.add(fl, new Let(input(), e, v));
    } while(wsConsumeWs(COMMA));
    wsCheck(MODIFY);

    final Expr m = check(single(), INCOMPLETE);
    wsCheck(RETURN);
    final Expr r = check(single(), INCOMPLETE);

    ctx.updating = u;
    return new Transform(input(), fl, m, r);
  }

  /**
   * Parses the "NCName" rule.
   * @param err optional error message
   * @return string
   * @throws QueryException query exception
   */
  private byte[] ncName(final Err err) throws QueryException {
    skipWS();
    tok.reset();
    if(ncName(true)) return tok.finish();
    if(err != null) error(err);
    return EMPTY;
  }

  /**
   * Parses the "QName" rule.
   * @param err optional error message. Will be thrown if no QName is found,
   * and ignored if set to {@code null}
   * @return string
   * @throws QueryException query exception
   */
  private byte[] qName(final Err err) throws QueryException {
    tok.reset();
    final boolean ok = ncName(true);
    if(ok && consume(':')) ncName(false);
    if(!ok && err != null) error(err);
    return tok.finish();
  }

  /**
   * Helper method for parsing NCNames.
   * @param first flag for first call
   * @return true for success
   */
  private boolean ncName(final boolean first) {
    char c = curr();
    if(!XMLToken.isNCStartChar(c)) {
      if(!first) --qp;
      return false;
    }
    if(!first) tok.add(':');
    do {
      tok.add(consume());
      c = curr();
    } while(XMLToken.isNCChar(c));
    return true;
  }

  /**
   * Parses and converts entities.
   * @param tb token builder
   * @throws QueryException query exception
   */
  private void entity(final TokenBuilder tb) throws QueryException {
    final int p = qp;
    if(consume('&')) {
      if(consume('#')) {
        final int b = consume('x') ? 16 : 10;
        int n = 0;
        do {
          final char c = curr();
          final boolean m = digit(c);
          final boolean h = b == 16 && (c >= 'a' && c <= 'f' ||
              c >= 'A' && c <= 'F');
          if(!m && !h) entityError(p, INVENTITY);
          final long nn = n;
          n = n * b + (consume() & 15);
          if(n < nn) entityError(p, INVCHARREF);
          if(!m) n += 9;
        } while(!consume(';'));
        if(!XMLToken.valid(n)) entityError(p, INVCHARREF);
        tb.add(n);
      } else {
        if(consume("lt")) {
          tb.add('<');
        } else if(consume("gt")) {
          tb.add('>');
        } else if(consume("amp")) {
          tb.add('&');
        } else if(consume("quot")) {
          tb.add('"');
        } else if(consume("apos")) {
          tb.add('\'');
        } else {
          entityError(p, INVENTITY);
        }
        if(!consume(';')) entityError(p, INVENTITY);
      }
      tb.ent = true;
    } else {
      final char c = consume();
      int cp = c;
      if(Character.isHighSurrogate(c) && curr() != 0
          && Character.isLowSurrogate(curr())) {
        cp = Character.toCodePoint(c, consume());
      }
      if(cp == 0x0d) {
        cp = 0x0a;
        if(curr() == cp) consume();
      }
      tb.add(cp);
    }
  }

  /**
   * Raises an entity error.
   * @param p start position
   * @param c error code
   * @throws QueryException query exception
   */
  private void entityError(final int p, final Err c) throws QueryException {
    final String sub = query.substring(p, Math.min(p + 20, ql));
    final int sc = sub.indexOf(';');
    final String ent = sc != -1 ? sub.substring(0, sc + 1) : sub;
    error(c, ent);
  }

  /**
   * Raises an error if the specified expression is empty.
   * @param expr expression
   * @param err error message
   * @return expression
   * @throws QueryException query exception
   */
  private Expr check(final Expr expr, final Err err)
      throws QueryException {
    if(expr == null) error(err);
    return expr;
  }

  /**
   * Raises an error if the specified character cannot be consumed.
   * @param ch character to be found
   * @throws QueryException query exception
   */
  private void check(final int ch) throws QueryException {
    if(!consume(ch)) error(WRONGCHAR, (char) ch, found());
  }

  /**
   * Skips whitespaces, raises an error if the specified string cannot be
   * consumed.
   * @param s string to be found
   * @throws QueryException query exception
   */
  private void wsCheck(final String s) throws QueryException {
    if(!wsConsume(s)) error(WRONGCHAR, s, found());
  }

  /**
   * Checks if the specified character is not found. An error is raised if
   * the input is exhausted.
   * @param ch character to be found
   * @return result of check
   * @throws QueryException query exception
   */
  private boolean not(final char ch) throws QueryException {
    final char c = curr();
    if(c == 0) error(WRONGEND, ch);
    return c != ch;
  }

  /**
   * Consumes the specified token and surrounding whitespaces.
   * @param t token to consume
   * @return true if token was found
   * @throws QueryException query exception
   */
  private boolean wsConsumeWs(final String t) throws QueryException {
    final int p = qp;
    if(!wsConsume(t)) return false;
    if(skipWS() || !XMLToken.isNCStartChar(t.charAt(0)) ||
        !XMLToken.isNCChar(curr())) return true;
    qp = p;
    return false;
  }

  /**
   * Consumes the specified two strings or jumps back to the old query position.
   * If the strings are found, the cursor is placed after the first token.
   * @param s1 string to be consumed
   * @param s2 second string
   * @param expr alternative error message
   * @return result of check
   * @throws QueryException query exception
   */
  private boolean wdConsumeWs(final String s1, final String s2,
      final Err expr) throws QueryException {
    final int p = qp;
    if(!wsConsumeWs(s1)) return false;
    alter = expr;
    ap = qp;
    final int p2 = qp;
    final boolean ok = wsConsume(s2);
    qp = ok ? p2 : p;
    return ok;
  }

  /**
   * Skips whitespaces, consumes the specified string and ignores trailing
   * characters.
   * @param str string to consume
   * @return true if string was found
   * @throws QueryException query exception
   */
  private boolean wsConsume(final String str) throws QueryException {
    skipWS();
    return consume(str);
  }

  /**
   * Consumes all whitespace characters from the remaining query.
   * @return true if whitespaces were found
   * @throws QueryException query exception
   */
  private boolean skipWS() throws QueryException {
    final int p = qp;
    while(more()) {
      final int c = curr();
      if(c == '(' && next() == ':') {
        comment();
      } else {
        if(c <= 0 || c > ' ') return p != qp;
        ++qp;
      }
    }
    return p != qp;
  }

  /**
   * Consumes a comment.
   * @throws QueryException query exception
   */
  private void comment() throws QueryException {
    ++qp;
    while(++qp < ql) {
      if(curr('(') && next() == ':') comment();
      if(curr(':') && next() == ')') {
        qp += 2;
        return;
      }
    }
    error(COMCLOSE);
  }

  /**
   * Consumes all following whitespace characters.
   * @return true if whitespaces were found
   */
  private boolean consumeWSS() {
    final int p = qp;
    while(more()) {
      final int c = curr();
      if(c <= 0 || c > ' ') return p != qp;
      ++qp;
    }
    return true;
  }

  /**
   * Throws the alternative error message.
   * @throws QueryException query exception
   */
  private void error() throws QueryException {
    qp = ap;
    if(alter != FUNCUNKNOWN) error(alter);
    ctx.funcs.funError(alterFunc, this);
    error(alter, alterFunc.atom());
  }

  /**
   * Adds an expression to the specified array.
   * @param ar input array
   * @param e new expression
   * @return new array
   * @throws QueryException query exception
   */
  private Expr[] add(final Expr[] ar, final Expr e) throws QueryException {
    if(e == null) error(INCOMPLETE);
    final int a = ar.length;
    final Expr[] tmp = new Expr[a + 1];
    System.arraycopy(ar, 0, tmp, 0, a);
    tmp[a] = e;
    return tmp;
  }

  /**
   * Throws the specified error.
   * @param err error to be thrown
   * @param arg error arguments
   * @throws QueryException query exception
   */
  public void error(final Err err, final Object... arg)
      throws QueryException {
    err.thrw(input(), arg);
  }
}<|MERGE_RESOLUTION|>--- conflicted
+++ resolved
@@ -19,8 +19,6 @@
 import org.basex.query.expr.CElem;
 import org.basex.query.expr.CPI;
 import org.basex.query.expr.CTxt;
-<<<<<<< HEAD
-import org.basex.query.expr.Arith;
 import org.basex.query.expr.DynFunCall;
 import org.basex.query.expr.InlineFunc;
 import org.basex.query.expr.LitFunc;
@@ -28,9 +26,7 @@
 import org.basex.query.expr.OrderByStable;
 import org.basex.query.expr.PartFunApp;
 import org.basex.query.expr.TypeCase;
-=======
 import org.basex.query.expr.Calc;
->>>>>>> 7ca75e30
 import org.basex.query.expr.Cast;
 import org.basex.query.expr.Castable;
 import org.basex.query.expr.Catch;
@@ -53,8 +49,6 @@
 import org.basex.query.expr.List;
 import org.basex.query.expr.Or;
 import org.basex.query.expr.OrderBy;
-import org.basex.query.expr.OrderByExpr;
-import org.basex.query.expr.OrderByStable;
 import org.basex.query.expr.Pragma;
 import org.basex.query.expr.Quantifier;
 import org.basex.query.expr.Range;
@@ -63,7 +57,6 @@
 import org.basex.query.expr.Switch;
 import org.basex.query.expr.Treat;
 import org.basex.query.expr.Try;
-import org.basex.query.expr.TypeCase;
 import org.basex.query.expr.TypeSwitch;
 import org.basex.query.expr.Unary;
 import org.basex.query.expr.Union;
@@ -732,25 +725,19 @@
     name.uri(name.ns() ? ctx.ns.uri(name.pref(), false, input()) : ctx.nsFunc);
     if(module != null && !name.uri().eq(module.uri())) error(MODNS, name);
 
-<<<<<<< HEAD
-    check(PAR1);
-=======
     wsCheck(PAR1);
-    skipWS();
-    Var[] args = {};
->>>>>>> 7ca75e30
     final int s = ctx.vars.size();
 
     final Var[] args = paramList();
-    check(PAR2);
-
-    final SeqType type = consumeWS(AS) ? sequenceType() : null;
+    wsCheck(PAR2);
+
+    final SeqType type = wsConsumeWs(AS) ? sequenceType() : null;
     final Func func = new Func(input(),
         new Var(input(), name, type), args, true);
     func.updating = up;
 
     ctx.funcs.add(func, this);
-    if(!consumeWS(EXTERNAL)) func.expr = enclosed(NOFUNBODY);
+    if(!wsConsumeWs(EXTERNAL)) func.expr = enclosed(NOFUNBODY);
     ctx.vars.reset(s);
   }
 
@@ -777,20 +764,7 @@
       if(!consume(',')) break;
       skipWS();
     }
-<<<<<<< HEAD
     return args;
-=======
-    wsCheck(PAR2);
-
-    final SeqType type = wsConsumeWs(AS) ? sequenceType() : null;
-    final Func func = new Func(input(),
-        new Var(input(), name, type), args, true);
-    func.updating = up;
-
-    ctx.funcs.add(func, this);
-    if(!wsConsumeWs(EXTERNAL)) func.expr = enclosed(NOFUNBODY);
-    ctx.vars.reset(s);
->>>>>>> 7ca75e30
   }
 
   /**
@@ -1576,13 +1550,8 @@
     if(XMLToken.isNCStartChar(ch)) {
       final byte[] name = qName(null);
       final int p2 = qp;
-<<<<<<< HEAD
-      if(consumeWS(PAR1)) {
+      if(wsConsumeWs(PAR1)) {
         final NodeType type = NodeType.find(new QNm(name, ctx, input()));
-=======
-      if(wsConsumeWs(PAR1)) {
-        final Type type = Type.node(new QNm(name, ctx, input()));
->>>>>>> 7ca75e30
         if(type != null) {
           tok.reset();
           while(!consume(PAR2)) {
@@ -1625,7 +1594,6 @@
   }
 
   /**
-<<<<<<< HEAD
    * [121] Parses a FilterExpr.
    * [124] Parses a Predicate.
    * @return postfix expression
@@ -1635,11 +1603,11 @@
     Expr e = primary(), old;
     do {
       old = e;
-      if(consumeWS2(BR1)) {
+      if(wsConsume(BR1)) {
         // PredicateList
         if(e == null) error(PREDMISSING);
         Expr[] pred = {};
-        do { pred = add(pred, expr()); check(BR2); } while(consumeWS2(BR1));
+        do { pred = add(pred, expr()); wsCheck(BR2); } while(wsConsume(BR1));
         e = new Filter(input(), e, pred);
       } else if(e != null) {
         // DynamicFunctionInvocation
@@ -1669,22 +1637,6 @@
       }
     }
     return vars;
-=======
-   * Parses the "FilterExpr" rule.
-   * Parses the "PredicateList" rule.
-   * Parses the "Predicate" rule.
-   * @return query expression
-   * @throws QueryException query exception
-   */
-  private Expr filter() throws QueryException {
-    final Expr e = primary();
-    if(!wsConsume(BR1)) return e;
-
-    if(e == null) error(PREDMISSING);
-    Expr[] pred = {};
-    do { pred = add(pred, expr()); wsCheck(BR2); } while(wsConsume(BR1));
-    return new Filter(input(), e, pred);
->>>>>>> 7ca75e30
   }
 
   /**
@@ -1730,10 +1682,9 @@
   }
 
   /**
-<<<<<<< HEAD
-   * [161] Parses a FunctionItemExpr.
-   * [162] Parses a LiteralFunctionItem
-   * [163] Parses a InlineFunction
+   * Parses the "FunctionItemExpr" rule.
+   * Parses the "LiteralFunctionItem" rule.
+   * Parses the "InlineFunction" rule.
    * @return query expression
    * @throws QueryException query exception
    */
@@ -1741,13 +1692,13 @@
     final int pos = qp;
 
     // InlineFunction
-    if(consumeWS2(FUNCTION) && consumeWS(PAR1)) {
+    if(wsConsume(FUNCTION) && wsConsume(PAR1)) {
 
       final int s = ctx.vars.size();
       final Var[] args = paramList();
-      check(PAR2);
-
-      final SeqType type = consumeWS(AS) ? sequenceType() : null;
+      wsCheck(PAR2);
+
+      final SeqType type = wsConsume(AS) ? sequenceType() : null;
       final Expr body = enclosed(NOFUNBODY);
       ctx.vars.reset(s);
 
@@ -1759,7 +1710,7 @@
     // LiteralFunctionItem
     skipWS();
     final byte[] fn = qName(null);
-    if(fn.length > 0 && consumeWS2(HASH)) {
+    if(fn.length > 0 && consume(HASH)) {
       final QNm name = new QNm(fn);
       if(name.ns()) ctx.ns.uri(name);
       else name.uri(ctx.nsFunc);
@@ -1779,10 +1730,7 @@
   }
 
   /**
-   * [ 85] Parses a Literal.
-=======
    * Parses the "Literal" rule.
->>>>>>> 7ca75e30
    * @return query expression
    * @throws QueryException query exception
    */
@@ -1802,14 +1750,9 @@
   }
 
   /**
-<<<<<<< HEAD
-   * [ 86] Parses a NumericLiteral.
-   * [141] Parses an IntegerLiteral.
-   * @param itr integer flag
-=======
    * Parses the "NumericLiteral" rule.
    * Parses the "IntegerLiteral" rule.
->>>>>>> 7ca75e30
+   * @param itr integer flag
    * @return query expression
    * @throws QueryException query exception
    */
@@ -1861,19 +1804,14 @@
   private Expr functionCall() throws QueryException {
     final int p = qp;
     final QNm name = new QNm(qName(null), ctx, input());
-<<<<<<< HEAD
 
     Expr[] args;
     if(NodeType.find(name) != null ||
         (args = argumentList(name.atom())) == null) {
-=======
-    if(!wsConsume(PAR1) || Type.node(name) != null) {
->>>>>>> 7ca75e30
       qp = p;
       return null;
     }
 
-<<<<<<< HEAD
     alter = FUNCUNKNOWN;
     alterFunc = name;
     ap = qp;
@@ -1885,59 +1823,32 @@
       alter = null;
       final Var[] part = partial(args);
       return part.length > 0 ? new PartFunApp(input(), func, part) : func;
-=======
-    // name and opening bracket found
-    Expr[] exprs = {};
-    while(curr() != 0) {
-      if(wsConsume(PAR2)) {
-        alter = FUNCUNKNOWN;
-        alterFunc = name;
-        ap = qp;
-        ctx.ns.uri(name);
-        name.uri(name.ns() ? ctx.ns.uri(name.pref(), false, input())
-            : ctx.nsFunc);
-        final Expr func = ctx.funcs.get(name, exprs, ctx, this);
-        if(func != null) {
-          alter = null;
-          return func;
-        }
-        qp = p;
-        return null;
-      }
-      if(exprs.length != 0) wsCheck(COMMA);
-      exprs = add(exprs, single());
->>>>>>> 7ca75e30
     }
     qp = p;
     return null;
   }
 
   /**
-<<<<<<< HEAD
-   * [122] Parses an ArgumentList.
+   * Parses the "ArgumentList" rule.
    * @param name name of the function (item)
    * @return array of arguments, place-holders '?' are represented as
    *         {@code null} entries
    * @throws QueryException query exception
    */
   private Expr[] argumentList(final Object name) throws QueryException {
-    if(!consumeWS2(PAR1)) return null;
+    if(!wsConsume(PAR1)) return null;
     Expr[] args = {};
-    if(!consumeWS(PAR2)) {
-      do { args = Array.add(args, consumeWS(PLHOLDER) ? null : single()); }
-      while(consumeWS(COMMA));
-      if(!consumeWS(PAR2)) error(FUNCMISS, name);
+    if(!wsConsume(PAR2)) {
+      do { args = Array.add(args, wsConsume(PLHOLDER) ? null : single()); }
+      while(wsConsume(COMMA));
+      if(!wsConsume(PAR2)) error(FUNCMISS, name);
     }
     return args;
   }
 
   /**
-   * [ 94] Parses a Constructor.
-   * [ 95] Parses a DirectConstructor.
-=======
    * Parses the "Constructor" rule.
    * Parses the "DirectConstructor" rule.
->>>>>>> 7ca75e30
    * @return query expression
    * @throws QueryException query exception
    */
@@ -2324,11 +2235,7 @@
   }
 
   /**
-<<<<<<< HEAD
-   * [117] Parses a AtomType.
-=======
    * Parses the "SimpleType" rule.
->>>>>>> 7ca75e30
    * @return sequence type
    * @throws QueryException query exception
    */
@@ -2380,15 +2287,14 @@
     // parenthesized type
     if(consume(PAR1)) {
       final Type ret = itemType();
-      check(PAR2);
+      wsCheck(PAR2);
       return ret;
     }
 
     final QNm type = new QNm(qName(TYPEINVALID));
     type.uri(ctx.ns.uri(type.pref(), false, input()));
     // parse non-atomic types
-<<<<<<< HEAD
-    final boolean atom = !consumeWS(PAR1);
+    final boolean atom = !wsConsumeWs(PAR1);
 
     Type t = Types.find(type, atom);
 
@@ -2396,24 +2302,24 @@
     if(!atom) {
       if(t != null && t.func()) {
         // function type
-        if(!consumeWS(ASTERISK)) {
+        if(!wsConsume(ASTERISK)) {
           SeqType[] args = {};
-          if(!consumeWS(PAR2)) {
+          if(!wsConsume(PAR2)) {
             // function has got arguments
             do {
               args = Array.add(args, sequenceType());
-            } while(consumeWS(COMMA));
-
-            if(!consumeWS(PAR2)) error(FUNCMISS, type.atom());
+            } while(wsConsume(COMMA));
+
+            if(!wsConsume(PAR2)) error(FUNCMISS, type.atom());
           }
-          check(AS);
+          wsCheck(AS);
           t = FunType.get(args, sequenceType());
-        } else if(!consumeWS(PAR2)) {
+        } else if(!wsConsume(PAR2)) {
           error(FUNCMISS, type.atom());
         }
       } else {
         int par = 0;
-        while(par != 0 || !consumeWS2(PAR2)) {
+        while(par != 0 || !wsConsumeWs(PAR2)) {
           switch(curr()) {
             case '(': par++; break;
             case ')': par--; break;
@@ -2422,13 +2328,6 @@
           tok.add(consume());
         }
       }
-=======
-    final boolean atom = !wsConsumeWs(PAR1);
-    tok.reset();
-    while(!atom && !wsConsumeWs(PAR2)) {
-      if(curr() == 0) error(FUNCMISS, type.atom());
-      tok.add(consume());
->>>>>>> 7ca75e30
     }
 
     if(t == null) {
