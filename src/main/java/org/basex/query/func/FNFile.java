package org.basex.query.func;

import static org.basex.query.util.Err.*;
import static org.basex.util.Token.*;
import java.io.BufferedOutputStream;
import java.io.File;
import java.io.FileInputStream;
import java.io.FileOutputStream;
import java.io.IOException;
import java.nio.channels.FileChannel;
import java.nio.charset.Charset;
import java.util.ArrayList;
import java.util.List;
import org.basex.core.Prop;
import org.basex.data.XMLSerializer;
import org.basex.io.IO;
import org.basex.io.IOFile;
import org.basex.io.PrintOutput;
import org.basex.io.TextInput;
import org.basex.query.QueryContext;
import org.basex.query.QueryException;
import org.basex.query.expr.Expr;
import org.basex.query.item.B64;
import org.basex.query.item.Bln;
import org.basex.query.item.Dtm;
import org.basex.query.item.Item;
import org.basex.query.item.Itr;
import org.basex.query.item.AtomType;
import org.basex.query.item.Str;
import org.basex.query.item.Uri;
import org.basex.query.iter.Iter;
import org.basex.util.InputInfo;
import org.basex.util.Token;

/**
 * Functions on files and directories.
 *
 * @author BaseX Team 2005-11, BSD License
 * @author Rositsa Shadura
 */
final class FNFile extends Fun {
  /**
   * Constructor.
   * @param ii input info
   * @param f function definition
   * @param e arguments
   */
  protected FNFile(final InputInfo ii, final FunDef f, final Expr... e) {
    super(ii, f, e);
  }

  @Override
  public Iter iter(final QueryContext ctx) throws QueryException {
    checkAdmin(ctx);

    switch(def) {
      case FLIST: return list(ctx);
      default:    return super.iter(ctx);
    }
  }

  @Override
  public Item item(final QueryContext ctx, final InputInfo ii)
      throws QueryException {
    checkAdmin(ctx);

    final File path = expr.length == 0 ? null : new File(
        string(checkStr(expr[0], ctx)));

    switch(def) {
      case FEXISTS:    return Bln.get(path.exists());
      case ISDIR:      return Bln.get(path.isDirectory());
      case ISFILE:     return Bln.get(path.isFile());
      case ISREAD:     return Bln.get(path.canRead());
      case ISWRITE:    return Bln.get(path.canWrite());
      case LASTMOD:    return lastModified(path);
      case SIZE:       return size(path);
      case PATHSEP:    return Str.get(Prop.SEP);
      case PATHTOFULL: return Str.get(path.getAbsolutePath());
      case PATHTOURI:  return pathToUri(path);
      case CREATEDIR:  return createDirectory(path);
      case DELETE:     return delete(path, ctx);
      case READ:       return read(path, ctx);
      case READBIN:    return readBinary(path);
      case WRITE:      return write(path, ctx);
      case WRITEBIN:   return writeBinary(path, ctx);
      case COPY:       return copy(path, ctx);
      case MOVE:       return move(path, ctx);
      default:         return super.item(ctx, ii);
    }
  }

  /**
   * Returns the last modified date of the specified path.
   * @param path file to be deleted
   * @return result
   * @throws QueryException query exception
   */
  private Item lastModified(final File path) throws QueryException {
    if(!path.exists()) PATHNOTEXISTS.thrw(input, path);
    return new Dtm(path.lastModified(), input);
  }

  /**
   * Returns the size of the specified path.
   * @param path file to be deleted
   * @return result
   * @throws QueryException query exception
   */
  private Item size(final File path) throws QueryException {
    if(!path.exists()) PATHNOTEXISTS.thrw(input, path);
    return Itr.get(path.length());
  }

  /**
   * Lists all files in a directory.
   * @param ctx query context
   * @return iterator
   * @throws QueryException query exception
   */
  private Iter list(final QueryContext ctx) throws QueryException {
    final String path = string(checkStr(expr[0], ctx));
    final File dir = new File(path);

    // Check if directory exists
    if(!dir.exists()) PATHNOTEXISTS.thrw(input, path);
    // Check if not a directory
    if(!dir.isDirectory()) NOTDIR.thrw(input, path);

    final boolean rec = optionalBool(1, ctx);
    final String pat = expr.length != 3 ? null :
      IOFile.regex(string(checkStr(expr[2], ctx)));

    File[] fl;
    if(rec) {
      final List<File> list = new ArrayList<File>();
      recList(dir, list);
      fl = list.toArray(new File[list.size()]);
    } else {
      fl = dir.listFiles();
      if(fl == null) CANNOTLIST.thrw(input, path);
    }
    final File[] files = fl;

    return new Iter() {
      int c = -1;

      @Override
      public Item next() {
        while(++c < files.length) {
          final File f = files[c];
          final String n = Prop.WIN ? f.getName().toLowerCase() : f.getName();
          if(pat == null || n.matches(pat)) return Str.get(f.getPath());
        }
        return null;
      }
    };
  }

  /**
   * Lists the files in a directory recursively.
   * @param dir current directory
   * @param list file list
   */
  private void recList(final File dir, final List<File> list) {
    final File[] files = dir.listFiles();
    if(files == null) return;
    for(final File f : files) {
      list.add(f);
      if(f.isDirectory()) recList(f, list);
    }
  }

  /**
   * Creates a directory.
   * @param path directory to be created
   * @return result
   * @throws QueryException query exception
   */
  private Item createDirectory(final File path) throws QueryException {
    // resolve symbolic links
    File f = null;
    try {
      f = path.getCanonicalFile();;
    } catch(final IOException ex) {
      PATHINVALID.thrw(input, path);
    }

    // find lowest existing path
    while(!f.exists()) {
      f = f.getParentFile();
      if(f == null) PATHINVALID.thrw(input, path);
    }
    // warn if lowest path points to a file
    if(f.isFile()) FILEEXISTS.thrw(input, path);

    // only create directories if path does not exist yet
    if(!path.exists() && !path.mkdirs()) CANNOTCREATE.thrw(input, path);
    return null;
  }

  /**
   * Deletes a file or directory.
   * @param path file to be deleted
   * @param ctx query context
   * @return result
   * @throws QueryException query exception
   */
  private Item delete(final File path, final QueryContext ctx)
      throws QueryException {

    final boolean rec = optionalBool(1, ctx);
    if(path.exists()) {
      if(rec) recDelete(path);
      else delete(path);
    }
    return null;
  }

  /**
   * Deletes a single file or directory.
   * @param path file/directory to be deleted
   * @throws QueryException query exception
   */
  private void delete(final File path) throws QueryException {
    if(path.isDirectory()) {
      final File[] ch = path.listFiles();
      if(ch != null && ch.length != 0) DIRNOTEMPTY.thrw(input, path);
    }
    if(!path.delete()) CANNOTDEL.thrw(input, path);
  }

  /**
   * Deletes a directory recursively.
   * @param path directory to be deleted
   * @throws QueryException query exception
   */
  private void recDelete(final File path) throws QueryException {
    final File[] ch = path.listFiles();
    if(ch != null) for(final File f : ch) recDelete(f);
    if(!path.delete()) CANNOTDEL.thrw(input, path);
  }

  /**
   * Reads the contents of a file.
   * @param path input path
   * @param ctx query context
   * @return string
   * @throws QueryException query exception
   */
  private Str read(final File path, final QueryContext ctx)
      throws QueryException {

    final String enc = expr.length < 2 ? null : string(checkStr(expr[1], ctx));
    if(!path.exists()) PATHNOTEXISTS.thrw(input, path);
    if(path.isDirectory()) PATHISDIR.thrw(input, path);

    if(enc != null && !Charset.isSupported(enc)) ENCNOTEXISTS.thrw(input, enc);

    try {
      return Str.get(TextInput.content(IO.get(path.getPath()), enc).finish());
    } catch(final IOException ex) {
      FILEERROR.thrw(input, ex);
      return null;
    }
  }

  /**
   * Reads the contents of a binary file.
   * @param path input path
   * @return Base64Binary
   * @throws QueryException query exception
   */
  private B64 readBinary(final File path) throws QueryException {
    if(!path.exists()) PATHNOTEXISTS.thrw(input, path);
    if(path.isDirectory()) PATHISDIR.thrw(input, path);

    try {
      return new B64(new IOFile(path).content());
    } catch(final IOException ex) {
      FILEERROR.thrw(input, ex);
      return null;
    }
  }

  /**
   * Writes a sequence of items to a file.
   * @param path file to be written
   * @param ctx query context
   * @return true if file was successfully written
   * @throws QueryException query exception
   */
  private Item write(final File path, final QueryContext ctx)
      throws QueryException {

    final boolean append = optionalBool(3, ctx);
    if(path.isDirectory()) PATHISDIR.thrw(input, path);

    final Iter ir = expr[1].iter(ctx);
    try {
      final PrintOutput out = new PrintOutput(
          new BufferedOutputStream(new FileOutputStream(path, append)));
      try {
        final XMLSerializer xml = new XMLSerializer(out,
            FNGen.serialPar(this, 2, ctx));
        Item it;
        while((it = ir.next()) != null) it.serialize(xml);
        xml.close();
      } finally {
        out.close();
      }
    } catch(final IOException ex) {
      FILEERROR.thrw(input, ex);
    }
    return null;
  }

  /**
   * Writes the content of a binary file.
   * @param path file to be written
   * @param ctx query context
   * @return result
   * @throws QueryException query exception
   */
  private Item writeBinary(final File path, final QueryContext ctx)
      throws QueryException {

<<<<<<< HEAD
    final B64 b64 = (B64) checkType(expr[1].item(ctx, input), AtomType.B6B);
=======
    final B64 b64 = (B64) checkType(expr[1].item(ctx, input), Type.B64);
>>>>>>> 7428a117
    final boolean append = optionalBool(2, ctx);
    if(path.isDirectory()) PATHISDIR.thrw(input, path);

    try {
      final FileOutputStream out = new FileOutputStream(path, append);
      try {
        out.write(b64.toJava());
      } finally {
        out.close();
      }
    } catch(final IOException ex) {
      FILEERROR.thrw(input, ex);
    }
    return null;
  }

  /**
   * Copies a file given a source and a target.
   * @param src source file to be copied
   * @param ctx query context
   * @return result
   * @throws QueryException query exception
   */
  private Item copy(final File src, final QueryContext ctx)
      throws QueryException {

    File trg = new File(string(checkStr(expr[1], ctx)));
    // attach file name if target is a directory
    if(trg.isDirectory()) {
      trg = new File(trg, src.getName());
    } else if(!trg.isFile()) {
      final File par = trg.getParentFile();
      if(!par.exists() || !par.isDirectory()) PATHINVALID.thrw(input, trg);
    }

    if(!src.exists()) PATHNOTEXISTS.thrw(input, src);
    if(src.isDirectory()) PATHISDIR.thrw(input, src);

    if(!src.equals(trg)) {
      FileChannel sc = null;
      FileChannel dc = null;
      try {
        sc = new FileInputStream(src).getChannel();
        dc = new FileOutputStream(trg).getChannel();
        dc.transferFrom(sc, 0, sc.size());
      } catch(final IOException ex) {
        FILEERROR.thrw(input, ex);
      } finally {
        if(sc != null) try { sc.close(); } catch(final IOException ex) { }
        if(dc != null) try { dc.close(); } catch(final IOException ex) { }
      }
    }
    return null;
  }

  /**
   * Moves a file or directory.
   * @param src source file/dir to be moved
   * @param ctx query context
   * @return result
   * @throws QueryException query exception
   */
  private Item move(final File src, final QueryContext ctx)
      throws QueryException {

    File trg = new File(string(checkStr(expr[1], ctx)));
    // attach file name if target is a directory
    if(trg.isDirectory()) {
      trg = new File(trg, src.getName());
    } else if(!trg.isFile()) {
      final File par = trg.getParentFile();
      if(!par.exists() || !par.isDirectory()) PATHINVALID.thrw(input, trg);
    }

    if(!src.exists()) PATHNOTEXISTS.thrw(input, src);
    if(!src.renameTo(trg)) CANNOTMOVE.thrw(input, src, trg);
    return null;
  }

  /**
   * Transforms a file system path into a URI with the file:// scheme.
   * @param path file path
   * @return result
   */
  private Uri pathToUri(final File path) {
    return Uri.uri(Token.token(path.toURI().toString()));
  }

  /**
   * Returns the value of an optional boolean.
   * @param i argument index
   * @param ctx query context
   * @return boolean value
   * @throws QueryException query exception
   */
  private boolean optionalBool(final int i, final QueryContext ctx)
      throws QueryException {
    return expr.length > i &&
      checkType(expr[i].item(ctx, input), AtomType.BLN).bool(input);
  }

  @Override
  public boolean uses(final Use u) {
    // prevent instant execution
    return u == Use.CTX || super.uses(u);
  }
}<|MERGE_RESOLUTION|>--- conflicted
+++ resolved
@@ -325,11 +325,7 @@
   private Item writeBinary(final File path, final QueryContext ctx)
       throws QueryException {
 
-<<<<<<< HEAD
-    final B64 b64 = (B64) checkType(expr[1].item(ctx, input), AtomType.B6B);
-=======
-    final B64 b64 = (B64) checkType(expr[1].item(ctx, input), Type.B64);
->>>>>>> 7428a117
+    final B64 b64 = (B64) checkType(expr[1].item(ctx, input), AtomType.B64);
     final boolean append = optionalBool(2, ctx);
     if(path.isDirectory()) PATHISDIR.thrw(input, path);
 
