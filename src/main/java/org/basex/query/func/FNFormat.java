package org.basex.query.func;

import static org.basex.query.util.Err.*;
import static org.basex.util.Token.*;
import org.basex.query.QueryContext;
import org.basex.query.QueryException;
import org.basex.query.expr.Expr;
import org.basex.query.item.Date;
import org.basex.query.item.Dbl;
import org.basex.query.item.Item;
<<<<<<< HEAD
import org.basex.query.item.AtomType;
=======
import org.basex.query.item.QNm;
>>>>>>> 7ca75e30
import org.basex.query.item.Str;
import org.basex.query.item.Type;
import org.basex.query.util.Err;
import org.basex.query.util.format.DateFormatter;
import org.basex.query.util.format.IntFormatter;
import org.basex.query.util.format.DecimalFormat;
import org.basex.util.InputInfo;

/**
 * Formatting functions.
 *
 * @author BaseX Team 2005-11, BSD License
 * @author Christian Gruen
 */
final class FNFormat extends Fun {
  /**
   * Constructor.
   * @param ii input info
   * @param f function definition
   * @param e arguments
   */
  protected FNFormat(final InputInfo ii, final FunDef f, final Expr... e) {
    super(ii, f, e);
  }

  @Override
  public Item item(final QueryContext ctx, final InputInfo ii)
      throws QueryException {

    switch(def) {
      case FORMINT: return formatInteger(ctx);
      case FORMNUM: return formatNumber(ctx);
      case FORMDTM: return formatDate(AtomType.DTM, ctx);
      case FORMDAT: return formatDate(AtomType.DAT, ctx);
      case FORMTIM: return formatDate(AtomType.TIM, ctx);
      default:      return super.item(ctx, ii);
    }
  }

  @Override
  public boolean uses(final Use u) {
    return u == Use.X30 || super.uses(u);
  }

  /**
   * Returns a formatted integer.
   * @param ctx query context
   * @return string
   * @throws QueryException query exception
   */
  private Str formatInteger(final QueryContext ctx) throws QueryException {
    final String pic = string(checkStr(expr[1], ctx));
    if(pic.isEmpty()) WRONGINT.thrw(input, pic);
    if(expr[0].empty()) return Str.ZERO;

    final byte[] lang = expr.length == 2 ? EMPTY : checkStr(expr[2], ctx);
    final long num = checkItr(expr[0], ctx);
    final byte[] str = IntFormatter.format(num, pic, string(lang));
    if(str == null) PICDATE.thrw(input, pic);
    return Str.get(str);
  }

  /**
   * Returns a formatted number.
   * @param ctx query context
   * @return string
   * @throws QueryException query exception
   */
  private Str formatNumber(final QueryContext ctx) throws QueryException {
    // evaluate arguments
    Item it = expr[0].item(ctx, input);
    if(it == null) it = Dbl.NAN;
    else if(!it.unt() && !it.num()) Err.number(this, it);

    final String pic = string(checkStr(expr[1], ctx));
    final QNm frm = new QNm(expr.length == 3 ? checkStr(expr[2], ctx) : EMPTY);
    final DecimalFormat df = ctx.decFormats.get(frm);
    if(df == null) FORMNUM.thrw(input, frm);
    return Str.get(df.format(input, it, pic));
  }

  /**
   * Returns a formatted number.
   * @param ctx query context
   * @param tp input type
   * @return string
   * @throws QueryException query exception
   */
  private Item formatDate(final Type tp, final QueryContext ctx)
      throws QueryException {

    final Item it = expr[0].item(ctx, input);
    if(it == null) return null;
    final Date date = (Date) checkType(it, tp);
    final String pic = string(checkEStr(expr[1], ctx));
    final byte[] lng = expr.length == 5 ? checkEStr(expr[2], ctx) : EMPTY;
    final byte[] cal = expr.length == 5 ? checkEStr(expr[3], ctx) : EMPTY;
    final byte[] plc = expr.length == 5 ? checkEStr(expr[4], ctx) : EMPTY;
    return Str.get(DateFormatter.format(date, pic, lng, cal, plc, input));
  }
}
<|MERGE_RESOLUTION|>--- conflicted
+++ resolved
@@ -1,116 +1,113 @@
-package org.basex.query.func;
-
-import static org.basex.query.util.Err.*;
-import static org.basex.util.Token.*;
-import org.basex.query.QueryContext;
-import org.basex.query.QueryException;
-import org.basex.query.expr.Expr;
-import org.basex.query.item.Date;
-import org.basex.query.item.Dbl;
-import org.basex.query.item.Item;
-<<<<<<< HEAD
-import org.basex.query.item.AtomType;
-=======
-import org.basex.query.item.QNm;
->>>>>>> 7ca75e30
-import org.basex.query.item.Str;
-import org.basex.query.item.Type;
-import org.basex.query.util.Err;
-import org.basex.query.util.format.DateFormatter;
-import org.basex.query.util.format.IntFormatter;
-import org.basex.query.util.format.DecimalFormat;
-import org.basex.util.InputInfo;
-
-/**
- * Formatting functions.
- *
- * @author BaseX Team 2005-11, BSD License
- * @author Christian Gruen
- */
-final class FNFormat extends Fun {
-  /**
-   * Constructor.
-   * @param ii input info
-   * @param f function definition
-   * @param e arguments
-   */
-  protected FNFormat(final InputInfo ii, final FunDef f, final Expr... e) {
-    super(ii, f, e);
-  }
-
-  @Override
-  public Item item(final QueryContext ctx, final InputInfo ii)
-      throws QueryException {
-
-    switch(def) {
-      case FORMINT: return formatInteger(ctx);
-      case FORMNUM: return formatNumber(ctx);
-      case FORMDTM: return formatDate(AtomType.DTM, ctx);
-      case FORMDAT: return formatDate(AtomType.DAT, ctx);
-      case FORMTIM: return formatDate(AtomType.TIM, ctx);
-      default:      return super.item(ctx, ii);
-    }
-  }
-
-  @Override
-  public boolean uses(final Use u) {
-    return u == Use.X30 || super.uses(u);
-  }
-
-  /**
-   * Returns a formatted integer.
-   * @param ctx query context
-   * @return string
-   * @throws QueryException query exception
-   */
-  private Str formatInteger(final QueryContext ctx) throws QueryException {
-    final String pic = string(checkStr(expr[1], ctx));
-    if(pic.isEmpty()) WRONGINT.thrw(input, pic);
-    if(expr[0].empty()) return Str.ZERO;
-
-    final byte[] lang = expr.length == 2 ? EMPTY : checkStr(expr[2], ctx);
-    final long num = checkItr(expr[0], ctx);
-    final byte[] str = IntFormatter.format(num, pic, string(lang));
-    if(str == null) PICDATE.thrw(input, pic);
-    return Str.get(str);
-  }
-
-  /**
-   * Returns a formatted number.
-   * @param ctx query context
-   * @return string
-   * @throws QueryException query exception
-   */
-  private Str formatNumber(final QueryContext ctx) throws QueryException {
-    // evaluate arguments
-    Item it = expr[0].item(ctx, input);
-    if(it == null) it = Dbl.NAN;
-    else if(!it.unt() && !it.num()) Err.number(this, it);
-
-    final String pic = string(checkStr(expr[1], ctx));
-    final QNm frm = new QNm(expr.length == 3 ? checkStr(expr[2], ctx) : EMPTY);
-    final DecimalFormat df = ctx.decFormats.get(frm);
-    if(df == null) FORMNUM.thrw(input, frm);
-    return Str.get(df.format(input, it, pic));
-  }
-
-  /**
-   * Returns a formatted number.
-   * @param ctx query context
-   * @param tp input type
-   * @return string
-   * @throws QueryException query exception
-   */
-  private Item formatDate(final Type tp, final QueryContext ctx)
-      throws QueryException {
-
-    final Item it = expr[0].item(ctx, input);
-    if(it == null) return null;
-    final Date date = (Date) checkType(it, tp);
-    final String pic = string(checkEStr(expr[1], ctx));
-    final byte[] lng = expr.length == 5 ? checkEStr(expr[2], ctx) : EMPTY;
-    final byte[] cal = expr.length == 5 ? checkEStr(expr[3], ctx) : EMPTY;
-    final byte[] plc = expr.length == 5 ? checkEStr(expr[4], ctx) : EMPTY;
-    return Str.get(DateFormatter.format(date, pic, lng, cal, plc, input));
-  }
-}
+package org.basex.query.func;
+
+import static org.basex.query.util.Err.*;
+import static org.basex.util.Token.*;
+import org.basex.query.QueryContext;
+import org.basex.query.QueryException;
+import org.basex.query.expr.Expr;
+import org.basex.query.item.Date;
+import org.basex.query.item.Dbl;
+import org.basex.query.item.Item;
+import org.basex.query.item.AtomType;
+import org.basex.query.item.QNm;
+import org.basex.query.item.Str;
+import org.basex.query.item.Type;
+import org.basex.query.util.Err;
+import org.basex.query.util.format.DateFormatter;
+import org.basex.query.util.format.IntFormatter;
+import org.basex.query.util.format.DecimalFormat;
+import org.basex.util.InputInfo;
+
+/**
+ * Formatting functions.
+ *
+ * @author BaseX Team 2005-11, BSD License
+ * @author Christian Gruen
+ */
+final class FNFormat extends Fun {
+  /**
+   * Constructor.
+   * @param ii input info
+   * @param f function definition
+   * @param e arguments
+   */
+  protected FNFormat(final InputInfo ii, final FunDef f, final Expr... e) {
+    super(ii, f, e);
+  }
+
+  @Override
+  public Item item(final QueryContext ctx, final InputInfo ii)
+      throws QueryException {
+
+    switch(def) {
+      case FORMINT: return formatInteger(ctx);
+      case FORMNUM: return formatNumber(ctx);
+      case FORMDTM: return formatDate(AtomType.DTM, ctx);
+      case FORMDAT: return formatDate(AtomType.DAT, ctx);
+      case FORMTIM: return formatDate(AtomType.TIM, ctx);
+      default:      return super.item(ctx, ii);
+    }
+  }
+
+  @Override
+  public boolean uses(final Use u) {
+    return u == Use.X30 || super.uses(u);
+  }
+
+  /**
+   * Returns a formatted integer.
+   * @param ctx query context
+   * @return string
+   * @throws QueryException query exception
+   */
+  private Str formatInteger(final QueryContext ctx) throws QueryException {
+    final String pic = string(checkStr(expr[1], ctx));
+    if(pic.isEmpty()) WRONGINT.thrw(input, pic);
+    if(expr[0].empty()) return Str.ZERO;
+
+    final byte[] lang = expr.length == 2 ? EMPTY : checkStr(expr[2], ctx);
+    final long num = checkItr(expr[0], ctx);
+    final byte[] str = IntFormatter.format(num, pic, string(lang));
+    if(str == null) PICDATE.thrw(input, pic);
+    return Str.get(str);
+  }
+
+  /**
+   * Returns a formatted number.
+   * @param ctx query context
+   * @return string
+   * @throws QueryException query exception
+   */
+  private Str formatNumber(final QueryContext ctx) throws QueryException {
+    // evaluate arguments
+    Item it = expr[0].item(ctx, input);
+    if(it == null) it = Dbl.NAN;
+    else if(!it.unt() && !it.num()) Err.number(this, it);
+
+    final String pic = string(checkStr(expr[1], ctx));
+    final QNm frm = new QNm(expr.length == 3 ? checkStr(expr[2], ctx) : EMPTY);
+    final DecimalFormat df = ctx.decFormats.get(frm);
+    if(df == null) FORMNUM.thrw(input, frm);
+    return Str.get(df.format(input, it, pic));
+  }
+
+  /**
+   * Returns a formatted number.
+   * @param ctx query context
+   * @param tp input type
+   * @return string
+   * @throws QueryException query exception
+   */
+  private Item formatDate(final Type tp, final QueryContext ctx)
+      throws QueryException {
+
+    final Item it = expr[0].item(ctx, input);
+    if(it == null) return null;
+    final Date date = (Date) checkType(it, tp);
+    final String pic = string(checkEStr(expr[1], ctx));
+    final byte[] lng = expr.length == 5 ? checkEStr(expr[2], ctx) : EMPTY;
+    final byte[] cal = expr.length == 5 ? checkEStr(expr[3], ctx) : EMPTY;
+    final byte[] plc = expr.length == 5 ? checkEStr(expr[4], ctx) : EMPTY;
+    return Str.get(DateFormatter.format(date, pic, lng, cal, plc, input));
+  }
+}