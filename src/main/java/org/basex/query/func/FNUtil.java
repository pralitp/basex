--- conflicted
+++ resolved
@@ -2,7 +2,6 @@
 
 import static org.basex.query.util.Err.*;
 import static org.basex.util.Token.*;
-
 import java.io.IOException;
 import java.math.BigInteger;
 import java.security.MessageDigest;
@@ -20,12 +19,9 @@
 import org.basex.query.item.Str;
 import org.basex.query.item.Type;
 import org.basex.query.item.Value;
+import org.basex.query.iter.Iter;
 import org.basex.query.iter.ItemIter;
-<<<<<<< HEAD
-import org.basex.query.iter.Iter;
-=======
 import org.basex.query.iter.ValueIter;
->>>>>>> 7ca75e30
 import org.basex.util.Array;
 import org.basex.util.ByteList;
 import org.basex.util.InputInfo;
@@ -53,19 +49,10 @@
   @Override
   public Iter iter(final QueryContext ctx) throws QueryException {
     switch(def) {
-<<<<<<< HEAD
-      case EVAL:
-        return eval(ctx);
-      case RUN:
-        return run(ctx);
-      default:
-        return super.iter(ctx);
-=======
       case EVAL: return eval(ctx);
       case RUN:  return run(ctx);
       case TO_BYTES: return bytes(ctx);
       default:   return super.iter(ctx);
->>>>>>> 7ca75e30
     }
   }
 
@@ -157,8 +144,8 @@
    */
   private Dbl mb(final QueryContext ctx) throws QueryException {
     // check caching flag
-    final boolean c = expr.length == 2
-        && checkType(expr[1].item(ctx, input), Type.BLN).bool(input);
+    final boolean c = expr.length == 2 &&
+      checkType(expr[1].item(ctx, input), Type.BLN).bool(input);
 
     // measure initial memory consumption
     Performance.gc(3);
@@ -174,8 +161,7 @@
 
     // loop through all results to avoid premature result disposal
     ir = v.iter();
-    while(ir.next() != null)
-      ;
+    while(ir.next() != null);
 
     // return memory consumption in megabytes
     return Dbl.get(Math.max(0, d) / 1024 / 1024d);
@@ -189,8 +175,8 @@
    */
   private Dbl ms(final QueryContext ctx) throws QueryException {
     // check caching flag
-    final boolean c = expr.length == 2
-        && checkType(expr[1].item(ctx, input), Type.BLN).bool(input);
+    final boolean c = expr.length == 2 &&
+      checkType(expr[1].item(ctx, input), Type.BLN).bool(input);
 
     // create timer
     final Performance p = new Performance();
@@ -200,8 +186,7 @@
     if(c) {
       ItemIter.get(ir);
     } else {
-      while(ir.next() != null)
-        ;
+      while(ir.next() != null);
     }
 
     // return measured time in milliseconds
@@ -343,4 +328,4 @@
     return u == Use.CTX && (def == FunDef.MB || def == FunDef.MB
         || def == FunDef.EVAL || def == FunDef.RUN) || super.uses(u);
   }
-}
+}