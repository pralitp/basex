--- conflicted
+++ resolved
@@ -117,13 +117,8 @@
    * @throws QueryException query exception
    */
   private ANode entries(final QueryContext ctx) throws QueryException {
-<<<<<<< HEAD
     final Uri uri = (Uri) checkType(expr[0].item(ctx, input), AtomType.URI);
-    final String file = IOFile.file(uri.toJava().toString());
-=======
-    final Uri uri = (Uri) checkType(expr[0].item(ctx, input), Type.URI);
     final String file = IOFile.file(string(uri.atom()));
->>>>>>> 53913d3a
     if(!IO.get(file).exists()) ZIPNOTFOUND.thrw(input, file);
 
     // traverse all zip entries and create map (zip entries are not sorted)
