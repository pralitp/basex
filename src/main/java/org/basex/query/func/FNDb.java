--- conflicted
+++ resolved
@@ -1,892 +1,877 @@
-package org.basex.query.func;
-
-import static org.basex.data.DataText.*;
-import static org.basex.query.func.Function.*;
-import static org.basex.query.util.Err.*;
-import static org.basex.util.Token.*;
-
-import java.io.*;
-import java.util.*;
-import java.util.List;
-
-import org.basex.core.*;
-import org.basex.core.cmd.*;
-import org.basex.data.*;
-import org.basex.index.*;
-import org.basex.index.query.*;
-import org.basex.index.resource.*;
-import org.basex.io.*;
-import org.basex.io.in.DataInput;
-import org.basex.io.out.*;
-import org.basex.query.*;
-import org.basex.query.expr.*;
-import org.basex.query.iter.*;
-import org.basex.query.path.*;
-import org.basex.query.up.*;
-import org.basex.query.up.primitives.*;
-import org.basex.query.value.*;
-import org.basex.query.value.item.*;
-import org.basex.query.value.node.*;
-import org.basex.query.value.seq.*;
-import org.basex.query.value.type.*;
-import org.basex.util.*;
-import org.basex.util.list.*;
-
-/**
- * Database functions.
- *
- * @author BaseX Team 2005-12, BSD License
- * @author Christian Gruen
- * @author Dimitar Popov
- */
-public final class FNDb extends StandardFunc {
-  /** Resource element name. */
-  static final QNm Q_SYSTEM = new QNm("system");
-  /** Resource element name. */
-  static final QNm Q_DATABASE = new QNm("database");
-  /** Backup element name. */
-  static final QNm Q_BACKUP = new QNm("backup");
-  /** Resource element name. */
-  static final QNm Q_RESOURCE = new QNm("resource");
-  /** Resource element name. */
-  static final QNm Q_RESOURCES = new QNm("resources");
-  /** Path element name. */
-  static final QNm Q_PATH = new QNm("path");
-  /** Raw element name. */
-  static final QNm Q_RAW = new QNm("raw");
-  /** Size element name. */
-  static final QNm Q_SIZE = new QNm("size");
-  /** Content type element name. */
-  static final QNm Q_CTYPE = new QNm("content-type");
-  /** Modified date element name. */
-  static final QNm Q_MDATE = new QNm("modified-date");
-
-  /**
-   * Constructor.
-   * @param ii input info
-   * @param f function definition
-   * @param e arguments
-   */
-  public FNDb(final InputInfo ii, final Function f, final Expr... e) {
-    super(ii, f, e);
-  }
-
-  @Override
-  public Iter iter(final QueryContext ctx) throws QueryException {
-    switch(sig) {
-      case _DB_OPEN:            return open(ctx).iter();
-      case _DB_BACKUPS:         return backups(ctx);
-      case _DB_TEXT:            return valueAccess(true, ctx).iter(ctx);
-      case _DB_TEXT_RANGE:      return rangeAccess(true, ctx).iter(ctx);
-      case _DB_ATTRIBUTE:       return attribute(valueAccess(false, ctx), ctx, 2);
-      case _DB_ATTRIBUTE_RANGE: return attribute(rangeAccess(false, ctx), ctx, 3);
-      case _DB_FULLTEXT:        return fulltext(ctx);
-      case _DB_LIST:            return list(ctx);
-      case _DB_LIST_DETAILS:    return listDetails(ctx);
-      case _DB_NODE_ID:         return node(ctx, true);
-      case _DB_NODE_PRE:        return node(ctx, false);
-      default:                  return super.iter(ctx);
-    }
-  }
-
-  @Override
-  public Value value(final QueryContext ctx) throws QueryException {
-    switch(sig) {
-      case _DB_OPEN: return open(ctx);
-      default:       return super.value(ctx);
-    }
-  }
-
-  @Override
-  public Item item(final QueryContext ctx, final InputInfo ii) throws QueryException {
-    switch(sig) {
-      case _DB_EVENT:        return event(ctx);
-      case _DB_OUTPUT:       return output(ctx);
-      case _DB_OPEN_ID:      return open(ctx, true);
-      case _DB_OPEN_PRE:     return open(ctx, false);
-      case _DB_SYSTEM:       return system(ctx);
-      case _DB_INFO:         return info(ctx);
-      case _DB_ADD:          return add(ctx);
-      case _DB_DELETE:       return delete(ctx);
-      case _DB_CREATE:       return create(ctx);
-      case _DB_DROP:         return drop(ctx);
-      case _DB_RENAME:       return rename(ctx);
-      case _DB_REPLACE:      return replace(ctx);
-      case _DB_OPTIMIZE:     return optimize(ctx);
-      case _DB_STORE:        return store(ctx);
-      case _DB_RETRIEVE:     return retrieve(ctx);
-      case _DB_FLUSH:        return flush(ctx);
-      case _DB_IS_RAW:       return isRaw(ctx);
-      case _DB_EXISTS:       return exists(ctx);
-      case _DB_IS_XML:       return isXML(ctx);
-      case _DB_CONTENT_TYPE: return contentType(ctx);
-      default:               return super.item(ctx, ii);
-    }
-  }
-
-  /**
-   * Performs the open function.
-   * @param ctx query context
-   * @return iterator
-   * @throws QueryException query exception
-   */
-  private Value open(final QueryContext ctx) throws QueryException {
-    final Data data = data(0, ctx);
-    final String path = expr.length < 2 ? "" : path(1, ctx);
-    return DBNodeSeq.get(data.resources.docs(path), data, true, path.isEmpty());
-  }
-
-  /**
-   * Performs the open-id and open-pre function.
-   * @param ctx query context
-   * @param id id flag
-   * @return result
-   * @throws QueryException query exception
-   */
-  private DBNode open(final QueryContext ctx, final boolean id) throws QueryException {
-    final Data data = data(0, ctx);
-    final int v = (int) checkItr(expr[1], ctx);
-    final int pre = id ? data.pre(v) : v;
-    if(pre < 0 || pre >= data.meta.size) BXDB_RANGE.thrw(info, this, v);
-    return new DBNode(data, pre);
-  }
-
-  /**
-   * Returns an index accessor.
-   * @param text text/attribute flag
-   * @param ctx query context
-   * @return index accessor
-   * @throws QueryException query exception
-   */
-  private ValueAccess valueAccess(final boolean text, final QueryContext ctx)
-      throws QueryException {
-
-    final IndexType it = text ? IndexType.TEXT : IndexType.ATTRIBUTE;
-    return new ValueAccess(info, expr[1], it, data(0, ctx), true);
-  }
-
-  /**
-   * Returns a range index accessor.
-   * @param text text/attribute flag
-   * @param ctx query context
-   * @return iterator
-   * @throws QueryException query exception
-   */
-  private StringRangeAccess rangeAccess(final boolean text, final QueryContext ctx)
-      throws QueryException {
-
-    final byte[] min = checkStr(expr[1], ctx);
-    final byte[] max = checkStr(expr[2], ctx);
-    final IndexType it = text ? IndexType.TEXT : IndexType.ATTRIBUTE;
-    final StringRange sr = new StringRange(it, min, true, max, true);
-    return new StringRangeAccess(info, sr, data(0, ctx), true);
-  }
-
-  /**
-   * Performs the attribute function.
-   * @param ia index access
-   * @param ctx query context
-   * @param a index of attribute argument
-   * @return iterator
-   * @throws QueryException query exception
-   */
-  private Iter attribute(final IndexAccess ia, final QueryContext ctx, final int a)
-      throws QueryException {
-
-    // no attribute specified
-    if(expr.length <= a) return ia.iter(ctx);
-
-    // parse and compile the name test
-    final QNm nm = new QNm(checkStr(expr[a], ctx), ctx);
-    if(!nm.hasPrefix()) nm.uri(ctx.sc.ns.uri(Token.EMPTY));
-
-    final NameTest nt = new NameTest(nm, NameTest.Mode.STD, true);
-    // no results expected: return empty sequence
-    if(!nt.compile(ctx)) return Empty.ITER;
-
-    // wrap iterator with name test
-    return new NodeIter() {
-      final NodeIter ir = ia.iter(ctx);
-      @Override
-      public ANode next() throws QueryException {
-        ANode n;
-        while((n = ir.next()) != null && !nt.eq(n));
-        return n;
-      }
-    };
-  }
-
-  /**
-   * Performs the fulltext function.
-   * @param ctx query context
-   * @return iterator
-   * @throws QueryException query exception
-   */
-  private Iter fulltext(final QueryContext ctx) throws QueryException {
-    return FNFt.search(data(0, ctx), ctx.value(expr[1]), null, this, ctx);
-  }
-
-  /**
-   * Performs the list function.
-   * @param ctx query context
-   * @return iterator
-   * @throws QueryException query exception
-   */
-  private Iter list(final QueryContext ctx) throws QueryException {
-    final TokenList tl = new TokenList();
-    final int el = expr.length;
-    if(el == 0) {
-      for(final String s : ctx.context.databases.listDBs()) tl.add(s);
-    } else {
-      final Data data = data(0, ctx);
-      final String path = string(el == 1 ? Token.EMPTY : checkStr(expr[1], ctx));
-      // add xml resources
-      final Resources res = data.resources;
-      final IntList il = res.docs(path);
-      final int is = il.size();
-      for(int i = 0; i < is; i++) tl.add(data.text(il.get(i), true));
-      // add binary resources
-      for(final byte[] file : res.binaries(path)) tl.add(file);
-    }
-    tl.sort(Prop.CASE);
-
-    return new Iter() {
-      int pos;
-      @Override
-      public Str get(final long i) { return Str.get(tl.get((int) i)); }
-      @Override
-      public Str next() { return pos < size() ? get(pos++) : null; }
-      @Override
-      public boolean reset() { pos = 0; return true; }
-      @Override
-      public long size() { return tl.size(); }
-    };
-  }
-
-  /**
-   * Performs the backups function.
-   * @param ctx query context
-   * @return iterator
-   * @throws QueryException query exception
-   */
-  private Iter backups(final QueryContext ctx) throws QueryException {
-    checkCreate(ctx);
-    final String prefix = expr.length == 0 ? null :
-      Token.string(checkStr(expr[0], ctx)) + '-';
-
-    final StringList list = ctx.context.databases.backups(prefix);
-    final IOFile dbpath = ctx.context.mprop.dbpath();
-    return new Iter() {
-      int up = -1;
-
-      @Override
-      public Item next() throws QueryException {
-        if(++up >= list.size()) return null;
-        final String name = list.get(up);
-        final long length = new IOFile(dbpath, name).length();
-        return new FElem(Q_BACKUP).add(name).add(Q_SIZE, Token.token(length));
-      }
-    };
-  }
-
-  /**
-   * Performs the list-details function.
-   * @param ctx query context
-   * @return iterator
-   * @throws QueryException query exception
-   */
-  private Iter listDetails(final QueryContext ctx) throws QueryException {
-    if(expr.length == 0) return listDBs(ctx);
-
-    final Data data = data(0, ctx);
-    final String path = string(expr.length == 1 ? Token.EMPTY : checkStr(expr[1], ctx));
-    final IntList il = data.resources.docs(path);
-    final TokenList tl = data.resources.binaries(path);
-
-    return new Iter() {
-      final int is = il.size(), ts = tl.size();
-      int ip, tp;
-      @Override
-      public ANode get(final long i) throws QueryException {
-        if(i < is) {
-          final byte[] pt = data.text(il.get((int) i), true);
-          return resource(pt, false, 0, token(MimeTypes.APP_XML), data.meta.time);
-        }
-        if(i < is + ts) {
-          final byte[] pt = tl.get((int) i - is);
-          final IOFile io = data.meta.binary(string(pt));
-          return resource(pt, true, io.length(), token(MimeTypes.get(io.path())),
-              io.timeStamp());
-        }
-        return null;
-      }
-      @Override
-      public ANode next() throws QueryException {
-        return ip < is ? get(ip++) : tp < ts ? get(ip + tp++) : null;
-      }
-      @Override
-      public boolean reset() { ip = 0; tp = 0; return true; }
-      @Override
-      public long size() { return ip + is; }
-    };
-  }
-
-  /**
-   * Performs the list-details for databases function.
-   * @param ctx query context
-   * @return iterator
-   */
-  private Iter listDBs(final QueryContext ctx) {
-    final StringList sl = ctx.context.databases.listDBs();
-    return new Iter() {
-      int pos;
-      @Override
-      public ANode get(final long i) throws QueryException {
-        final FElem res = new FElem(Q_DATABASE);
-        final String name = sl.get((int) i);
-        final MetaData meta = new MetaData(name, ctx.context);
-        DataInput di = null;
-        try {
-          di = new DataInput(meta.dbfile(DATAINF));
-          meta.read(di);
-          res.add(Q_RESOURCES, token(meta.ndocs));
-          res.add(Q_MDATE, DateTime.format(new Date(meta.dbtime()), DateTime.FULL));
-          if(ctx.context.perm(Perm.CREATE, meta)) res.add(Q_PATH, meta.original);
-          res.add(name);
-        } catch(final IOException ex) {
-          BXDB_OPEN.thrw(info, ex);
-        } finally {
-          if(di != null) try { di.close(); } catch(final IOException ignored) { }
-        }
-        return res;
-      }
-      @Override
-      public ANode next() throws QueryException {
-        return pos < size() ? get(pos++) : null;
-      }
-      @Override
-      public boolean reset() { pos = 0; return true; }
-      @Override
-      public long size() { return sl.size(); }
-    };
-  }
-
-  /**
-   * Performs the is-raw function.
-   * @param ctx query context
-   * @return result
-   * @throws QueryException query exception
-   */
-  private Bln isRaw(final QueryContext ctx) throws QueryException {
-    final Data data = data(0, ctx);
-    final String path = path(1, ctx);
-    if(data.inMemory()) return Bln.FALSE;
-    final IOFile io = data.meta.binary(path);
-    return Bln.get(io.exists() && !io.isDir());
-  }
-
-  /**
-   * Performs the exists function.
-   * @param ctx query context
-   * @return result
-   * @throws QueryException query exception
-   */
-  private Bln exists(final QueryContext ctx) throws QueryException {
-    try {
-      final Data data = data(0, ctx);
-      if(expr.length == 1) return Bln.TRUE;
-      // check if raw file or XML document exists
-      final String path = path(1, ctx);
-      boolean raw = false;
-      if(!data.inMemory()) {
-        final IOFile io = data.meta.binary(path);
-        raw = io.exists() && !io.isDir();
-      }
-      return Bln.get(raw || data.resources.doc(path) != -1);
-    } catch(final QueryException ex) {
-      if(ex.err() == BXDB_OPEN) return Bln.FALSE;
-      throw ex;
-    }
-  }
-
-  /**
-   * Performs the is-xml function.
-   * @param ctx query context
-   * @return result
-   * @throws QueryException query exception
-   */
-  private Bln isXML(final QueryContext ctx) throws QueryException {
-    final Data data = data(0, ctx);
-    final String path = path(1, ctx);
-    return Bln.get(data.resources.doc(path) != -1);
-  }
-
-  /**
-   * Performs the content-type function.
-   * @param ctx query context
-   * @return result
-   * @throws QueryException query exception
-   */
-  private Str contentType(final QueryContext ctx) throws QueryException {
-    final Data data = data(0, ctx);
-    final String path = path(1, ctx);
-    if(data.resources.doc(path) != -1) return Str.get(MimeTypes.APP_XML);
-    if(!data.inMemory()) {
-      final IOFile io = data.meta.binary(path);
-      if(io.exists() && !io.isDir()) return Str.get(MimeTypes.get(path));
-    }
-    throw WHICHRES.thrw(info, path);
-  }
-
-  /**
-   * Create a <code>&lt;resource/&gt;</code> node.
-   * @param path path
-   * @param raw is the resource a raw file
-   * @param size size
-   * @param ctype content type
-   * @param mdate modified date
-   * @return <code>&lt;resource/&gt;</code> node
-   */
-  static FNode resource(final byte[] path, final boolean raw, final long size,
-      final byte[] ctype, final long mdate) {
-
-    final String tstamp = DateTime.format(new Date(mdate), DateTime.FULL);
-    final FElem res = new FElem(Q_RESOURCE).add(path).
-        add(Q_RAW, token(raw)).add(Q_CTYPE, ctype).add(Q_MDATE, tstamp);
-    return raw ? res.add(Q_SIZE, token(size)) : res;
-  }
-
-  /**
-   * Performs the system function.
-   * @param ctx query context
-   * @return node
-   */
-  private static ANode system(final QueryContext ctx) {
-    return toNode(Info.info(ctx.context), Q_SYSTEM);
-  }
-
-  /**
-   * Performs the info function.
-   * @param ctx query context
-   * @return node
-   * @throws QueryException query exception
-   */
-  private ANode info(final QueryContext ctx) throws QueryException {
-    final Data data = data(0, ctx);
-    final boolean create = ctx.context.user.has(Perm.CREATE);
-    return toNode(InfoDB.db(data.meta, false, true, create), Q_DATABASE);
-  }
-
-  /**
-   * Converts the specified info string to a node fragment.
-   * @param root name of the root node
-   * @param str string to be converted
-   * @return node
-   */
-  private static ANode toNode(final String str, final QNm root) {
-    final FElem top = new FElem(root);
-    FElem node = null;
-    for(final String l : str.split("\r\n?|\n")) {
-      final String[] cols = l.split(": ", 2);
-      if(cols[0].isEmpty()) continue;
-
-      final String name = cols[0].replaceAll(" |-", "");
-      final FElem n = new FElem(new QNm(lc(token(name))));
-      if(cols[0].startsWith(" ")) {
-        if(node != null) node.add(n);
-        if(!cols[1].isEmpty()) n.add(cols[1]);
-      } else {
-        node = n;
-        top.add(n);
-      }
-    }
-    return top;
-  }
-
-  /**
-   * Performs the add function.
-   * @param ctx query context
-   * @return {@code null}
-   * @throws QueryException query exception
-   */
-  private Item add(final QueryContext ctx) throws QueryException {
-    final Data data = checkWrite(data(0, ctx), ctx);
-    final byte[] path = expr.length < 3 ? Token.EMPTY : token(path(2, ctx));
-    final NewInput input = checkInput(checkItem(expr[1], ctx), path);
-    ctx.updates.add(new DBAdd(data, input, ctx, info), ctx);
-    return null;
-  }
-
-  /**
-   * Performs the replace function.
-   * @param ctx query context
-   * @return {@code null}
-   * @throws QueryException query exception
-   */
-  private Item replace(final QueryContext ctx) throws QueryException {
-    final Data data = checkWrite(data(0, ctx), ctx);
-    final String path = path(1, ctx);
-    final NewInput input = checkInput(checkItem(expr[2], ctx), token(path));
-
-    // remove old documents
-    final Resources res = data.resources;
-    final IntList pre = res.docs(path, true);
-    for(int p = 0; p < pre.size(); p++) {
-      ctx.updates.add(new DeleteNode(pre.get(p), data, info), ctx);
-    }
-
-    // delete binary resources
-    final IOFile bin = data.inMemory() ? null : data.meta.binary(path);
-    if(bin != null) {
-      if(bin.exists()) {
-        if(bin.isDir()) BXDB_SINGLE.thrw(info);
-        ctx.updates.add(new DBStore(data, path, input, info), ctx);
-      } else {
-        ctx.updates.add(new DBAdd(data, input, ctx, info), ctx);
-      }
-    }
-    return null;
-  }
-
-  /**
-   * Performs the delete function.
-   * @param ctx query context
-   * @return {@code null}
-   * @throws QueryException query exception
-   */
-  private Item delete(final QueryContext ctx) throws QueryException {
-    final Data data = checkWrite(data(0, ctx), ctx);
-    final String path = path(1, ctx);
-
-    // delete XML resources
-    final IntList docs = data.resources.docs(path);
-    final int is = docs.size();
-    for(int i = 0; i < is; i++) {
-      ctx.updates.add(new DeleteNode(docs.get(i), data, info), ctx);
-    }
-    // delete raw resources
-    if(!data.inMemory()) {
-      final IOFile bin = data.meta.binary(path);
-      if(bin == null) UPDBDELERR.thrw(info, path);
-      ctx.updates.add(new DBDelete(data, path, info), ctx);
-    }
-    return null;
-  }
-
-  /**
-   * Performs the create function.
-   * @param ctx query context
-   * @return {@code null}
-   * @throws QueryException query exception
-   */
-  private Item create(final QueryContext ctx) throws QueryException {
-    final String name = string(checkStr(expr[0], ctx));
-    if(!MetaData.validName(name, false)) BXDB_NAME.thrw(info, name);
-
-    final TokenList paths = new TokenList();
-    if(expr.length > 2) {
-      final Iter ir = ctx.iter(expr[2]);
-      for(Item it; (it = ir.next()) != null;) {
-        final String path = string(checkStr(it));
-        final String norm = MetaData.normPath(path);
-        if(norm == null) RESINV.thrw(info, path);
-        paths.add(norm);
-      }
-    }
-
-    final int ps = paths.size();
-    final List<NewInput> inputs = new ArrayList<NewInput>(ps);
-    if(expr.length > 1) {
-      final Value val = ctx.value(expr[1]);
-      // number of specified inputs and paths must be identical
-      final long is = val.size();
-      if(ps != 0 && is != ps) BXDB_CREATEARGS.thrw(info, is, ps);
-
-      for(int i = 0; i < is; i++) {
-        final byte[] path = i < ps ? paths.get(i) : Token.EMPTY;
-        inputs.add(checkInput(val.itemAt(i), path));
-      }
-    }
-
-    ctx.updates.add(new DBCreate(info, name, inputs, ctx), ctx);
-    return null;
-  }
-
-  /**
-   * Performs the create function.
-   * @param ctx query context
-   * @return {@code null}
-   * @throws QueryException query exception
-   */
-  private Item drop(final QueryContext ctx) throws QueryException {
-    checkAdmin(ctx);
-    final Data data = checkWrite(data(0, ctx), ctx);
-    ctx.updates.add(new DBDrop(data, info, ctx), ctx);
-    return null;
-  }
-
-  /**
-   * Performs the rename function.
-   * @param ctx query context
-   * @return {@code null}
-   * @throws QueryException query exception
-   */
-  private Item rename(final QueryContext ctx) throws QueryException {
-    final Data data = checkWrite(data(0, ctx), ctx);
-    final String source = path(1, ctx);
-    final String target = path(2, ctx);
-
-    // the first step of the path should be the database name
-    final IntList il = data.resources.docs(source);
-    final int is = il.size();
-    for(int i = 0; i < is; i++) {
-      final int pre = il.get(i);
-      final String trg = Rename.target(data, pre, source, target);
-      if(trg.isEmpty() || trg.endsWith("/") || trg.endsWith("."))
-        BXDB_RENAME.thrw(info, this);
-      ctx.updates.add(new ReplaceValue(pre, data, info, token(trg)), ctx);
-    }
-    // rename files
-    if(!data.inMemory()) {
-      final IOFile src = data.meta.binary(source);
-      final IOFile trg = data.meta.binary(target);
-      if(src == null || trg == null) UPDBRENAMEERR.thrw(info, src);
-      ctx.updates.add(new DBRename(data, src.path(), trg.path(), info), ctx);
-    }
-    return null;
-  }
-
-  /**
-   * Performs the optimize function.
-   * @param ctx query context
-   * @return {@code null}
-   * @throws QueryException query exception
-   */
-  private Item optimize(final QueryContext ctx) throws QueryException {
-    final Data data = checkWrite(data(0, ctx), ctx);
-    final boolean all = expr.length == 2 && checkBln(expr[1], ctx);
-    ctx.updates.add(new DBOptimize(data, ctx.context, all, info), ctx);
-    return null;
-  }
-
-  /**
-   * Performs the store function.
-   * @param ctx query context
-   * @return {@code null}
-   * @throws QueryException query exception
-   */
-  private Item store(final QueryContext ctx) throws QueryException {
-    final Data data = checkWrite(data(0, ctx), ctx);
-    final String path = path(1, ctx);
-    if(data.inMemory()) BXDB_MEM.thrw(info, data.meta.name);
-    final IOFile file = data.meta.binary(path);
-    if(file == null || file.isDir()) RESINV.thrw(info, path);
-
-    final Item it = checkItem(expr[2], ctx);
-    ctx.updates.add(new DBStore(data, path, it, info), ctx);
-    return null;
-  }
-
-  /**
-   * Performs the flush function.
-   * @param ctx query context
-   * @return {@code null}
-   * @throws QueryException query exception
-   */
-  private Item flush(final QueryContext ctx) throws QueryException {
-    ctx.updates.add(new DBFlush(checkWrite(data(0, ctx), ctx), info), ctx);
-    return null;
-  }
-
-  /**
-   * Performs the retrieve function.
-   * @param ctx query context
-   * @return {@code null}
-   * @throws QueryException query exception
-   */
-  private B64Stream retrieve(final QueryContext ctx) throws QueryException {
-    final Data data = data(0, ctx);
-    final String path = path(1, ctx);
-    if(data.inMemory()) BXDB_MEM.thrw(info, data.meta.name);
-
-    final IOFile file = data.meta.binary(path);
-    if(file == null || !file.exists() || file.isDir()) WHICHRES.thrw(info, path);
-    return new B64Stream(file, IOERR);
-  }
-
-  /**
-   * Performs the node-pre and node-id function.
-   * @param ctx query context
-   * @param id id flag
-   * @return iterator
-   * @throws QueryException query exception
-   */
-  private Iter node(final QueryContext ctx, final boolean id) throws QueryException {
-    return new Iter() {
-      final Iter ir = ctx.iter(expr[0]);
-
-      @Override
-      public Int next() throws QueryException {
-        final Item it = ir.next();
-        if(it == null) return null;
-        final DBNode node = checkDBNode(it);
-        return Int.get(id ? node.data.id(node.pre) : node.pre);
-      }
-    };
-  }
-
-  /**
-   * Sends an event to the registered sessions.
-   * @param ctx query context
-   * @return event result
-   * @throws QueryException query exception
-   */
-  private Item event(final QueryContext ctx) throws QueryException {
-    final byte[] name = checkStr(expr[0], ctx);
-    final ArrayOutput ao = ctx.value(expr[1]).serialize();
-    // throw exception if event is unknown
-    if(!ctx.context.events.notify(ctx.context, name, ao.toArray())) {
-      BXDB_EVENT.thrw(info, name);
-    }
-    return null;
-  }
-
-  /**
-   * Updating function: creates output which will be returned to the user after the
-   * pending update list has been processed.
-   * @param ctx query context
-   * @return event result
-   * @throws QueryException query exception
-   */
-  private Item output(final QueryContext ctx) throws QueryException {
-<<<<<<< HEAD
-    if(ctx.updates.mod instanceof TransformModifier) BASX_DBTRANSFORM.thrw(info);
-
-    final Iter ir = ctx.iter(expr[0]);
-    for(Item it; (it = ir.next()) != null;) {
-      final Data d = it.data();
-      if(d != null && !d.inMemory()) {
-        it = ((ANode) it).dbCopy(ctx.context.prop);
-      } else if(it instanceof FItem) {
-        FIVALUE.thrw(info, it);
-      }
-      ctx.output.add(it);
-    }
-=======
-    if(ctx.updates.mod instanceof TransformModifier) BASEX_DBTRANSFORM.thrw(info);
-    cache(ctx.iter(expr[0]), ctx.output, ctx);
->>>>>>> 3a004ba0
-    return null;
-  }
-
-  /**
-   * Creates a {@link Data} instance for the specified document.
-   * @param in input item
-   * @param path optional path argument
-   * @return database instance
-   * @throws QueryException query exception
-   */
-  private NewInput checkInput(final Item in, final byte[] path) throws QueryException {
-    final NewInput ni = new NewInput();
-
-    if(in.type.isNode()) {
-      if(endsWith(path, '.') || endsWith(path, '/')) RESINV.thrw(info, path);
-
-      // ensure that the final name is not empty
-      ANode nd = (ANode) in;
-      byte[] name = path;
-      if(name.length == 0) {
-        // adopt name from document node
-        name = nd.baseURI();
-        final Data d = nd.data();
-        // adopt path if node is part of disk database. otherwise, only adopt file name
-        final int i = d == null || d.inMemory() ? lastIndexOf(name, '/') :
-          indexOf(name, '/');
-        if(i != -1) name = substring(name, i + 1);
-        if(name.length == 0) RESINV.thrw(info, name);
-      }
-
-      // adding a document node
-      if(nd.type != NodeType.DOC) {
-        if(nd.type == NodeType.ATT) UPDOCTYPE.thrw(info, nd);
-        nd = new FDoc(name).add(nd);
-      }
-      ni.node = nd;
-      ni.path = name;
-      return ni;
-    }
-
-    if(!in.type.isStringOrUntyped()) throw STRNODTYPE.thrw(info, this, in.type);
-
-    final QueryInput qi = new QueryInput(Token.string(in.string(info)));
-    if(!qi.io.exists()) WHICHRES.thrw(info, qi.original);
-
-    // add slash to the target if the addressed file is an archive or directory
-    String name = string(path);
-    if(name.endsWith(".")) RESINV.thrw(info, path);
-    if(!name.endsWith("/") && (qi.io.isDir() || qi.io.isArchive())) name += "/";
-    String target = "";
-    final int s = name.lastIndexOf('/');
-    if(s != -1) {
-      target = name.substring(0, s);
-      name = name.substring(s + 1);
-    }
-
-    // set name of document
-    if(!name.isEmpty()) qi.io.name(name);
-    // get name from io reference
-    else if(!(qi.io instanceof IOContent)) name = qi.io.name();
-
-    // ensure that the final name is not empty
-    if(name.isEmpty()) RESINV.thrw(info, path);
-
-    ni.io = qi.io;
-    ni.dbname = token(name);
-    ni.path = token(target);
-    return ni;
-  }
-
-  @Override
-  public boolean uses(final Use u) {
-    final boolean up = oneOf(sig, _DB_ADD, _DB_DELETE, _DB_RENAME, _DB_REPLACE,
-        _DB_OPTIMIZE, _DB_STORE, _DB_OUTPUT, _DB_FLUSH, _DB_CREATE, _DB_DROP);
-    return
-      // skip evaluation at compile time
-      u == Use.NDT && (up || oneOf(sig, _DB_TEXT, _DB_ATTRIBUTE, _DB_TEXT_RANGE,
-          _DB_ATTRIBUTE_RANGE, _DB_FULLTEXT, _DB_EVENT)) ||
-      u == Use.UPD && up ||
-      super.uses(u);
-  }
-
-  @Override
-  public boolean databases(final StringList db) {
-    if(!oneOf(_DB_SYSTEM, _DB_NODE_ID, _DB_NODE_PRE, _DB_EVENT, _DB_OUTPUT)) {
-      if(expr.length == 0 || !(expr[0] instanceof Str)) return false;
-      db.add(string(((Str) expr[0]).string()));
-      return true;
-    }
-    return super.databases(db);
-  }
-
-  @Override
-  public boolean iterable() {
-    // index functions will always yield ordered and duplicate-free results
-    return oneOf(sig, _DB_OPEN, _DB_TEXT, _DB_ATTRIBUTE, _DB_FULLTEXT) ||
-      super.iterable();
-  }
-
-  /**
-   * Returns the specified expression as normalized database path.
-   * Throws an exception if the path is invalid.
-   * @param i index of argument
-   * @param ctx query context
-   * @return normalized path
-   * @throws QueryException query exception
-   */
-  private String path(final int i, final QueryContext ctx) throws QueryException {
-    final String path = string(checkStr(expr[i], ctx));
-    final String norm = MetaData.normPath(path);
-    if(norm == null) RESINV.thrw(info, path);
-    return norm;
-  }
-}
+package org.basex.query.func;
+
+import static org.basex.data.DataText.*;
+import static org.basex.query.func.Function.*;
+import static org.basex.query.util.Err.*;
+import static org.basex.util.Token.*;
+
+import java.io.*;
+import java.util.*;
+import java.util.List;
+
+import org.basex.core.*;
+import org.basex.core.cmd.*;
+import org.basex.data.*;
+import org.basex.index.*;
+import org.basex.index.query.*;
+import org.basex.index.resource.*;
+import org.basex.io.*;
+import org.basex.io.in.DataInput;
+import org.basex.io.out.*;
+import org.basex.query.*;
+import org.basex.query.expr.*;
+import org.basex.query.iter.*;
+import org.basex.query.path.*;
+import org.basex.query.up.*;
+import org.basex.query.up.primitives.*;
+import org.basex.query.value.*;
+import org.basex.query.value.item.*;
+import org.basex.query.value.node.*;
+import org.basex.query.value.seq.*;
+import org.basex.query.value.type.*;
+import org.basex.util.*;
+import org.basex.util.list.*;
+
+/**
+ * Database functions.
+ *
+ * @author BaseX Team 2005-12, BSD License
+ * @author Christian Gruen
+ * @author Dimitar Popov
+ */
+public final class FNDb extends StandardFunc {
+  /** Resource element name. */
+  static final QNm Q_SYSTEM = new QNm("system");
+  /** Resource element name. */
+  static final QNm Q_DATABASE = new QNm("database");
+  /** Backup element name. */
+  static final QNm Q_BACKUP = new QNm("backup");
+  /** Resource element name. */
+  static final QNm Q_RESOURCE = new QNm("resource");
+  /** Resource element name. */
+  static final QNm Q_RESOURCES = new QNm("resources");
+  /** Path element name. */
+  static final QNm Q_PATH = new QNm("path");
+  /** Raw element name. */
+  static final QNm Q_RAW = new QNm("raw");
+  /** Size element name. */
+  static final QNm Q_SIZE = new QNm("size");
+  /** Content type element name. */
+  static final QNm Q_CTYPE = new QNm("content-type");
+  /** Modified date element name. */
+  static final QNm Q_MDATE = new QNm("modified-date");
+
+  /**
+   * Constructor.
+   * @param ii input info
+   * @param f function definition
+   * @param e arguments
+   */
+  public FNDb(final InputInfo ii, final Function f, final Expr... e) {
+    super(ii, f, e);
+  }
+
+  @Override
+  public Iter iter(final QueryContext ctx) throws QueryException {
+    switch(sig) {
+      case _DB_OPEN:            return open(ctx).iter();
+      case _DB_BACKUPS:         return backups(ctx);
+      case _DB_TEXT:            return valueAccess(true, ctx).iter(ctx);
+      case _DB_TEXT_RANGE:      return rangeAccess(true, ctx).iter(ctx);
+      case _DB_ATTRIBUTE:       return attribute(valueAccess(false, ctx), ctx, 2);
+      case _DB_ATTRIBUTE_RANGE: return attribute(rangeAccess(false, ctx), ctx, 3);
+      case _DB_FULLTEXT:        return fulltext(ctx);
+      case _DB_LIST:            return list(ctx);
+      case _DB_LIST_DETAILS:    return listDetails(ctx);
+      case _DB_NODE_ID:         return node(ctx, true);
+      case _DB_NODE_PRE:        return node(ctx, false);
+      default:                  return super.iter(ctx);
+    }
+  }
+
+  @Override
+  public Value value(final QueryContext ctx) throws QueryException {
+    switch(sig) {
+      case _DB_OPEN: return open(ctx);
+      default:       return super.value(ctx);
+    }
+  }
+
+  @Override
+  public Item item(final QueryContext ctx, final InputInfo ii) throws QueryException {
+    switch(sig) {
+      case _DB_EVENT:        return event(ctx);
+      case _DB_OUTPUT:       return output(ctx);
+      case _DB_OPEN_ID:      return open(ctx, true);
+      case _DB_OPEN_PRE:     return open(ctx, false);
+      case _DB_SYSTEM:       return system(ctx);
+      case _DB_INFO:         return info(ctx);
+      case _DB_ADD:          return add(ctx);
+      case _DB_DELETE:       return delete(ctx);
+      case _DB_CREATE:       return create(ctx);
+      case _DB_DROP:         return drop(ctx);
+      case _DB_RENAME:       return rename(ctx);
+      case _DB_REPLACE:      return replace(ctx);
+      case _DB_OPTIMIZE:     return optimize(ctx);
+      case _DB_STORE:        return store(ctx);
+      case _DB_RETRIEVE:     return retrieve(ctx);
+      case _DB_FLUSH:        return flush(ctx);
+      case _DB_IS_RAW:       return isRaw(ctx);
+      case _DB_EXISTS:       return exists(ctx);
+      case _DB_IS_XML:       return isXML(ctx);
+      case _DB_CONTENT_TYPE: return contentType(ctx);
+      default:               return super.item(ctx, ii);
+    }
+  }
+
+  /**
+   * Performs the open function.
+   * @param ctx query context
+   * @return iterator
+   * @throws QueryException query exception
+   */
+  private Value open(final QueryContext ctx) throws QueryException {
+    final Data data = data(0, ctx);
+    final String path = expr.length < 2 ? "" : path(1, ctx);
+    return DBNodeSeq.get(data.resources.docs(path), data, true, path.isEmpty());
+  }
+
+  /**
+   * Performs the open-id and open-pre function.
+   * @param ctx query context
+   * @param id id flag
+   * @return result
+   * @throws QueryException query exception
+   */
+  private DBNode open(final QueryContext ctx, final boolean id) throws QueryException {
+    final Data data = data(0, ctx);
+    final int v = (int) checkItr(expr[1], ctx);
+    final int pre = id ? data.pre(v) : v;
+    if(pre < 0 || pre >= data.meta.size) BXDB_RANGE.thrw(info, this, v);
+    return new DBNode(data, pre);
+  }
+
+  /**
+   * Returns an index accessor.
+   * @param text text/attribute flag
+   * @param ctx query context
+   * @return index accessor
+   * @throws QueryException query exception
+   */
+  private ValueAccess valueAccess(final boolean text, final QueryContext ctx)
+      throws QueryException {
+
+    final IndexType it = text ? IndexType.TEXT : IndexType.ATTRIBUTE;
+    return new ValueAccess(info, expr[1], it, data(0, ctx), true);
+  }
+
+  /**
+   * Returns a range index accessor.
+   * @param text text/attribute flag
+   * @param ctx query context
+   * @return iterator
+   * @throws QueryException query exception
+   */
+  private StringRangeAccess rangeAccess(final boolean text, final QueryContext ctx)
+      throws QueryException {
+
+    final byte[] min = checkStr(expr[1], ctx);
+    final byte[] max = checkStr(expr[2], ctx);
+    final IndexType it = text ? IndexType.TEXT : IndexType.ATTRIBUTE;
+    final StringRange sr = new StringRange(it, min, true, max, true);
+    return new StringRangeAccess(info, sr, data(0, ctx), true);
+  }
+
+  /**
+   * Performs the attribute function.
+   * @param ia index access
+   * @param ctx query context
+   * @param a index of attribute argument
+   * @return iterator
+   * @throws QueryException query exception
+   */
+  private Iter attribute(final IndexAccess ia, final QueryContext ctx, final int a)
+      throws QueryException {
+
+    // no attribute specified
+    if(expr.length <= a) return ia.iter(ctx);
+
+    // parse and compile the name test
+    final QNm nm = new QNm(checkStr(expr[a], ctx), ctx);
+    if(!nm.hasPrefix()) nm.uri(ctx.sc.ns.uri(Token.EMPTY));
+
+    final NameTest nt = new NameTest(nm, NameTest.Mode.STD, true);
+    // no results expected: return empty sequence
+    if(!nt.compile(ctx)) return Empty.ITER;
+
+    // wrap iterator with name test
+    return new NodeIter() {
+      final NodeIter ir = ia.iter(ctx);
+      @Override
+      public ANode next() throws QueryException {
+        ANode n;
+        while((n = ir.next()) != null && !nt.eq(n));
+        return n;
+      }
+    };
+  }
+
+  /**
+   * Performs the fulltext function.
+   * @param ctx query context
+   * @return iterator
+   * @throws QueryException query exception
+   */
+  private Iter fulltext(final QueryContext ctx) throws QueryException {
+    return FNFt.search(data(0, ctx), ctx.value(expr[1]), null, this, ctx);
+  }
+
+  /**
+   * Performs the list function.
+   * @param ctx query context
+   * @return iterator
+   * @throws QueryException query exception
+   */
+  private Iter list(final QueryContext ctx) throws QueryException {
+    final TokenList tl = new TokenList();
+    final int el = expr.length;
+    if(el == 0) {
+      for(final String s : ctx.context.databases.listDBs()) tl.add(s);
+    } else {
+      final Data data = data(0, ctx);
+      final String path = string(el == 1 ? Token.EMPTY : checkStr(expr[1], ctx));
+      // add xml resources
+      final Resources res = data.resources;
+      final IntList il = res.docs(path);
+      final int is = il.size();
+      for(int i = 0; i < is; i++) tl.add(data.text(il.get(i), true));
+      // add binary resources
+      for(final byte[] file : res.binaries(path)) tl.add(file);
+    }
+    tl.sort(Prop.CASE);
+
+    return new Iter() {
+      int pos;
+      @Override
+      public Str get(final long i) { return Str.get(tl.get((int) i)); }
+      @Override
+      public Str next() { return pos < size() ? get(pos++) : null; }
+      @Override
+      public boolean reset() { pos = 0; return true; }
+      @Override
+      public long size() { return tl.size(); }
+    };
+  }
+
+  /**
+   * Performs the backups function.
+   * @param ctx query context
+   * @return iterator
+   * @throws QueryException query exception
+   */
+  private Iter backups(final QueryContext ctx) throws QueryException {
+    checkCreate(ctx);
+    final String prefix = expr.length == 0 ? null :
+      Token.string(checkStr(expr[0], ctx)) + '-';
+
+    final StringList list = ctx.context.databases.backups(prefix);
+    final IOFile dbpath = ctx.context.mprop.dbpath();
+    return new Iter() {
+      int up = -1;
+
+      @Override
+      public Item next() throws QueryException {
+        if(++up >= list.size()) return null;
+        final String name = list.get(up);
+        final long length = new IOFile(dbpath, name).length();
+        return new FElem(Q_BACKUP).add(name).add(Q_SIZE, Token.token(length));
+      }
+    };
+  }
+
+  /**
+   * Performs the list-details function.
+   * @param ctx query context
+   * @return iterator
+   * @throws QueryException query exception
+   */
+  private Iter listDetails(final QueryContext ctx) throws QueryException {
+    if(expr.length == 0) return listDBs(ctx);
+
+    final Data data = data(0, ctx);
+    final String path = string(expr.length == 1 ? Token.EMPTY : checkStr(expr[1], ctx));
+    final IntList il = data.resources.docs(path);
+    final TokenList tl = data.resources.binaries(path);
+
+    return new Iter() {
+      final int is = il.size(), ts = tl.size();
+      int ip, tp;
+      @Override
+      public ANode get(final long i) throws QueryException {
+        if(i < is) {
+          final byte[] pt = data.text(il.get((int) i), true);
+          return resource(pt, false, 0, token(MimeTypes.APP_XML), data.meta.time);
+        }
+        if(i < is + ts) {
+          final byte[] pt = tl.get((int) i - is);
+          final IOFile io = data.meta.binary(string(pt));
+          return resource(pt, true, io.length(), token(MimeTypes.get(io.path())),
+              io.timeStamp());
+        }
+        return null;
+      }
+      @Override
+      public ANode next() throws QueryException {
+        return ip < is ? get(ip++) : tp < ts ? get(ip + tp++) : null;
+      }
+      @Override
+      public boolean reset() { ip = 0; tp = 0; return true; }
+      @Override
+      public long size() { return ip + is; }
+    };
+  }
+
+  /**
+   * Performs the list-details for databases function.
+   * @param ctx query context
+   * @return iterator
+   */
+  private Iter listDBs(final QueryContext ctx) {
+    final StringList sl = ctx.context.databases.listDBs();
+    return new Iter() {
+      int pos;
+      @Override
+      public ANode get(final long i) throws QueryException {
+        final FElem res = new FElem(Q_DATABASE);
+        final String name = sl.get((int) i);
+        final MetaData meta = new MetaData(name, ctx.context);
+        DataInput di = null;
+        try {
+          di = new DataInput(meta.dbfile(DATAINF));
+          meta.read(di);
+          res.add(Q_RESOURCES, token(meta.ndocs));
+          res.add(Q_MDATE, DateTime.format(new Date(meta.dbtime()), DateTime.FULL));
+          if(ctx.context.perm(Perm.CREATE, meta)) res.add(Q_PATH, meta.original);
+          res.add(name);
+        } catch(final IOException ex) {
+          BXDB_OPEN.thrw(info, ex);
+        } finally {
+          if(di != null) try { di.close(); } catch(final IOException ignored) { }
+        }
+        return res;
+      }
+      @Override
+      public ANode next() throws QueryException {
+        return pos < size() ? get(pos++) : null;
+      }
+      @Override
+      public boolean reset() { pos = 0; return true; }
+      @Override
+      public long size() { return sl.size(); }
+    };
+  }
+
+  /**
+   * Performs the is-raw function.
+   * @param ctx query context
+   * @return result
+   * @throws QueryException query exception
+   */
+  private Bln isRaw(final QueryContext ctx) throws QueryException {
+    final Data data = data(0, ctx);
+    final String path = path(1, ctx);
+    if(data.inMemory()) return Bln.FALSE;
+    final IOFile io = data.meta.binary(path);
+    return Bln.get(io.exists() && !io.isDir());
+  }
+
+  /**
+   * Performs the exists function.
+   * @param ctx query context
+   * @return result
+   * @throws QueryException query exception
+   */
+  private Bln exists(final QueryContext ctx) throws QueryException {
+    try {
+      final Data data = data(0, ctx);
+      if(expr.length == 1) return Bln.TRUE;
+      // check if raw file or XML document exists
+      final String path = path(1, ctx);
+      boolean raw = false;
+      if(!data.inMemory()) {
+        final IOFile io = data.meta.binary(path);
+        raw = io.exists() && !io.isDir();
+      }
+      return Bln.get(raw || data.resources.doc(path) != -1);
+    } catch(final QueryException ex) {
+      if(ex.err() == BXDB_OPEN) return Bln.FALSE;
+      throw ex;
+    }
+  }
+
+  /**
+   * Performs the is-xml function.
+   * @param ctx query context
+   * @return result
+   * @throws QueryException query exception
+   */
+  private Bln isXML(final QueryContext ctx) throws QueryException {
+    final Data data = data(0, ctx);
+    final String path = path(1, ctx);
+    return Bln.get(data.resources.doc(path) != -1);
+  }
+
+  /**
+   * Performs the content-type function.
+   * @param ctx query context
+   * @return result
+   * @throws QueryException query exception
+   */
+  private Str contentType(final QueryContext ctx) throws QueryException {
+    final Data data = data(0, ctx);
+    final String path = path(1, ctx);
+    if(data.resources.doc(path) != -1) return Str.get(MimeTypes.APP_XML);
+    if(!data.inMemory()) {
+      final IOFile io = data.meta.binary(path);
+      if(io.exists() && !io.isDir()) return Str.get(MimeTypes.get(path));
+    }
+    throw WHICHRES.thrw(info, path);
+  }
+
+  /**
+   * Create a <code>&lt;resource/&gt;</code> node.
+   * @param path path
+   * @param raw is the resource a raw file
+   * @param size size
+   * @param ctype content type
+   * @param mdate modified date
+   * @return <code>&lt;resource/&gt;</code> node
+   */
+  static FNode resource(final byte[] path, final boolean raw, final long size,
+      final byte[] ctype, final long mdate) {
+
+    final String tstamp = DateTime.format(new Date(mdate), DateTime.FULL);
+    final FElem res = new FElem(Q_RESOURCE).add(path).
+        add(Q_RAW, token(raw)).add(Q_CTYPE, ctype).add(Q_MDATE, tstamp);
+    return raw ? res.add(Q_SIZE, token(size)) : res;
+  }
+
+  /**
+   * Performs the system function.
+   * @param ctx query context
+   * @return node
+   */
+  private static ANode system(final QueryContext ctx) {
+    return toNode(Info.info(ctx.context), Q_SYSTEM);
+  }
+
+  /**
+   * Performs the info function.
+   * @param ctx query context
+   * @return node
+   * @throws QueryException query exception
+   */
+  private ANode info(final QueryContext ctx) throws QueryException {
+    final Data data = data(0, ctx);
+    final boolean create = ctx.context.user.has(Perm.CREATE);
+    return toNode(InfoDB.db(data.meta, false, true, create), Q_DATABASE);
+  }
+
+  /**
+   * Converts the specified info string to a node fragment.
+   * @param root name of the root node
+   * @param str string to be converted
+   * @return node
+   */
+  private static ANode toNode(final String str, final QNm root) {
+    final FElem top = new FElem(root);
+    FElem node = null;
+    for(final String l : str.split("\r\n?|\n")) {
+      final String[] cols = l.split(": ", 2);
+      if(cols[0].isEmpty()) continue;
+
+      final String name = cols[0].replaceAll(" |-", "");
+      final FElem n = new FElem(new QNm(lc(token(name))));
+      if(cols[0].startsWith(" ")) {
+        if(node != null) node.add(n);
+        if(!cols[1].isEmpty()) n.add(cols[1]);
+      } else {
+        node = n;
+        top.add(n);
+      }
+    }
+    return top;
+  }
+
+  /**
+   * Performs the add function.
+   * @param ctx query context
+   * @return {@code null}
+   * @throws QueryException query exception
+   */
+  private Item add(final QueryContext ctx) throws QueryException {
+    final Data data = checkWrite(data(0, ctx), ctx);
+    final byte[] path = expr.length < 3 ? Token.EMPTY : token(path(2, ctx));
+    final NewInput input = checkInput(checkItem(expr[1], ctx), path);
+    ctx.updates.add(new DBAdd(data, input, ctx, info), ctx);
+    return null;
+  }
+
+  /**
+   * Performs the replace function.
+   * @param ctx query context
+   * @return {@code null}
+   * @throws QueryException query exception
+   */
+  private Item replace(final QueryContext ctx) throws QueryException {
+    final Data data = checkWrite(data(0, ctx), ctx);
+    final String path = path(1, ctx);
+    final NewInput input = checkInput(checkItem(expr[2], ctx), token(path));
+
+    // remove old documents
+    final Resources res = data.resources;
+    final IntList pre = res.docs(path, true);
+    for(int p = 0; p < pre.size(); p++) {
+      ctx.updates.add(new DeleteNode(pre.get(p), data, info), ctx);
+    }
+
+    // delete binary resources
+    final IOFile bin = data.inMemory() ? null : data.meta.binary(path);
+    if(bin != null) {
+      if(bin.exists()) {
+        if(bin.isDir()) BXDB_SINGLE.thrw(info);
+        ctx.updates.add(new DBStore(data, path, input, info), ctx);
+      } else {
+        ctx.updates.add(new DBAdd(data, input, ctx, info), ctx);
+      }
+    }
+    return null;
+  }
+
+  /**
+   * Performs the delete function.
+   * @param ctx query context
+   * @return {@code null}
+   * @throws QueryException query exception
+   */
+  private Item delete(final QueryContext ctx) throws QueryException {
+    final Data data = checkWrite(data(0, ctx), ctx);
+    final String path = path(1, ctx);
+
+    // delete XML resources
+    final IntList docs = data.resources.docs(path);
+    final int is = docs.size();
+    for(int i = 0; i < is; i++) {
+      ctx.updates.add(new DeleteNode(docs.get(i), data, info), ctx);
+    }
+    // delete raw resources
+    if(!data.inMemory()) {
+      final IOFile bin = data.meta.binary(path);
+      if(bin == null) UPDBDELERR.thrw(info, path);
+      ctx.updates.add(new DBDelete(data, path, info), ctx);
+    }
+    return null;
+  }
+
+  /**
+   * Performs the create function.
+   * @param ctx query context
+   * @return {@code null}
+   * @throws QueryException query exception
+   */
+  private Item create(final QueryContext ctx) throws QueryException {
+    final String name = string(checkStr(expr[0], ctx));
+    if(!MetaData.validName(name, false)) BXDB_NAME.thrw(info, name);
+
+    final TokenList paths = new TokenList();
+    if(expr.length > 2) {
+      final Iter ir = ctx.iter(expr[2]);
+      for(Item it; (it = ir.next()) != null;) {
+        final String path = string(checkStr(it));
+        final String norm = MetaData.normPath(path);
+        if(norm == null) RESINV.thrw(info, path);
+        paths.add(norm);
+      }
+    }
+
+    final int ps = paths.size();
+    final List<NewInput> inputs = new ArrayList<NewInput>(ps);
+    if(expr.length > 1) {
+      final Value val = ctx.value(expr[1]);
+      // number of specified inputs and paths must be identical
+      final long is = val.size();
+      if(ps != 0 && is != ps) BXDB_CREATEARGS.thrw(info, is, ps);
+
+      for(int i = 0; i < is; i++) {
+        final byte[] path = i < ps ? paths.get(i) : Token.EMPTY;
+        inputs.add(checkInput(val.itemAt(i), path));
+      }
+    }
+
+    ctx.updates.add(new DBCreate(info, name, inputs, ctx), ctx);
+    return null;
+  }
+
+  /**
+   * Performs the create function.
+   * @param ctx query context
+   * @return {@code null}
+   * @throws QueryException query exception
+   */
+  private Item drop(final QueryContext ctx) throws QueryException {
+    checkAdmin(ctx);
+    final Data data = checkWrite(data(0, ctx), ctx);
+    ctx.updates.add(new DBDrop(data, info, ctx), ctx);
+    return null;
+  }
+
+  /**
+   * Performs the rename function.
+   * @param ctx query context
+   * @return {@code null}
+   * @throws QueryException query exception
+   */
+  private Item rename(final QueryContext ctx) throws QueryException {
+    final Data data = checkWrite(data(0, ctx), ctx);
+    final String source = path(1, ctx);
+    final String target = path(2, ctx);
+
+    // the first step of the path should be the database name
+    final IntList il = data.resources.docs(source);
+    final int is = il.size();
+    for(int i = 0; i < is; i++) {
+      final int pre = il.get(i);
+      final String trg = Rename.target(data, pre, source, target);
+      if(trg.isEmpty() || trg.endsWith("/") || trg.endsWith("."))
+        BXDB_RENAME.thrw(info, this);
+      ctx.updates.add(new ReplaceValue(pre, data, info, token(trg)), ctx);
+    }
+    // rename files
+    if(!data.inMemory()) {
+      final IOFile src = data.meta.binary(source);
+      final IOFile trg = data.meta.binary(target);
+      if(src == null || trg == null) UPDBRENAMEERR.thrw(info, src);
+      ctx.updates.add(new DBRename(data, src.path(), trg.path(), info), ctx);
+    }
+    return null;
+  }
+
+  /**
+   * Performs the optimize function.
+   * @param ctx query context
+   * @return {@code null}
+   * @throws QueryException query exception
+   */
+  private Item optimize(final QueryContext ctx) throws QueryException {
+    final Data data = checkWrite(data(0, ctx), ctx);
+    final boolean all = expr.length == 2 && checkBln(expr[1], ctx);
+    ctx.updates.add(new DBOptimize(data, ctx.context, all, info), ctx);
+    return null;
+  }
+
+  /**
+   * Performs the store function.
+   * @param ctx query context
+   * @return {@code null}
+   * @throws QueryException query exception
+   */
+  private Item store(final QueryContext ctx) throws QueryException {
+    final Data data = checkWrite(data(0, ctx), ctx);
+    final String path = path(1, ctx);
+    if(data.inMemory()) BXDB_MEM.thrw(info, data.meta.name);
+    final IOFile file = data.meta.binary(path);
+    if(file == null || file.isDir()) RESINV.thrw(info, path);
+
+    final Item it = checkItem(expr[2], ctx);
+    ctx.updates.add(new DBStore(data, path, it, info), ctx);
+    return null;
+  }
+
+  /**
+   * Performs the flush function.
+   * @param ctx query context
+   * @return {@code null}
+   * @throws QueryException query exception
+   */
+  private Item flush(final QueryContext ctx) throws QueryException {
+    ctx.updates.add(new DBFlush(checkWrite(data(0, ctx), ctx), info), ctx);
+    return null;
+  }
+
+  /**
+   * Performs the retrieve function.
+   * @param ctx query context
+   * @return {@code null}
+   * @throws QueryException query exception
+   */
+  private B64Stream retrieve(final QueryContext ctx) throws QueryException {
+    final Data data = data(0, ctx);
+    final String path = path(1, ctx);
+    if(data.inMemory()) BXDB_MEM.thrw(info, data.meta.name);
+
+    final IOFile file = data.meta.binary(path);
+    if(file == null || !file.exists() || file.isDir()) WHICHRES.thrw(info, path);
+    return new B64Stream(file, IOERR);
+  }
+
+  /**
+   * Performs the node-pre and node-id function.
+   * @param ctx query context
+   * @param id id flag
+   * @return iterator
+   * @throws QueryException query exception
+   */
+  private Iter node(final QueryContext ctx, final boolean id) throws QueryException {
+    return new Iter() {
+      final Iter ir = ctx.iter(expr[0]);
+
+      @Override
+      public Int next() throws QueryException {
+        final Item it = ir.next();
+        if(it == null) return null;
+        final DBNode node = checkDBNode(it);
+        return Int.get(id ? node.data.id(node.pre) : node.pre);
+      }
+    };
+  }
+
+  /**
+   * Sends an event to the registered sessions.
+   * @param ctx query context
+   * @return event result
+   * @throws QueryException query exception
+   */
+  private Item event(final QueryContext ctx) throws QueryException {
+    final byte[] name = checkStr(expr[0], ctx);
+    final ArrayOutput ao = ctx.value(expr[1]).serialize();
+    // throw exception if event is unknown
+    if(!ctx.context.events.notify(ctx.context, name, ao.toArray())) {
+      BXDB_EVENT.thrw(info, name);
+    }
+    return null;
+  }
+
+  /**
+   * Updating function: creates output which will be returned to the user after the
+   * pending update list has been processed.
+   * @param ctx query context
+   * @return event result
+   * @throws QueryException query exception
+   */
+  private Item output(final QueryContext ctx) throws QueryException {
+    if(ctx.updates.mod instanceof TransformModifier) BASX_DBTRANSFORM.thrw(info);
+    cache(ctx.iter(expr[0]), ctx.output, ctx);
+    return null;
+  }
+
+  /**
+   * Creates a {@link Data} instance for the specified document.
+   * @param in input item
+   * @param path optional path argument
+   * @return database instance
+   * @throws QueryException query exception
+   */
+  private NewInput checkInput(final Item in, final byte[] path) throws QueryException {
+    final NewInput ni = new NewInput();
+
+    if(in.type.isNode()) {
+      if(endsWith(path, '.') || endsWith(path, '/')) RESINV.thrw(info, path);
+
+      // ensure that the final name is not empty
+      ANode nd = (ANode) in;
+      byte[] name = path;
+      if(name.length == 0) {
+        // adopt name from document node
+        name = nd.baseURI();
+        final Data d = nd.data();
+        // adopt path if node is part of disk database. otherwise, only adopt file name
+        final int i = d == null || d.inMemory() ? lastIndexOf(name, '/') :
+          indexOf(name, '/');
+        if(i != -1) name = substring(name, i + 1);
+        if(name.length == 0) RESINV.thrw(info, name);
+      }
+
+      // adding a document node
+      if(nd.type != NodeType.DOC) {
+        if(nd.type == NodeType.ATT) UPDOCTYPE.thrw(info, nd);
+        nd = new FDoc(name).add(nd);
+      }
+      ni.node = nd;
+      ni.path = name;
+      return ni;
+    }
+
+    if(!in.type.isStringOrUntyped()) throw STRNODTYPE.thrw(info, this, in.type);
+
+    final QueryInput qi = new QueryInput(Token.string(in.string(info)));
+    if(!qi.io.exists()) WHICHRES.thrw(info, qi.original);
+
+    // add slash to the target if the addressed file is an archive or directory
+    String name = string(path);
+    if(name.endsWith(".")) RESINV.thrw(info, path);
+    if(!name.endsWith("/") && (qi.io.isDir() || qi.io.isArchive())) name += "/";
+    String target = "";
+    final int s = name.lastIndexOf('/');
+    if(s != -1) {
+      target = name.substring(0, s);
+      name = name.substring(s + 1);
+    }
+
+    // set name of document
+    if(!name.isEmpty()) qi.io.name(name);
+    // get name from io reference
+    else if(!(qi.io instanceof IOContent)) name = qi.io.name();
+
+    // ensure that the final name is not empty
+    if(name.isEmpty()) RESINV.thrw(info, path);
+
+    ni.io = qi.io;
+    ni.dbname = token(name);
+    ni.path = token(target);
+    return ni;
+  }
+
+  @Override
+  public boolean uses(final Use u) {
+    final boolean up = oneOf(sig, _DB_ADD, _DB_DELETE, _DB_RENAME, _DB_REPLACE,
+        _DB_OPTIMIZE, _DB_STORE, _DB_OUTPUT, _DB_FLUSH, _DB_CREATE, _DB_DROP);
+    return
+      // skip evaluation at compile time
+      u == Use.NDT && (up || oneOf(sig, _DB_TEXT, _DB_ATTRIBUTE, _DB_TEXT_RANGE,
+          _DB_ATTRIBUTE_RANGE, _DB_FULLTEXT, _DB_EVENT)) ||
+      u == Use.UPD && up ||
+      super.uses(u);
+  }
+
+  @Override
+  public boolean databases(final StringList db) {
+    if(!oneOf(_DB_SYSTEM, _DB_NODE_ID, _DB_NODE_PRE, _DB_EVENT, _DB_OUTPUT)) {
+      if(expr.length == 0 || !(expr[0] instanceof Str)) return false;
+      db.add(string(((Str) expr[0]).string()));
+      return true;
+    }
+    return super.databases(db);
+  }
+
+  @Override
+  public boolean iterable() {
+    // index functions will always yield ordered and duplicate-free results
+    return oneOf(sig, _DB_OPEN, _DB_TEXT, _DB_ATTRIBUTE, _DB_FULLTEXT) ||
+      super.iterable();
+  }
+
+  /**
+   * Returns the specified expression as normalized database path.
+   * Throws an exception if the path is invalid.
+   * @param i index of argument
+   * @param ctx query context
+   * @return normalized path
+   * @throws QueryException query exception
+   */
+  private String path(final int i, final QueryContext ctx) throws QueryException {
+    final String path = string(checkStr(expr[i], ctx));
+    final String norm = MetaData.normPath(path);
+    if(norm == null) RESINV.thrw(info, path);
+    return norm;
+  }
+}