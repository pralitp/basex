package org.basex.query.path;

import static org.basex.query.QueryTokens.*;
import static org.basex.query.util.Err.*;
import java.io.IOException;
import java.util.ArrayList;
import org.basex.data.Data;
import org.basex.data.Serializer;
import org.basex.data.PathNode;
import org.basex.query.QueryContext;
import org.basex.query.QueryException;
import org.basex.query.expr.Expr;
import org.basex.query.expr.Preds;
import org.basex.query.item.Empty;
import org.basex.query.item.Item;
<<<<<<< HEAD
import org.basex.query.item.Nod;
import org.basex.query.item.NodeType;
=======
import org.basex.query.item.ANode;
>>>>>>> 7428a117
import org.basex.query.item.SeqType;
import org.basex.query.item.Type;
import org.basex.query.item.Value;
import org.basex.query.iter.NodeCache;
import org.basex.query.iter.AxisIter;
import org.basex.query.iter.NodeIter;
import org.basex.query.path.Test.Name;
import org.basex.util.Array;
import org.basex.util.InputInfo;
import org.basex.util.Token;

/**
 * Location Step expression.
 *
 * @author BaseX Team 2005-11, BSD License
 * @author Christian Gruen
 */
public class AxisStep extends Preds {
  /** Axis. */
  Axis axis;
  /** Node test. */
  public Test test;

  /**
   * This method creates a copy from the specified step.
   * @param s step to be copied
   * @return step
   */
  public static AxisStep get(final AxisStep s) {
    return get(s.input, s.axis, s.test, s.pred);
  }

  /**
   * This method creates a step instance.
   * @param ii input info
   * @param a axis
   * @param t node test
   * @param p predicates
   * @return step
   */
  public static AxisStep get(final InputInfo ii, final Axis a, final Test t,
      final Expr... p) {

    boolean num = false;
    for(final Expr pr : p) num |= pr.type().mayBeNum() || pr.uses(Use.POS);
    return num ? new AxisStep(ii, a, t, p) : new IterStep(ii, a, t, p);
  }

  /**
   * Constructor.
   * @param ii input info
   * @param a axis
   * @param t node test
   * @param p predicates
   */
  protected AxisStep(final InputInfo ii, final Axis a, final Test t,
      final Expr... p) {
    super(ii, p);
    axis = a;
    test = t;
    type = SeqType.NOD_ZM;
  }

  @Override
  public Expr comp(final QueryContext ctx) throws QueryException {
    if(!test.comp(ctx)) return Empty.SEQ;

    // if possible, add text() step to predicates
    final Data data = ctx.resource.data();
    ctx.leaf = false;
    if(data != null && test.test == Name.NAME && test.type != NodeType.ATT) {
      final byte[] ln = ((NameTest) test).ln;
      ctx.leaf = axis.down && data.meta.uptodate && data.ns.size() == 0 &&
        data.tags.stat(data.tags.id(ln)).leaf;
    }

    // as predicates will not necessarily start from the document node,
    // a document context item is temporarily set to element
    final Type ct = ctx.value != null ? ctx.value.type : null;
    if(ct == NodeType.DOC) ctx.value.type = NodeType.ELM;

    final Expr e = super.comp(ctx);
    if(ct != null) ctx.value.type = ct;
    ctx.leaf = false;

    // return optimized step / don't re-optimize step
    if(e != this || e instanceof IterStep) return e;

    // no positional predicates.. use simple iterator
    if(!uses(Use.POS)) return new IterStep(input, axis, test, pred);

    // don't re-optimize step
    if(this instanceof IterPosStep) return this;

    // use iterator for simple positional predicate
    return iterable() ? new IterPosStep(this) : this;
  }

  @Override
  public NodeIter iter(final QueryContext ctx) throws QueryException {
    final Value v = checkCtx(ctx);
    if(!v.node()) NODESPATH.thrw(input, AxisStep.this, v.type);
    final AxisIter ai = axis.iter((ANode) v);

    final NodeCache nb = new NodeCache();
    ANode node;
    while((node = ai.next()) != null) {
      if(test.eval(node)) nb.add(node.finish());
    }

    // evaluate predicates
    for(final Expr p : pred) {
      ctx.size = nb.size();
      ctx.pos = 1;
      int c = 0;
      for(int n = 0; n < nb.size(); ++n) {
        ctx.value = nb.get(n);
        final Item i = p.test(ctx, input);
        if(i != null) {
          // assign score value
          nb.get(n).score(i.score());
          nb.item[c++] = nb.get(n);
        }
        ctx.pos++;
      }
      nb.size(c);
    }
    return nb;
  }

  /**
   * Checks if this is a simple axis without predicates.
   * @param ax axis to be checked
   * @param name name/node test
   * @return result of check
   */
  public final boolean simple(final Axis ax, final boolean name) {
    return axis == ax && pred.length == 0 &&
      (name ? test.test == Test.Name.NAME : test == Test.NOD);
  }

  /**
   * Returns all path nodes that yield results for this step.
   * @param nodes input nodes
   * @param data data reference
   * @return path nodes, or {@code null} if size cannot be evaluated
   */
  final ArrayList<PathNode> size(final ArrayList<PathNode> nodes,
      final Data data) {

    // skip steps with predicates
    if(pred.length != 0) return null;

    // check restrictions on node type
    int kind = -1, name = 0;
    if(test.type != null) {
      kind = ANode.kind(test.type);
      // skip processing instructions and attributes
      if(kind == Data.PI || kind == Data.ATTR) return null;

      if(test.test == Name.NAME) {
        // element test (*:ln)
        name = data.tags.id(((NameTest) test).ln);
      } else if(test.test != null && test.test != Name.ALL) {
        // skip namespace and standard tests
        return null;
      }
    }

    // skip axes other than descendant and child
    final boolean desc = axis == Axis.DESC;
    if(!desc && axis != Axis.CHILD) return null;

    final ArrayList<PathNode> out = new ArrayList<PathNode>();
    for(final PathNode pn : nodes) {
      data.pthindex.desc(pn, out, name, kind, desc);
    }
    return out;
  }

  /**
   * Adds predicates to the step.
   * @param preds predicates to be added
   * @return resulting step instance
   */
  final AxisStep addPreds(final Expr... preds) {
    for(final Expr p : preds) pred = Array.add(pred, p);
    return get(input, axis, test, pred);
  }

  @Override
  public final boolean sameAs(final Expr cmp) {
    if(!(cmp instanceof AxisStep)) return false;
    final AxisStep st = (AxisStep) cmp;
    if(pred.length != st.pred.length || axis != st.axis ||
        !test.sameAs(st.test)) return false;
    for(int p = 0; p < pred.length; ++p) {
      if(!pred[p].sameAs(st.pred[p])) return false;
    }
    return true;
  }

  @Override
  public final void plan(final Serializer ser) throws IOException {
    ser.openElement(this);
    ser.attribute(AXIS, Token.token(axis.name));
    ser.attribute(TEST, Token.token(test.toString()));
    super.plan(ser);
    ser.closeElement();
  }

  @Override
  public final String toString() {
    final StringBuilder sb = new StringBuilder();
    if(test == Test.NOD) {
      if(axis == Axis.PARENT) sb.append("..");
      if(axis == Axis.SELF) sb.append(".");
    }
    if(sb.length() == 0) {
      if(axis == Axis.ATTR) sb.append("@");
      else if(axis != Axis.CHILD) sb.append(axis + "::");
      sb.append(test);
    }
    return sb.append(super.toString()).toString();
  }
}
<|MERGE_RESOLUTION|>--- conflicted
+++ resolved
@@ -1,247 +1,243 @@
-package org.basex.query.path;
-
-import static org.basex.query.QueryTokens.*;
-import static org.basex.query.util.Err.*;
-import java.io.IOException;
-import java.util.ArrayList;
-import org.basex.data.Data;
-import org.basex.data.Serializer;
-import org.basex.data.PathNode;
-import org.basex.query.QueryContext;
-import org.basex.query.QueryException;
-import org.basex.query.expr.Expr;
-import org.basex.query.expr.Preds;
-import org.basex.query.item.Empty;
-import org.basex.query.item.Item;
-<<<<<<< HEAD
-import org.basex.query.item.Nod;
-import org.basex.query.item.NodeType;
-=======
-import org.basex.query.item.ANode;
->>>>>>> 7428a117
-import org.basex.query.item.SeqType;
-import org.basex.query.item.Type;
-import org.basex.query.item.Value;
-import org.basex.query.iter.NodeCache;
-import org.basex.query.iter.AxisIter;
-import org.basex.query.iter.NodeIter;
-import org.basex.query.path.Test.Name;
-import org.basex.util.Array;
-import org.basex.util.InputInfo;
-import org.basex.util.Token;
-
-/**
- * Location Step expression.
- *
- * @author BaseX Team 2005-11, BSD License
- * @author Christian Gruen
- */
-public class AxisStep extends Preds {
-  /** Axis. */
-  Axis axis;
-  /** Node test. */
-  public Test test;
-
-  /**
-   * This method creates a copy from the specified step.
-   * @param s step to be copied
-   * @return step
-   */
-  public static AxisStep get(final AxisStep s) {
-    return get(s.input, s.axis, s.test, s.pred);
-  }
-
-  /**
-   * This method creates a step instance.
-   * @param ii input info
-   * @param a axis
-   * @param t node test
-   * @param p predicates
-   * @return step
-   */
-  public static AxisStep get(final InputInfo ii, final Axis a, final Test t,
-      final Expr... p) {
-
-    boolean num = false;
-    for(final Expr pr : p) num |= pr.type().mayBeNum() || pr.uses(Use.POS);
-    return num ? new AxisStep(ii, a, t, p) : new IterStep(ii, a, t, p);
-  }
-
-  /**
-   * Constructor.
-   * @param ii input info
-   * @param a axis
-   * @param t node test
-   * @param p predicates
-   */
-  protected AxisStep(final InputInfo ii, final Axis a, final Test t,
-      final Expr... p) {
-    super(ii, p);
-    axis = a;
-    test = t;
-    type = SeqType.NOD_ZM;
-  }
-
-  @Override
-  public Expr comp(final QueryContext ctx) throws QueryException {
-    if(!test.comp(ctx)) return Empty.SEQ;
-
-    // if possible, add text() step to predicates
-    final Data data = ctx.resource.data();
-    ctx.leaf = false;
-    if(data != null && test.test == Name.NAME && test.type != NodeType.ATT) {
-      final byte[] ln = ((NameTest) test).ln;
-      ctx.leaf = axis.down && data.meta.uptodate && data.ns.size() == 0 &&
-        data.tags.stat(data.tags.id(ln)).leaf;
-    }
-
-    // as predicates will not necessarily start from the document node,
-    // a document context item is temporarily set to element
-    final Type ct = ctx.value != null ? ctx.value.type : null;
-    if(ct == NodeType.DOC) ctx.value.type = NodeType.ELM;
-
-    final Expr e = super.comp(ctx);
-    if(ct != null) ctx.value.type = ct;
-    ctx.leaf = false;
-
-    // return optimized step / don't re-optimize step
-    if(e != this || e instanceof IterStep) return e;
-
-    // no positional predicates.. use simple iterator
-    if(!uses(Use.POS)) return new IterStep(input, axis, test, pred);
-
-    // don't re-optimize step
-    if(this instanceof IterPosStep) return this;
-
-    // use iterator for simple positional predicate
-    return iterable() ? new IterPosStep(this) : this;
-  }
-
-  @Override
-  public NodeIter iter(final QueryContext ctx) throws QueryException {
-    final Value v = checkCtx(ctx);
-    if(!v.node()) NODESPATH.thrw(input, AxisStep.this, v.type);
-    final AxisIter ai = axis.iter((ANode) v);
-
-    final NodeCache nb = new NodeCache();
-    ANode node;
-    while((node = ai.next()) != null) {
-      if(test.eval(node)) nb.add(node.finish());
-    }
-
-    // evaluate predicates
-    for(final Expr p : pred) {
-      ctx.size = nb.size();
-      ctx.pos = 1;
-      int c = 0;
-      for(int n = 0; n < nb.size(); ++n) {
-        ctx.value = nb.get(n);
-        final Item i = p.test(ctx, input);
-        if(i != null) {
-          // assign score value
-          nb.get(n).score(i.score());
-          nb.item[c++] = nb.get(n);
-        }
-        ctx.pos++;
-      }
-      nb.size(c);
-    }
-    return nb;
-  }
-
-  /**
-   * Checks if this is a simple axis without predicates.
-   * @param ax axis to be checked
-   * @param name name/node test
-   * @return result of check
-   */
-  public final boolean simple(final Axis ax, final boolean name) {
-    return axis == ax && pred.length == 0 &&
-      (name ? test.test == Test.Name.NAME : test == Test.NOD);
-  }
-
-  /**
-   * Returns all path nodes that yield results for this step.
-   * @param nodes input nodes
-   * @param data data reference
-   * @return path nodes, or {@code null} if size cannot be evaluated
-   */
-  final ArrayList<PathNode> size(final ArrayList<PathNode> nodes,
-      final Data data) {
-
-    // skip steps with predicates
-    if(pred.length != 0) return null;
-
-    // check restrictions on node type
-    int kind = -1, name = 0;
-    if(test.type != null) {
-      kind = ANode.kind(test.type);
-      // skip processing instructions and attributes
-      if(kind == Data.PI || kind == Data.ATTR) return null;
-
-      if(test.test == Name.NAME) {
-        // element test (*:ln)
-        name = data.tags.id(((NameTest) test).ln);
-      } else if(test.test != null && test.test != Name.ALL) {
-        // skip namespace and standard tests
-        return null;
-      }
-    }
-
-    // skip axes other than descendant and child
-    final boolean desc = axis == Axis.DESC;
-    if(!desc && axis != Axis.CHILD) return null;
-
-    final ArrayList<PathNode> out = new ArrayList<PathNode>();
-    for(final PathNode pn : nodes) {
-      data.pthindex.desc(pn, out, name, kind, desc);
-    }
-    return out;
-  }
-
-  /**
-   * Adds predicates to the step.
-   * @param preds predicates to be added
-   * @return resulting step instance
-   */
-  final AxisStep addPreds(final Expr... preds) {
-    for(final Expr p : preds) pred = Array.add(pred, p);
-    return get(input, axis, test, pred);
-  }
-
-  @Override
-  public final boolean sameAs(final Expr cmp) {
-    if(!(cmp instanceof AxisStep)) return false;
-    final AxisStep st = (AxisStep) cmp;
-    if(pred.length != st.pred.length || axis != st.axis ||
-        !test.sameAs(st.test)) return false;
-    for(int p = 0; p < pred.length; ++p) {
-      if(!pred[p].sameAs(st.pred[p])) return false;
-    }
-    return true;
-  }
-
-  @Override
-  public final void plan(final Serializer ser) throws IOException {
-    ser.openElement(this);
-    ser.attribute(AXIS, Token.token(axis.name));
-    ser.attribute(TEST, Token.token(test.toString()));
-    super.plan(ser);
-    ser.closeElement();
-  }
-
-  @Override
-  public final String toString() {
-    final StringBuilder sb = new StringBuilder();
-    if(test == Test.NOD) {
-      if(axis == Axis.PARENT) sb.append("..");
-      if(axis == Axis.SELF) sb.append(".");
-    }
-    if(sb.length() == 0) {
-      if(axis == Axis.ATTR) sb.append("@");
-      else if(axis != Axis.CHILD) sb.append(axis + "::");
-      sb.append(test);
-    }
-    return sb.append(super.toString()).toString();
-  }
-}
+package org.basex.query.path;
+
+import static org.basex.query.QueryTokens.*;
+import static org.basex.query.util.Err.*;
+import java.io.IOException;
+import java.util.ArrayList;
+import org.basex.data.Data;
+import org.basex.data.Serializer;
+import org.basex.data.PathNode;
+import org.basex.query.QueryContext;
+import org.basex.query.QueryException;
+import org.basex.query.expr.Expr;
+import org.basex.query.expr.Preds;
+import org.basex.query.item.Empty;
+import org.basex.query.item.Item;
+import org.basex.query.item.ANode;
+import org.basex.query.item.NodeType;
+import org.basex.query.item.SeqType;
+import org.basex.query.item.Type;
+import org.basex.query.item.Value;
+import org.basex.query.iter.NodeCache;
+import org.basex.query.iter.AxisIter;
+import org.basex.query.iter.NodeIter;
+import org.basex.query.path.Test.Name;
+import org.basex.util.Array;
+import org.basex.util.InputInfo;
+import org.basex.util.Token;
+
+/**
+ * Location Step expression.
+ *
+ * @author BaseX Team 2005-11, BSD License
+ * @author Christian Gruen
+ */
+public class AxisStep extends Preds {
+  /** Axis. */
+  Axis axis;
+  /** Node test. */
+  public Test test;
+
+  /**
+   * This method creates a copy from the specified step.
+   * @param s step to be copied
+   * @return step
+   */
+  public static AxisStep get(final AxisStep s) {
+    return get(s.input, s.axis, s.test, s.pred);
+  }
+
+  /**
+   * This method creates a step instance.
+   * @param ii input info
+   * @param a axis
+   * @param t node test
+   * @param p predicates
+   * @return step
+   */
+  public static AxisStep get(final InputInfo ii, final Axis a, final Test t,
+      final Expr... p) {
+
+    boolean num = false;
+    for(final Expr pr : p) num |= pr.type().mayBeNum() || pr.uses(Use.POS);
+    return num ? new AxisStep(ii, a, t, p) : new IterStep(ii, a, t, p);
+  }
+
+  /**
+   * Constructor.
+   * @param ii input info
+   * @param a axis
+   * @param t node test
+   * @param p predicates
+   */
+  protected AxisStep(final InputInfo ii, final Axis a, final Test t,
+      final Expr... p) {
+    super(ii, p);
+    axis = a;
+    test = t;
+    type = SeqType.NOD_ZM;
+  }
+
+  @Override
+  public Expr comp(final QueryContext ctx) throws QueryException {
+    if(!test.comp(ctx)) return Empty.SEQ;
+
+    // if possible, add text() step to predicates
+    final Data data = ctx.resource.data();
+    ctx.leaf = false;
+    if(data != null && test.test == Name.NAME && test.type != NodeType.ATT) {
+      final byte[] ln = ((NameTest) test).ln;
+      ctx.leaf = axis.down && data.meta.uptodate && data.ns.size() == 0 &&
+        data.tags.stat(data.tags.id(ln)).leaf;
+    }
+
+    // as predicates will not necessarily start from the document node,
+    // a document context item is temporarily set to element
+    final Type ct = ctx.value != null ? ctx.value.type : null;
+    if(ct == NodeType.DOC) ctx.value.type = NodeType.ELM;
+
+    final Expr e = super.comp(ctx);
+    if(ct != null) ctx.value.type = ct;
+    ctx.leaf = false;
+
+    // return optimized step / don't re-optimize step
+    if(e != this || e instanceof IterStep) return e;
+
+    // no positional predicates.. use simple iterator
+    if(!uses(Use.POS)) return new IterStep(input, axis, test, pred);
+
+    // don't re-optimize step
+    if(this instanceof IterPosStep) return this;
+
+    // use iterator for simple positional predicate
+    return iterable() ? new IterPosStep(this) : this;
+  }
+
+  @Override
+  public NodeIter iter(final QueryContext ctx) throws QueryException {
+    final Value v = checkCtx(ctx);
+    if(!v.node()) NODESPATH.thrw(input, AxisStep.this, v.type);
+    final AxisIter ai = axis.iter((ANode) v);
+
+    final NodeCache nb = new NodeCache();
+    ANode node;
+    while((node = ai.next()) != null) {
+      if(test.eval(node)) nb.add(node.finish());
+    }
+
+    // evaluate predicates
+    for(final Expr p : pred) {
+      ctx.size = nb.size();
+      ctx.pos = 1;
+      int c = 0;
+      for(int n = 0; n < nb.size(); ++n) {
+        ctx.value = nb.get(n);
+        final Item i = p.test(ctx, input);
+        if(i != null) {
+          // assign score value
+          nb.get(n).score(i.score());
+          nb.item[c++] = nb.get(n);
+        }
+        ctx.pos++;
+      }
+      nb.size(c);
+    }
+    return nb;
+  }
+
+  /**
+   * Checks if this is a simple axis without predicates.
+   * @param ax axis to be checked
+   * @param name name/node test
+   * @return result of check
+   */
+  public final boolean simple(final Axis ax, final boolean name) {
+    return axis == ax && pred.length == 0 &&
+      (name ? test.test == Test.Name.NAME : test == Test.NOD);
+  }
+
+  /**
+   * Returns all path nodes that yield results for this step.
+   * @param nodes input nodes
+   * @param data data reference
+   * @return path nodes, or {@code null} if size cannot be evaluated
+   */
+  final ArrayList<PathNode> size(final ArrayList<PathNode> nodes,
+      final Data data) {
+
+    // skip steps with predicates
+    if(pred.length != 0) return null;
+
+    // check restrictions on node type
+    int kind = -1, name = 0;
+    if(test.type != null) {
+      kind = ANode.kind(test.type);
+      // skip processing instructions and attributes
+      if(kind == Data.PI || kind == Data.ATTR) return null;
+
+      if(test.test == Name.NAME) {
+        // element test (*:ln)
+        name = data.tags.id(((NameTest) test).ln);
+      } else if(test.test != null && test.test != Name.ALL) {
+        // skip namespace and standard tests
+        return null;
+      }
+    }
+
+    // skip axes other than descendant and child
+    final boolean desc = axis == Axis.DESC;
+    if(!desc && axis != Axis.CHILD) return null;
+
+    final ArrayList<PathNode> out = new ArrayList<PathNode>();
+    for(final PathNode pn : nodes) {
+      data.pthindex.desc(pn, out, name, kind, desc);
+    }
+    return out;
+  }
+
+  /**
+   * Adds predicates to the step.
+   * @param preds predicates to be added
+   * @return resulting step instance
+   */
+  final AxisStep addPreds(final Expr... preds) {
+    for(final Expr p : preds) pred = Array.add(pred, p);
+    return get(input, axis, test, pred);
+  }
+
+  @Override
+  public final boolean sameAs(final Expr cmp) {
+    if(!(cmp instanceof AxisStep)) return false;
+    final AxisStep st = (AxisStep) cmp;
+    if(pred.length != st.pred.length || axis != st.axis ||
+        !test.sameAs(st.test)) return false;
+    for(int p = 0; p < pred.length; ++p) {
+      if(!pred[p].sameAs(st.pred[p])) return false;
+    }
+    return true;
+  }
+
+  @Override
+  public final void plan(final Serializer ser) throws IOException {
+    ser.openElement(this);
+    ser.attribute(AXIS, Token.token(axis.name));
+    ser.attribute(TEST, Token.token(test.toString()));
+    super.plan(ser);
+    ser.closeElement();
+  }
+
+  @Override
+  public final String toString() {
+    final StringBuilder sb = new StringBuilder();
+    if(test == Test.NOD) {
+      if(axis == Axis.PARENT) sb.append("..");
+      if(axis == Axis.SELF) sb.append(".");
+    }
+    if(sb.length() == 0) {
+      if(axis == Axis.ATTR) sb.append("@");
+      else if(axis != Axis.CHILD) sb.append(axis + "::");
+      sb.append(test);
+    }
+    return sb.append(super.toString()).toString();
+  }
+}