--- conflicted
+++ resolved
@@ -200,12 +200,6 @@
             break;
           }
         }
-<<<<<<< HEAD
-      } else if(eq(n.nname(), MULTIPART)) multipart = n;
-      // Body child
-      else if(eq(n.nname(), BODY)) body = n;
-      else REQINV.thrw(info);
-=======
       } else if(eq(n.nname(), MULTIPART)) {
         // [RS] not supported yet
         multipart = n;
@@ -213,9 +207,8 @@
         body = n;
       } else {
         // Body child
-        throw REQINV.thrw(ii);
+        throw REQINV.thrw(info);
       }
->>>>>>> 483e8450
     }
   }
 
