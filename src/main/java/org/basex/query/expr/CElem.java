--- conflicted
+++ resolved
@@ -1,177 +1,173 @@
-package org.basex.query.expr;
-
-import static org.basex.query.QueryTokens.*;
-import static org.basex.util.Token.*;
-import java.io.IOException;
-import org.basex.data.Serializer;
-import org.basex.query.QueryContext;
-import org.basex.query.QueryException;
-import org.basex.query.QueryTokens;
-import org.basex.query.item.FElem;
-import org.basex.query.item.Item;
-<<<<<<< HEAD
-import org.basex.query.item.Nod;
-import org.basex.query.item.NodeType;
-=======
-import org.basex.query.item.ANode;
->>>>>>> 7428a117
-import org.basex.query.item.QNm;
-import static org.basex.query.util.Err.*;
-import org.basex.query.util.NSGlobal;
-import org.basex.query.util.Var;
-import org.basex.util.Atts;
-import org.basex.util.InputInfo;
-import org.basex.util.Token;
-
-/**
- * Element fragment.
- *
- * @author BaseX Team 2005-11, BSD License
- * @author Christian Gruen
- */
-public final class CElem extends CFrag {
-  /** Namespaces. */
-  private final Atts nsp;
-  /** Tag name. */
-  private Expr tag;
-  /** Computed constructor. */
-  private final boolean comp;
-
-  /**
-   * Constructor.
-   * @param ii input info
-   * @param t tag tag
-   * @param c computed constructor
-   * @param cont element content
-   * @param ns namespaces
-   */
-  public CElem(final InputInfo ii, final Expr t, final Atts ns,
-      final boolean c, final Expr... cont) {
-    super(ii, cont);
-    tag = t;
-    nsp = ns;
-    comp = c;
-  }
-
-  @Override
-  public CElem comp(final QueryContext ctx) throws QueryException {
-    final int s = ctx.ns.size();
-    addNS(ctx);
-    super.comp(ctx);
-    tag = checkUp(tag, ctx).comp(ctx);
-    ctx.ns.size(s);
-    return this;
-  }
-
-  /**
-   * Adds namespaces to the current context.
-   * @param ctx query context
-   * @throws QueryException query exception
-   */
-  private void addNS(final QueryContext ctx) throws QueryException {
-    for(int n = nsp.size - 1; n >= 0; n--) {
-      ctx.ns.add(new QNm(concat(XMLNSC, nsp.key[n]), nsp.val[n]), input);
-    }
-  }
-
-  /**
-   * Checks the element name for illegal prefixes or URIs.
-   * @param name element name
-   * @return checked name
-   * @throws QueryException XQDY0096, if invalid namespace was found
-   */
-  private QNm checkNS(final QNm name) throws QueryException {
-    final byte[] pre = name.pref(), uri = name.uri().atom();
-    if(eq(pre, XMLNS) || eq(uri, XMLNSURI) || eq(pre, XML) ^ eq(uri, XMLURI))
-      CEINS.thrw(input, pre, uri);
-    return name;
-  }
-
-  @Override
-  public FElem item(final QueryContext ctx, final InputInfo ii)
-      throws QueryException {
-
-    final Item it = checkItem(tag, ctx);
-    final int s = ctx.ns.size();
-    addNS(ctx);
-
-    // clone namespaces for context sensitive operations
-    final Atts nsc = new Atts();
-    for(int i = 0; i < nsp.size; ++i) nsc.add(nsp.key[i], nsp.val[i]);
-
-    final QNm tname = checkNS(qname(ctx, it, false, ii));
-    final byte[] pref = tname.pref();
-    if(!eq(pref, XML)) {
-      byte[] uri = ctx.ns.find(pref);
-      if(uri == null) uri = NSGlobal.uri(pref);
-      if(tname.hasUri()) {
-        final byte[] muri = tname.uri().atom();
-        if(uri == null || !eq(uri, muri)) {
-          ctx.ns.add(new QNm(tname.pref(), tname.uri()), ii);
-          nsc.add(pref, muri);
-        } else if(!eq(pref, EMPTY) && !eq(pref, XML) && !nsc.contains(pref)) {
-          nsc.add(pref, uri);
-        }
-      } else if(uri != null) {
-        tname.uri(uri);
-      }
-    }
-
-    final Constr c = new Constr(ii, ctx, expr);
-    if(c.errAtt) NOATTALL.thrw(input);
-    if(c.duplAtt != null) (comp ? CATTDUPL : ATTDUPL).thrw(input, c.duplAtt);
-
-    final FElem node = new FElem(tname, c.children, c.atts, c.base, nsc, null);
-    for(int n = 0; n < c.children.size(); ++n) c.children.get(n).parent(node);
-    for(int n = 0; n < c.atts.size(); ++n) {
-      final ANode att = c.atts.get(n);
-      final QNm name = att.qname();
-      if(name.ns() && name.hasUri()) {
-        final byte[] apre = name.pref(), auri = name.uri().atom();
-        final int pos = nsc.get(apre);
-        if(pos  == -1) {
-          nsc.add(apre, auri);
-        } else if(!eq(nsc.val[pos], auri)) {
-          // [LK][CG] XQuery/namespaces: create new prefix
-        }
-      }
-      att.parent(node);
-    }
-    ctx.ns.size(s);
-    return node;
-  }
-
-  @Override
-  public Expr remove(final Var v) {
-    tag = tag.remove(v);
-    return super.remove(v);
-  }
-
-  @Override
-  public boolean uses(final Use u) {
-    return tag.uses(u) || super.uses(u);
-  }
-
-  @Override
-  public int count(final Var v) {
-    return tag.count(v) + super.count(v);
-  }
-
-  @Override
-  public void plan(final Serializer ser) throws IOException {
-    ser.openElement(this);
-    tag.plan(ser);
-    for(final Expr e : expr) e.plan(ser);
-    ser.closeElement();
-  }
-
-  @Override
-  public String desc() {
-    return info(QueryTokens.ELEMENT);
-  }
-
-  @Override
-  public String toString() {
-    return toString(Token.string(NodeType.ELM.nam) + " { " + tag + " }");
-  }
-}
+package org.basex.query.expr;
+
+import static org.basex.query.QueryTokens.*;
+import static org.basex.util.Token.*;
+import java.io.IOException;
+import org.basex.data.Serializer;
+import org.basex.query.QueryContext;
+import org.basex.query.QueryException;
+import org.basex.query.QueryTokens;
+import org.basex.query.item.FElem;
+import org.basex.query.item.Item;
+import org.basex.query.item.ANode;
+import org.basex.query.item.NodeType;
+import org.basex.query.item.QNm;
+import static org.basex.query.util.Err.*;
+import org.basex.query.util.NSGlobal;
+import org.basex.query.util.Var;
+import org.basex.util.Atts;
+import org.basex.util.InputInfo;
+import org.basex.util.Token;
+
+/**
+ * Element fragment.
+ *
+ * @author BaseX Team 2005-11, BSD License
+ * @author Christian Gruen
+ */
+public final class CElem extends CFrag {
+  /** Namespaces. */
+  private final Atts nsp;
+  /** Tag name. */
+  private Expr tag;
+  /** Computed constructor. */
+  private final boolean comp;
+
+  /**
+   * Constructor.
+   * @param ii input info
+   * @param t tag tag
+   * @param c computed constructor
+   * @param cont element content
+   * @param ns namespaces
+   */
+  public CElem(final InputInfo ii, final Expr t, final Atts ns,
+      final boolean c, final Expr... cont) {
+    super(ii, cont);
+    tag = t;
+    nsp = ns;
+    comp = c;
+  }
+
+  @Override
+  public CElem comp(final QueryContext ctx) throws QueryException {
+    final int s = ctx.ns.size();
+    addNS(ctx);
+    super.comp(ctx);
+    tag = checkUp(tag, ctx).comp(ctx);
+    ctx.ns.size(s);
+    return this;
+  }
+
+  /**
+   * Adds namespaces to the current context.
+   * @param ctx query context
+   * @throws QueryException query exception
+   */
+  private void addNS(final QueryContext ctx) throws QueryException {
+    for(int n = nsp.size - 1; n >= 0; n--) {
+      ctx.ns.add(new QNm(concat(XMLNSC, nsp.key[n]), nsp.val[n]), input);
+    }
+  }
+
+  /**
+   * Checks the element name for illegal prefixes or URIs.
+   * @param name element name
+   * @return checked name
+   * @throws QueryException XQDY0096, if invalid namespace was found
+   */
+  private QNm checkNS(final QNm name) throws QueryException {
+    final byte[] pre = name.pref(), uri = name.uri().atom();
+    if(eq(pre, XMLNS) || eq(uri, XMLNSURI) || eq(pre, XML) ^ eq(uri, XMLURI))
+      CEINS.thrw(input, pre, uri);
+    return name;
+  }
+
+  @Override
+  public FElem item(final QueryContext ctx, final InputInfo ii)
+      throws QueryException {
+
+    final Item it = checkItem(tag, ctx);
+    final int s = ctx.ns.size();
+    addNS(ctx);
+
+    // clone namespaces for context sensitive operations
+    final Atts nsc = new Atts();
+    for(int i = 0; i < nsp.size; ++i) nsc.add(nsp.key[i], nsp.val[i]);
+
+    final QNm tname = checkNS(qname(ctx, it, false, ii));
+    final byte[] pref = tname.pref();
+    if(!eq(pref, XML)) {
+      byte[] uri = ctx.ns.find(pref);
+      if(uri == null) uri = NSGlobal.uri(pref);
+      if(tname.hasUri()) {
+        final byte[] muri = tname.uri().atom();
+        if(uri == null || !eq(uri, muri)) {
+          ctx.ns.add(new QNm(tname.pref(), tname.uri()), ii);
+          nsc.add(pref, muri);
+        } else if(!eq(pref, EMPTY) && !eq(pref, XML) && !nsc.contains(pref)) {
+          nsc.add(pref, uri);
+        }
+      } else if(uri != null) {
+        tname.uri(uri);
+      }
+    }
+
+    final Constr c = new Constr(ii, ctx, expr);
+    if(c.errAtt) NOATTALL.thrw(input);
+    if(c.duplAtt != null) (comp ? CATTDUPL : ATTDUPL).thrw(input, c.duplAtt);
+
+    final FElem node = new FElem(tname, c.children, c.atts, c.base, nsc, null);
+    for(int n = 0; n < c.children.size(); ++n) c.children.get(n).parent(node);
+    for(int n = 0; n < c.atts.size(); ++n) {
+      final ANode att = c.atts.get(n);
+      final QNm name = att.qname();
+      if(name.ns() && name.hasUri()) {
+        final byte[] apre = name.pref(), auri = name.uri().atom();
+        final int pos = nsc.get(apre);
+        if(pos  == -1) {
+          nsc.add(apre, auri);
+        } else if(!eq(nsc.val[pos], auri)) {
+          // [LK][CG] XQuery/namespaces: create new prefix
+        }
+      }
+      att.parent(node);
+    }
+    ctx.ns.size(s);
+    return node;
+  }
+
+  @Override
+  public Expr remove(final Var v) {
+    tag = tag.remove(v);
+    return super.remove(v);
+  }
+
+  @Override
+  public boolean uses(final Use u) {
+    return tag.uses(u) || super.uses(u);
+  }
+
+  @Override
+  public int count(final Var v) {
+    return tag.count(v) + super.count(v);
+  }
+
+  @Override
+  public void plan(final Serializer ser) throws IOException {
+    ser.openElement(this);
+    tag.plan(ser);
+    for(final Expr e : expr) e.plan(ser);
+    ser.closeElement();
+  }
+
+  @Override
+  public String desc() {
+    return info(QueryTokens.ELEMENT);
+  }
+
+  @Override
+  public String toString() {
+    return toString(Token.string(NodeType.ELM.nam) + " { " + tag + " }");
+  }
+}