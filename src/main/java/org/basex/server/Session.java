package org.basex.server;

import java.io.IOException;
import java.io.InputStream;
import java.io.OutputStream;
import org.basex.core.BaseXException;
import org.basex.core.Command;
import org.basex.io.ArrayOutput;

/**
 * <p>This class defines methods for evaluating commands, either locally or
 * via the client/server architecture.</p>
 *
 * <p>The results of database commands are returned as strings. If an output
 * stream is specified in the constructor or with
 * {@link #setOutputStream(OutputStream)}, results are instead serialized
 * to that stream.
 * The class is implemented by the {@link ClientSession} and
 * {@link LocalSession} classes.</p>
 *
 * @author BaseX Team 2005-11, BSD License
 * @author Christian Gruen
 */
public abstract class Session {
  /** Command info. */
  protected String info;
  /** Client output. */
  protected OutputStream out;

  /**
   * Executes a {@link Command} and returns the result as string or serializes
   * it to the specified output stream.
   * @param command command to be executed
   * @return result
   * @throws BaseXException database exception
   */
  public final String execute(final Command command) throws BaseXException {
    final ArrayOutput ao = out == null ? new ArrayOutput() : null;
    execute(command, ao != null ? ao : out);
    return ao != null ? ao.toString() : null;
  }

  /**
   * Executes a command and returns the result as string or serializes
   * it to the specified output stream.
   * @param command command to be parsed
   * @return result
   * @throws BaseXException database exception
   */
  public final String execute(final String command) throws BaseXException {
    final ArrayOutput ao = out == null ? new ArrayOutput() : null;
    execute(command, ao != null ? ao : out);
    return ao != null ? ao.toString() : null;
  }

  /**
   * Returns a query object for the specified query string.
   * @param query query string
   * @return query
   * @throws BaseXException database exception
   */
  public abstract Query query(final String query) throws BaseXException;

  /**
   * Creates a database.
   * @param name name of database
   * @param input xml input
   * @throws BaseXException database exception
   */
  public abstract void create(final String name, final InputStream input)
    throws BaseXException;

  /**
   * Adds a document to the opened database.
   * @param name name of document
   * @param target target path
   * @param input xml input
   * @throws BaseXException database exception
   */
  public abstract void add(final String name, final String target,
      final InputStream input) throws BaseXException;

  /**
<<<<<<< HEAD
   * Replace a document in an open database.
   * @param path document(s) to replace
   * @param input new content
   * @throws BaseXException exception
   */
  public abstract void replace(final String path, final InputStream input)
      throws BaseXException;

  /**
   * Returns command info.
=======
   * Returns command info as a string, regardless of whether an output stream
   * was specified.
>>>>>>> ff8ed149
   * @return command info
   */
  public final String info() {
    return info;
  }

  /**
   * Specifies an output stream. The output stream can be invalidated by
   * passing on {@code null} as argument.
   * @param output client output stream.
   */
  public final void setOutputStream(final OutputStream output) {
    out = output;
  }

  /**
   * Closes the session.
   * @throws IOException I/O exception
   */
  public abstract void close() throws IOException;

  // PROTECTED METHODS ========================================================

  /**
   * Constructor.
   * @param output client output stream; if set to {@code null}, all
   * results will be returned as strings.
   */
  protected Session(final OutputStream output) {
    out = output;
  }

  /**
   * Executes a command and prints the result to the specified output stream.
   * @param cmd command to be parsed
   * @param os output stream
   * @throws BaseXException database exception
   */
  protected abstract void execute(final String cmd, final OutputStream os)
    throws BaseXException;

  /**
   * Executes a command and prints the result to the specified output stream.
   * @param cmd command to be executed
   * @param os output stream
   * @throws BaseXException database exception
   */
  protected abstract void execute(final Command cmd, final OutputStream os)
    throws BaseXException;
}
<|MERGE_RESOLUTION|>--- conflicted
+++ resolved
@@ -1,148 +1,144 @@
-package org.basex.server;
-
-import java.io.IOException;
-import java.io.InputStream;
-import java.io.OutputStream;
-import org.basex.core.BaseXException;
-import org.basex.core.Command;
-import org.basex.io.ArrayOutput;
-
-/**
- * <p>This class defines methods for evaluating commands, either locally or
- * via the client/server architecture.</p>
- *
- * <p>The results of database commands are returned as strings. If an output
- * stream is specified in the constructor or with
- * {@link #setOutputStream(OutputStream)}, results are instead serialized
- * to that stream.
- * The class is implemented by the {@link ClientSession} and
- * {@link LocalSession} classes.</p>
- *
- * @author BaseX Team 2005-11, BSD License
- * @author Christian Gruen
- */
-public abstract class Session {
-  /** Command info. */
-  protected String info;
-  /** Client output. */
-  protected OutputStream out;
-
-  /**
-   * Executes a {@link Command} and returns the result as string or serializes
-   * it to the specified output stream.
-   * @param command command to be executed
-   * @return result
-   * @throws BaseXException database exception
-   */
-  public final String execute(final Command command) throws BaseXException {
-    final ArrayOutput ao = out == null ? new ArrayOutput() : null;
-    execute(command, ao != null ? ao : out);
-    return ao != null ? ao.toString() : null;
-  }
-
-  /**
-   * Executes a command and returns the result as string or serializes
-   * it to the specified output stream.
-   * @param command command to be parsed
-   * @return result
-   * @throws BaseXException database exception
-   */
-  public final String execute(final String command) throws BaseXException {
-    final ArrayOutput ao = out == null ? new ArrayOutput() : null;
-    execute(command, ao != null ? ao : out);
-    return ao != null ? ao.toString() : null;
-  }
-
-  /**
-   * Returns a query object for the specified query string.
-   * @param query query string
-   * @return query
-   * @throws BaseXException database exception
-   */
-  public abstract Query query(final String query) throws BaseXException;
-
-  /**
-   * Creates a database.
-   * @param name name of database
-   * @param input xml input
-   * @throws BaseXException database exception
-   */
-  public abstract void create(final String name, final InputStream input)
-    throws BaseXException;
-
-  /**
-   * Adds a document to the opened database.
-   * @param name name of document
-   * @param target target path
-   * @param input xml input
-   * @throws BaseXException database exception
-   */
-  public abstract void add(final String name, final String target,
-      final InputStream input) throws BaseXException;
-
-  /**
-<<<<<<< HEAD
-   * Replace a document in an open database.
-   * @param path document(s) to replace
-   * @param input new content
-   * @throws BaseXException exception
-   */
-  public abstract void replace(final String path, final InputStream input)
-      throws BaseXException;
-
-  /**
-   * Returns command info.
-=======
-   * Returns command info as a string, regardless of whether an output stream
-   * was specified.
->>>>>>> ff8ed149
-   * @return command info
-   */
-  public final String info() {
-    return info;
-  }
-
-  /**
-   * Specifies an output stream. The output stream can be invalidated by
-   * passing on {@code null} as argument.
-   * @param output client output stream.
-   */
-  public final void setOutputStream(final OutputStream output) {
-    out = output;
-  }
-
-  /**
-   * Closes the session.
-   * @throws IOException I/O exception
-   */
-  public abstract void close() throws IOException;
-
-  // PROTECTED METHODS ========================================================
-
-  /**
-   * Constructor.
-   * @param output client output stream; if set to {@code null}, all
-   * results will be returned as strings.
-   */
-  protected Session(final OutputStream output) {
-    out = output;
-  }
-
-  /**
-   * Executes a command and prints the result to the specified output stream.
-   * @param cmd command to be parsed
-   * @param os output stream
-   * @throws BaseXException database exception
-   */
-  protected abstract void execute(final String cmd, final OutputStream os)
-    throws BaseXException;
-
-  /**
-   * Executes a command and prints the result to the specified output stream.
-   * @param cmd command to be executed
-   * @param os output stream
-   * @throws BaseXException database exception
-   */
-  protected abstract void execute(final Command cmd, final OutputStream os)
-    throws BaseXException;
-}
+package org.basex.server;
+
+import java.io.IOException;
+import java.io.InputStream;
+import java.io.OutputStream;
+import org.basex.core.BaseXException;
+import org.basex.core.Command;
+import org.basex.io.ArrayOutput;
+
+/**
+ * <p>This class defines methods for evaluating commands, either locally or
+ * via the client/server architecture.</p>
+ *
+ * <p>The results of database commands are returned as strings. If an output
+ * stream is specified in the constructor or with
+ * {@link #setOutputStream(OutputStream)}, results are instead serialized
+ * to that stream.
+ * The class is implemented by the {@link ClientSession} and
+ * {@link LocalSession} classes.</p>
+ *
+ * @author BaseX Team 2005-11, BSD License
+ * @author Christian Gruen
+ */
+public abstract class Session {
+  /** Command info. */
+  protected String info;
+  /** Client output. */
+  protected OutputStream out;
+
+  /**
+   * Executes a {@link Command} and returns the result as string or serializes
+   * it to the specified output stream.
+   * @param command command to be executed
+   * @return result
+   * @throws BaseXException database exception
+   */
+  public final String execute(final Command command) throws BaseXException {
+    final ArrayOutput ao = out == null ? new ArrayOutput() : null;
+    execute(command, ao != null ? ao : out);
+    return ao != null ? ao.toString() : null;
+  }
+
+  /**
+   * Executes a command and returns the result as string or serializes
+   * it to the specified output stream.
+   * @param command command to be parsed
+   * @return result
+   * @throws BaseXException database exception
+   */
+  public final String execute(final String command) throws BaseXException {
+    final ArrayOutput ao = out == null ? new ArrayOutput() : null;
+    execute(command, ao != null ? ao : out);
+    return ao != null ? ao.toString() : null;
+  }
+
+  /**
+   * Returns a query object for the specified query string.
+   * @param query query string
+   * @return query
+   * @throws BaseXException database exception
+   */
+  public abstract Query query(final String query) throws BaseXException;
+
+  /**
+   * Creates a database.
+   * @param name name of database
+   * @param input xml input
+   * @throws BaseXException database exception
+   */
+  public abstract void create(final String name, final InputStream input)
+    throws BaseXException;
+
+  /**
+   * Adds a document to the opened database.
+   * @param name name of document
+   * @param target target path
+   * @param input xml input
+   * @throws BaseXException database exception
+   */
+  public abstract void add(final String name, final String target,
+      final InputStream input) throws BaseXException;
+
+  /**
+   * Replace a document in an open database.
+   * @param path document(s) to replace
+   * @param input new content
+   * @throws BaseXException exception
+   */
+  public abstract void replace(final String path, final InputStream input)
+      throws BaseXException;
+
+  /**
+   * Returns command info as a string, regardless of whether an output stream
+   * was specified.
+   * @return command info
+   */
+  public final String info() {
+    return info;
+  }
+
+  /**
+   * Specifies an output stream. The output stream can be invalidated by
+   * passing on {@code null} as argument.
+   * @param output client output stream.
+   */
+  public final void setOutputStream(final OutputStream output) {
+    out = output;
+  }
+
+  /**
+   * Closes the session.
+   * @throws IOException I/O exception
+   */
+  public abstract void close() throws IOException;
+
+  // PROTECTED METHODS ========================================================
+
+  /**
+   * Constructor.
+   * @param output client output stream; if set to {@code null}, all
+   * results will be returned as strings.
+   */
+  protected Session(final OutputStream output) {
+    out = output;
+  }
+
+  /**
+   * Executes a command and prints the result to the specified output stream.
+   * @param cmd command to be parsed
+   * @param os output stream
+   * @throws BaseXException database exception
+   */
+  protected abstract void execute(final String cmd, final OutputStream os)
+    throws BaseXException;
+
+  /**
+   * Executes a command and prints the result to the specified output stream.
+   * @param cmd command to be executed
+   * @param os output stream
+   * @throws BaseXException database exception
+   */
+  protected abstract void execute(final Command cmd, final OutputStream os)
+    throws BaseXException;
+}