--- conflicted
+++ resolved
@@ -15,18 +15,11 @@
  * @author Dimitar Popov
  */
 public abstract class BXResource implements Resource {
-<<<<<<< HEAD
 
   protected String user;
   protected String pass;
-=======
-  /** Default content type. */
-  protected static final String MIMETYPEXML = "text/xml";
-  /** Database context. */
-  protected Context ctx;
   /** Resource factory. */
   protected BXResourceFactory fact;
->>>>>>> af3b2e20
 
   @Override
   public Object authenticate(final String user, final String password) {
