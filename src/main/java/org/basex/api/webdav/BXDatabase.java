package org.basex.api.webdav;

import java.io.OutputStream;
import java.text.DateFormat;
import java.text.SimpleDateFormat;
import java.util.Date;
import java.util.Map;
import org.basex.core.Text;
import org.basex.core.cmd.DropDB;
import org.basex.core.cmd.Open;
<<<<<<< HEAD
import org.basex.server.Session;

=======
import org.basex.server.ClientQuery;
import org.basex.server.ClientSession;
>>>>>>> 75c3a6b6
import com.bradmcevoy.http.CollectionResource;
import com.bradmcevoy.http.Range;

/**
 * WebDAV resource representing a collection database.
 * @author BaseX Team 2005-11, BSD License
 * @author Rositsa Shadura
 * @author Dimitar Popov
 */
public class BXDatabase extends BXFolder {
  /** Date format of the "Time Stamp" field in INFO DB. */
  private static final DateFormat DATEFORMAT = new SimpleDateFormat(
      "dd.MM.yyyy HH:mm:ss");

  /**
   * Constructor.
   * @param dbname database name
   */
  public BXDatabase(final String dbname) {
    super(dbname, "");
  }

  /**
   * Constructor.
   * @param dbname database name
   * @param u user name
   * @param p user password
   */
  public BXDatabase(final String dbname, final String u,
      final String p) {
    super(dbname, "", u, p);
  }

  @Override
  public Date getModifiedDate() {
    try {
      final String info;
      final Session s = BXResourceFactory.login(user, pass);
      try {
<<<<<<< HEAD
        s.execute(new Open(db));
        info = s.query("db:info()").execute();
=======
        //cs.execute(new Open(db));
        //info = cs.query("db:info()").execute();
        ClientQuery q = cs.query("declare variable $p as xs:string external; "
            + "db:info($p)");
        q.bind("$p", db);
        info = q.execute();
>>>>>>> 75c3a6b6
      } finally {
        s.close();
      }
      // parse the timestamp
      final String timestamp = "Time Stamp: ";
      final int p = info.indexOf(timestamp);
      if(p >= 0) {
        final String date = info.substring(p + timestamp.length(),
            info.indexOf(Text.NL, p));
        if(date.length() > 0) return DATEFORMAT.parse(date);
      }
    } catch(Exception e) {
      e.printStackTrace();
      // [DP] WebDAV: error handling
    }
    return null;
  }

  @Override
  public String getName() {
    return db;
  }

  @Override
  public void copyTo(final CollectionResource toCollection, final String name) {
    // TODO Auto-generated method stub
  }

  @Override
  public void delete() {
    try {
      final Session s = BXResourceFactory.login(user, pass);
      try {
        s.execute(new DropDB(db));
      } finally {
        s.close();
      }
    } catch(Exception e) {
      // [RS] WebDAV: error handling
      e.printStackTrace();
    }

  }

  @Override
  public void sendContent(final OutputStream out, final Range range,
      final Map<String, String> params, final String contentType) {
    // TODO Auto-generated method stub
    // may not be needed to be implemented
  }

  @Override
  public String getContentType(final String accepts) {
    // TODO Auto-generated method stub
    return null;
  }

  @Override
  public void moveTo(final CollectionResource rDest, final String name) {
    // TODO Auto-generated method stub
  }
}<|MERGE_RESOLUTION|>--- conflicted
+++ resolved
@@ -7,14 +7,9 @@
 import java.util.Map;
 import org.basex.core.Text;
 import org.basex.core.cmd.DropDB;
-import org.basex.core.cmd.Open;
-<<<<<<< HEAD
+import org.basex.server.Query;
 import org.basex.server.Session;
 
-=======
-import org.basex.server.ClientQuery;
-import org.basex.server.ClientSession;
->>>>>>> 75c3a6b6
 import com.bradmcevoy.http.CollectionResource;
 import com.bradmcevoy.http.Range;
 
@@ -32,39 +27,35 @@
   /**
    * Constructor.
    * @param dbname database name
+   * @param f resource factory
    */
-  public BXDatabase(final String dbname) {
-    super(dbname, "");
+  public BXDatabase(final String dbname, final BXResourceFactory f) {
+    super(dbname, "", f);
   }
 
   /**
    * Constructor.
    * @param dbname database name
+   * @param f resource factory
    * @param u user name
    * @param p user password
    */
-  public BXDatabase(final String dbname, final String u,
-      final String p) {
-    super(dbname, "", u, p);
+  public BXDatabase(final String dbname, final BXResourceFactory f,
+      final String u, final String p) {
+    super(dbname, "", f, u, p);
   }
 
   @Override
   public Date getModifiedDate() {
     try {
       final String info;
-      final Session s = BXResourceFactory.login(user, pass);
+      final Session s = factory.login(user, pass);
       try {
-<<<<<<< HEAD
-        s.execute(new Open(db));
-        info = s.query("db:info()").execute();
-=======
-        //cs.execute(new Open(db));
-        //info = cs.query("db:info()").execute();
-        ClientQuery q = cs.query("declare variable $p as xs:string external; "
-            + "db:info($p)");
+        final Query q = s.query(
+            "declare variable $p as xs:string external; " +
+            "db:info($p)");
         q.bind("$p", db);
         info = q.execute();
->>>>>>> 75c3a6b6
       } finally {
         s.close();
       }
@@ -72,7 +63,8 @@
       final String timestamp = "Time Stamp: ";
       final int p = info.indexOf(timestamp);
       if(p >= 0) {
-        final String date = info.substring(p + timestamp.length(),
+        final String date = info.substring(
+            p + timestamp.length(),
             info.indexOf(Text.NL, p));
         if(date.length() > 0) return DATEFORMAT.parse(date);
       }
@@ -96,7 +88,7 @@
   @Override
   public void delete() {
     try {
-      final Session s = BXResourceFactory.login(user, pass);
+      final Session s = factory.login(user, pass);
       try {
         s.execute(new DropDB(db));
       } finally {
