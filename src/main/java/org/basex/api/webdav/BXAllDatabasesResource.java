--- conflicted
+++ resolved
@@ -24,21 +24,17 @@
  */
 public class BXAllDatabasesResource extends BXResource implements
     FolderResource {
-
-  /** User name. */
-  private String u;
-  /** Password. */
-  private String p;
-
   /**
    * Constructor.
+   * @param f resource factory
    * @param u user name
    * @param p password
    */
-  public BXAllDatabasesResource(final String u, final String p) {
-    super(null, null);
-    this.u = u;
-    this.p = p;
+  public BXAllDatabasesResource(final BXResourceFactory f, final String u,
+      final String p) {
+    super(null, null, f);
+    user = u;
+    pass = p;
   }
 
   @Override
@@ -49,14 +45,10 @@
   @Override
   public Resource child(final String childName) {
     try {
-<<<<<<< HEAD
-      final Session cs = BXResourceFactory.login(user, pass);
-=======
-      final ClientSession cs = login(u, p);
->>>>>>> 75c3a6b6
+      final Session cs = factory.login(user, pass);
       try {
-        return listDatabases(cs).contains(childName) ? new BXDatabase(
-            childName, u, p) : null;
+        return listDbs(cs).contains(childName) ?
+            new BXDatabase(childName, factory, user, pass) : null;
       } finally {
         cs.close();
       }
@@ -71,17 +63,10 @@
   public List<? extends Resource> getChildren() {
     try {
       final List<BXResource> dbs = new ArrayList<BXResource>();
-<<<<<<< HEAD
-      final Session s = BXResourceFactory.login(user, pass);
+      final Session s = factory.login(user, pass);
       try {
-        for(final String d : listDatabases(s))
-          dbs.add(new BXDatabase(d, user, pass));
-=======
-      final ClientSession cs = login(u, p);
-      try {
-        for(final String d : listDatabases(cs))
-          dbs.add(new BXDatabase(d, u, p));
->>>>>>> 75c3a6b6
+        for(final String d : listDbs(s))
+          dbs.add(new BXDatabase(d, factory, user, pass));
         return dbs;
       } finally {
         s.close();
@@ -96,17 +81,10 @@
   @Override
   public CollectionResource createCollection(final String newName) {
     try {
-<<<<<<< HEAD
-      final Session s = BXResourceFactory.login(user, pass);
+      final Session s = factory.login(user, pass);
       try {
         s.execute(new CreateDB(dbname(newName)));
-        return new BXDatabase(newName, user, pass);
-=======
-      final ClientSession cs = login(u, p);
-      try {
-        cs.execute(new CreateDB(dbname(newName)));
-        return new BXDatabase(newName, u, p);
->>>>>>> 75c3a6b6
+        return new BXDatabase(newName, factory, user, pass);
       } finally {
         s.close();
       }
@@ -118,23 +96,15 @@
   }
 
   @Override
-  public Resource createNew(final String newName,
-      final InputStream inputStream, final Long length, final String contentType) {
+  public Resource createNew(final String newName, final InputStream inputStream,
+      final Long length, final String contentType) {
     if(supported(contentType)) {
       try {
-<<<<<<< HEAD
-        final Session s = BXResourceFactory.login(user, pass);
+        final Session s = factory.login(user, pass);
         try {
           final String dbname = dbname(newName);
           s.create(dbname, inputStream);
-          return new BXDatabase(dbname, user, pass);
-=======
-        final ClientSession cs = login(u, p);
-        try {
-          final String dbname = dbname(newName);
-          cs.create(dbname, inputStream);
-          return new BXDatabase(dbname, u, p);
->>>>>>> 75c3a6b6
+          return new BXDatabase(dbname, factory, user, pass);
         } finally {
           s.close();
         }
