--- conflicted
+++ resolved
@@ -30,21 +30,24 @@
    * Constructor.
    * @param dbname database name
    * @param folderPath path to folder
+   * @param f resource factory
    */
-  public BXFolder(final String dbname, final String folderPath) {
-    super(dbname, folderPath);
+  public BXFolder(final String dbname, final String folderPath,
+      final BXResourceFactory f) {
+    super(dbname, folderPath, f);
   }
 
   /**
    * Constructor.
    * @param dbname database name
    * @param folderPath path to folder
+   * @param f resource factory
    * @param u user name
    * @param p password
    */
-  public BXFolder(final String dbname, final String folderPath, final String u,
-      final String p) {
-    this(dbname, folderPath);
+  public BXFolder(final String dbname, final String folderPath,
+      final BXResourceFactory f, final String u, final String p) {
+    this(dbname, folderPath, f);
     user = u;
     pass = p;
   }
@@ -52,12 +55,12 @@
   @Override
   public CollectionResource createCollection(final String folder) {
     try {
-      final Session s = BXResourceFactory.login(user, pass);
-      try {
-        final String newFolder = path + DIRSEP + folder;
+      final Session s = factory.login(user, pass);
+      try {
+        final String newFolder = path + SEP + folder;
         s.execute(new Open(db));
         s.execute(new Add("<empty/>", "EMPTY.xml", newFolder));
-        return new BXFolder(db, newFolder, user, pass);
+        return new BXFolder(db, newFolder, factory, user, pass);
       } finally {
         s.close();
       }
@@ -71,9 +74,9 @@
   @Override
   public Resource child(final String childName) {
     try {
-      final Session s = BXResourceFactory.login(user, pass);
-      try {
-        return resource(s, db, path + DIRSEP + childName);
+      final Session s = factory.login(user, pass);
+      try {
+        return factory.resource(s, db, path + SEP + childName);
       } finally {
         s.close();
       }
@@ -89,31 +92,25 @@
     final List<BXResource> ch = new ArrayList<BXResource>();
     final HashSet<String> paths = new HashSet<String>();
     try {
-      final Session s = BXResourceFactory.login(user, pass);
-      try {
-<<<<<<< HEAD
+      final Session s = factory.login(user, pass);
+      try {
         final Query q = s.query(
             "declare variable $d as xs:string external; " +
             "declare variable $p as xs:string external; " +
             "for $r in db:list($d) return substring-after($r,$p)");
-=======
-        final ClientQuery q = cs.query("declare variable $d as xs:string external; "
-            + "declare variable $p as xs:string external; "
-            + "for $r in db:list($d) return substring-after($r,$p)");
->>>>>>> 75c3a6b6
-        q.bind("$d", db + DIRSEP + path);
+        q.bind("$d", db + SEP + path);
         q.bind("$p", path);
         while(q.more()) {
           final String p = stripLeadingSlash(q.next());
-          final int ix = p.indexOf(DIRSEP);
+          final int ix = p.indexOf(SEP);
           // check if document or folder
           if(ix < 0) {
-            ch.add(new BXDocument(db, path + DIRSEP + p, user, pass));
+            ch.add(new BXDocument(db, path + SEP + p, factory, user, pass));
           } else {
-            final String folder = path + DIRSEP + p.substring(0, ix);
+            final String folder = path + SEP + p.substring(0, ix);
             if(!paths.contains(folder)) {
               paths.add(folder);
-              ch.add(new BXFolder(db, folder, user, pass));
+              ch.add(new BXFolder(db, folder, factory, user, pass));
             }
           }
         }
@@ -128,27 +125,20 @@
   }
 
   @Override
-  public Resource createNew(final String newName,
-      final InputStream inputStream, final Long length, final String contentType) {
+  public Resource createNew(final String newName, final InputStream inputStream,
+      final Long length, final String contentType) {
     if(supported(contentType)) {
       try {
-        final Session s = BXResourceFactory.login(user, pass);
+        final Session s = factory.login(user, pass);
         try {
-<<<<<<< HEAD
           s.execute(new Open(db));
-          s.add(newName, path, inputStream);
-=======
-          cs.execute(new Open(db));
-          final String docPath = path.isEmpty() ? newName : path + DIRSEP
-              + newName;
+          final String doc = path.isEmpty() ? newName : path + SEP + newName;
           // Check if document with this path already exists
-          if(resource(cs, db, docPath) != null) {
-            cs.replace(docPath, inputStream);
-          } else {
-            cs.add(newName, path, inputStream);
-          }
->>>>>>> 75c3a6b6
-          return new BXDocument(db, path + DIRSEP + newName, user, pass);
+          if(factory.resource(s, db, doc) == null)
+            s.add(newName, path, inputStream);
+          else
+            s.replace(doc, inputStream);
+          return new BXDocument(db, path + SEP + newName, factory, user, pass);
         } finally {
           s.close();
         }
@@ -168,7 +158,7 @@
   @Override
   public void delete() {
     try {
-      final Session s = BXResourceFactory.login(user, pass);
+      final Session s = factory.login(user, pass);
       try {
         s.execute(new Open(db));
         s.execute(new Delete(path));
