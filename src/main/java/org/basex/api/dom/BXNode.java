--- conflicted
+++ resolved
@@ -1,337 +1,314 @@
-package org.basex.api.dom;
-
-import static org.basex.util.Token.*;
-import org.basex.data.Data;
-import org.basex.io.IO;
-<<<<<<< HEAD
-import org.basex.query.QueryException;
-import org.basex.query.item.Nod;
-import org.basex.query.item.NodeType;
-import org.basex.query.iter.NodIter;
-import org.basex.query.iter.NodeIter;
-=======
-import org.basex.query.item.ANode;
-import org.basex.query.item.Type;
-import org.basex.query.iter.NodeCache;
-import org.basex.query.iter.AxisIter;
->>>>>>> 7428a117
-import org.basex.util.Util;
-import org.w3c.dom.DOMException;
-import org.w3c.dom.Node;
-import org.w3c.dom.UserDataHandler;
-
-/**
- * DOM - Node implementation.
- *
- * @author BaseX Team 2005-11, BSD License
- * @author Christian Gruen
- */
-public abstract class BXNode implements Node {
-  /** Node type mapping (see {@link Data} interface). */
-  private static final short[] TYPES = {
-    Node.DOCUMENT_NODE, Node.ELEMENT_NODE,
-    Node.TEXT_NODE, Node.ATTRIBUTE_NODE,
-    Node.COMMENT_NODE, Node.PROCESSING_INSTRUCTION_NODE,
-    Node.CDATA_SECTION_NODE, Node.DOCUMENT_FRAGMENT_NODE
-  };
-  /** Node name mapping (see {@link Data} interface). */
-  private static final String[] NAMES = {
-    "#document", null, "#text", null, "#comment", null, "#cdata-section",
-    "#document-fragment"
-  };
-  /** Data reference. */
-  protected final ANode node;
-
-  /**
-   * Constructor.
-   * @param n node reference
-   */
-  protected BXNode(final ANode n) {
-    node = n;
-  }
-
-  @Override
-  public String getNodeName() {
-    return NAMES[kind()];
-  }
-
-  @Override
-  public final short getNodeType() {
-    return TYPES[kind()];
-  }
-
-  /**
-   * Returns a numeric value for the node kind.
-   * @return node kind
-   */
-  protected int kind() {
-<<<<<<< HEAD
-    return Nod.kind(node.ndType());
-=======
-    return ANode.kind(node.type);
->>>>>>> 7428a117
-  }
-
-  @Override
-  public String getNodeValue() {
-    return null;
-  }
-
-  @Override
-  public String getLocalName() {
-    return null;
-  }
-
-  @Override
-  public final BXNode cloneNode(final boolean deep) {
-    return node.copy().toJava();
-  }
-
-  @Override
-  public final short compareDocumentPosition(final Node other) {
-    final int d = node.diff(((BXNode) other).node);
-    return (short) (d < 0 ? -1 : d > 0 ? 1 : 0);
-  }
-
-  @Override
-  public BXNNode getAttributes() {
-    return null;
-  }
-
-  @Override
-  public final String getBaseURI() {
-    return IO.get(string(node.base())).url();
-  }
-
-  @Override
-  public BXNList getChildNodes() {
-    return new BXNList(finish(node.children()));
-  }
-
-  @Override
-  public BXNode getFirstChild() {
-    return finish(node.children().next());
-  }
-
-  @Override
-  public final BXNode getLastChild() {
-    ANode n = null;
-    final AxisIter ai = node.children();
-    ANode t = null;
-    while((t = ai.next()) != null) n = t;
-    return finish(n);
-  }
-
-  @Override
-  public String getNamespaceURI() {
-    return null;
-  }
-
-  @Override
-  public BXNode getNextSibling() {
-    return finish(node.follSibl().next());
-  }
-
-  @Override
-  public BXNode getPreviousSibling() {
-    return finish(node.precSibl().next());
-  }
-
-  @Override
-  public BXNode getParentNode() {
-    return finish(node.parent());
-  }
-
-  /**
-   * Returns a Java node for the specified argument or {@code null}.
-   * @param n node instance
-   * @return resulting node
-   */
-  private BXNode finish(final ANode n) {
-    return n != null ? n.toJava() : null;
-  }
-
-  @Override
-  public final boolean hasChildNodes() {
-    return getFirstChild() != null;
-  }
-
-  @Override
-  public final boolean isSameNode(final Node other) {
-    return this == other;
-  }
-
-  @Override
-  public BXDoc getOwnerDocument() {
-    ANode n = node;
-    ANode p;
-    while((p = n.parent()) != null) n = p;
-    return n.type == NodeType.DOC ? (BXDoc) n.toJava() : null;
-  }
-
-  @Override
-  public final boolean hasAttributes() {
-    return getAttributes().getLength() != 0;
-  }
-
-  @Override
-  public final Object getFeature(final String feature, final String version) {
-    return null;
-  }
-
-  @Override
-  public final String getPrefix() {
-    return null;
-  }
-
-  @Override
-  public final String getTextContent() {
-    return string(node.atom());
-  }
-
-  @Override
-  public final BXNode appendChild(final Node newChild) {
-    error();
-    return null;
-  }
-
-  @Override
-  public final Object getUserData(final String key) {
-    return null;
-  }
-
-  @Override
-  public final boolean isSupported(final String feature, final String version) {
-    return false;
-  }
-
-  @Override
-  public final BXNode insertBefore(final Node newChild, final Node refChild) {
-    error();
-    return null;
-  }
-
-  @Override
-  public final boolean isDefaultNamespace(final String namespaceURI) {
-    Util.notimplemented();
-    return false;
-  }
-
-  @Override
-  public final boolean isEqualNode(final Node arg) {
-    Util.notimplemented();
-    return false;
-  }
-
-  @Override
-  public final String lookupNamespaceURI(final String prefix) {
-    Util.notimplemented();
-    return null;
-  }
-
-  @Override
-  public final String lookupPrefix(final String namespaceURI) {
-    Util.notimplemented();
-    return null;
-  }
-
-  @Override
-  public final void normalize() {
-    error();
-  }
-
-  @Override
-  public final BXNode removeChild(final Node oldChild) {
-    error();
-    return null;
-  }
-
-  @Override
-  public final BXNode replaceChild(final Node newChild, final Node oldChild) {
-    error();
-    return null;
-  }
-
-  @Override
-  public final void setNodeValue(final String nodeValue) {
-    error();
-  }
-
-  @Override
-  public final void setPrefix(final String prefix) {
-    error();
-  }
-
-  @Override
-  public final void setTextContent(final String textContent) {
-    error();
-  }
-
-  @Override
-  public final Object setUserData(final String key, final Object dat,
-      final UserDataHandler handler) {
-    error();
-    return null;
-  }
-
-  @Override
-  public final String toString() {
-    return "[" + getNodeName() + ": " + getNodeValue() + "]";
-  }
-
-  /**
-   * Returns all nodes with the given tag name.
-   * @param tag tag name
-   * @return nodes
-   */
-  protected final BXNList getElements(final String tag) {
-    final NodeCache nb = new NodeCache();
-    final AxisIter ai = node.descendant();
-    final byte[] nm = tag.equals("*") ? null : token(tag);
-<<<<<<< HEAD
-    try {
-      Nod n = null;
-      while((n = iter.next()) != null) {
-        if(n.type == NodeType.ELM && (nm == null || eq(nm, n.nname())))
-          nb.add(n.copy());
-      }
-    } catch(final QueryException ex) {
-      Util.notexpected();
-=======
-    ANode n = null;
-    while((n = ai.next()) != null) {
-      if(n.type == Type.ELM && (nm == null || eq(nm, n.nname())))
-        nb.add(n.copy());
->>>>>>> 7428a117
-    }
-    return new BXNList(nb);
-  }
-
-  /**
-   * Returns a node builder with the specified nodes.
-   * @param ai node iterator
-   * @return node builder
-   */
-  protected static final NodeCache finish(final AxisIter ai) {
-    final NodeCache nc = new NodeCache();
-    ANode n = null;
-    while((n = ai.next()) != null) nc.add(n.copy());
-    return nc;
-  }
-
-  /**
-   * Returns the XQuery node.
-   * @return xquery node
-   */
-  public final ANode getNod() {
-    return node;
-  }
-
-  /**
-   * Throws a DOM modification exception.
-   */
-  protected final void error() {
-    throw new DOMException(DOMException.NO_MODIFICATION_ALLOWED_ERR,
-        "DOM implementation is read-only.");
-  }
-}
+package org.basex.api.dom;
+
+import static org.basex.util.Token.*;
+import org.basex.data.Data;
+import org.basex.io.IO;
+import org.basex.query.item.ANode;
+import org.basex.query.item.NodeType;
+import org.basex.query.iter.NodeCache;
+import org.basex.query.iter.AxisIter;
+import org.basex.util.Util;
+import org.w3c.dom.DOMException;
+import org.w3c.dom.Node;
+import org.w3c.dom.UserDataHandler;
+
+/**
+ * DOM - Node implementation.
+ *
+ * @author BaseX Team 2005-11, BSD License
+ * @author Christian Gruen
+ */
+public abstract class BXNode implements Node {
+  /** Node type mapping (see {@link Data} interface). */
+  private static final short[] TYPES = {
+    Node.DOCUMENT_NODE, Node.ELEMENT_NODE,
+    Node.TEXT_NODE, Node.ATTRIBUTE_NODE,
+    Node.COMMENT_NODE, Node.PROCESSING_INSTRUCTION_NODE,
+    Node.CDATA_SECTION_NODE, Node.DOCUMENT_FRAGMENT_NODE
+  };
+  /** Node name mapping (see {@link Data} interface). */
+  private static final String[] NAMES = {
+    "#document", null, "#text", null, "#comment", null, "#cdata-section",
+    "#document-fragment"
+  };
+  /** Data reference. */
+  protected final ANode node;
+
+  /**
+   * Constructor.
+   * @param n node reference
+   */
+  protected BXNode(final ANode n) {
+    node = n;
+  }
+
+  @Override
+  public String getNodeName() {
+    return NAMES[kind()];
+  }
+
+  @Override
+  public final short getNodeType() {
+    return TYPES[kind()];
+  }
+
+  /**
+   * Returns a numeric value for the node kind.
+   * @return node kind
+   */
+  protected int kind() {
+    return ANode.kind(node.ndType());
+  }
+
+  @Override
+  public String getNodeValue() {
+    return null;
+  }
+
+  @Override
+  public String getLocalName() {
+    return null;
+  }
+
+  @Override
+  public final BXNode cloneNode(final boolean deep) {
+    return node.copy().toJava();
+  }
+
+  @Override
+  public final short compareDocumentPosition(final Node other) {
+    final int d = node.diff(((BXNode) other).node);
+    return (short) (d < 0 ? -1 : d > 0 ? 1 : 0);
+  }
+
+  @Override
+  public BXNNode getAttributes() {
+    return null;
+  }
+
+  @Override
+  public final String getBaseURI() {
+    return IO.get(string(node.base())).url();
+  }
+
+  @Override
+  public BXNList getChildNodes() {
+    return new BXNList(finish(node.children()));
+  }
+
+  @Override
+  public BXNode getFirstChild() {
+    return finish(node.children().next());
+  }
+
+  @Override
+  public final BXNode getLastChild() {
+    ANode n = null;
+    final AxisIter ai = node.children();
+    ANode t = null;
+    while((t = ai.next()) != null) n = t;
+    return finish(n);
+  }
+
+  @Override
+  public String getNamespaceURI() {
+    return null;
+  }
+
+  @Override
+  public BXNode getNextSibling() {
+    return finish(node.follSibl().next());
+  }
+
+  @Override
+  public BXNode getPreviousSibling() {
+    return finish(node.precSibl().next());
+  }
+
+  @Override
+  public BXNode getParentNode() {
+    return finish(node.parent());
+  }
+
+  /**
+   * Returns a Java node for the specified argument or {@code null}.
+   * @param n node instance
+   * @return resulting node
+   */
+  private BXNode finish(final ANode n) {
+    return n != null ? n.toJava() : null;
+  }
+
+  @Override
+  public final boolean hasChildNodes() {
+    return getFirstChild() != null;
+  }
+
+  @Override
+  public final boolean isSameNode(final Node other) {
+    return this == other;
+  }
+
+  @Override
+  public BXDoc getOwnerDocument() {
+    ANode n = node;
+    ANode p;
+    while((p = n.parent()) != null) n = p;
+    return n.type == NodeType.DOC ? (BXDoc) n.toJava() : null;
+  }
+
+  @Override
+  public final boolean hasAttributes() {
+    return getAttributes().getLength() != 0;
+  }
+
+  @Override
+  public final Object getFeature(final String feature, final String version) {
+    return null;
+  }
+
+  @Override
+  public final String getPrefix() {
+    return null;
+  }
+
+  @Override
+  public final String getTextContent() {
+    return string(node.atom());
+  }
+
+  @Override
+  public final BXNode appendChild(final Node newChild) {
+    error();
+    return null;
+  }
+
+  @Override
+  public final Object getUserData(final String key) {
+    return null;
+  }
+
+  @Override
+  public final boolean isSupported(final String feature, final String version) {
+    return false;
+  }
+
+  @Override
+  public final BXNode insertBefore(final Node newChild, final Node refChild) {
+    error();
+    return null;
+  }
+
+  @Override
+  public final boolean isDefaultNamespace(final String namespaceURI) {
+    Util.notimplemented();
+    return false;
+  }
+
+  @Override
+  public final boolean isEqualNode(final Node arg) {
+    Util.notimplemented();
+    return false;
+  }
+
+  @Override
+  public final String lookupNamespaceURI(final String prefix) {
+    Util.notimplemented();
+    return null;
+  }
+
+  @Override
+  public final String lookupPrefix(final String namespaceURI) {
+    Util.notimplemented();
+    return null;
+  }
+
+  @Override
+  public final void normalize() {
+    error();
+  }
+
+  @Override
+  public final BXNode removeChild(final Node oldChild) {
+    error();
+    return null;
+  }
+
+  @Override
+  public final BXNode replaceChild(final Node newChild, final Node oldChild) {
+    error();
+    return null;
+  }
+
+  @Override
+  public final void setNodeValue(final String nodeValue) {
+    error();
+  }
+
+  @Override
+  public final void setPrefix(final String prefix) {
+    error();
+  }
+
+  @Override
+  public final void setTextContent(final String textContent) {
+    error();
+  }
+
+  @Override
+  public final Object setUserData(final String key, final Object dat,
+      final UserDataHandler handler) {
+    error();
+    return null;
+  }
+
+  @Override
+  public final String toString() {
+    return "[" + getNodeName() + ": " + getNodeValue() + "]";
+  }
+
+  /**
+   * Returns all nodes with the given tag name.
+   * @param tag tag name
+   * @return nodes
+   */
+  protected final BXNList getElements(final String tag) {
+    final NodeCache nb = new NodeCache();
+    final AxisIter ai = node.descendant();
+    final byte[] nm = tag.equals("*") ? null : token(tag);
+    ANode n = null;
+    while((n = ai.next()) != null) {
+      if(n.type == NodeType.ELM && (nm == null || eq(nm, n.nname())))
+        nb.add(n.copy());
+    }
+    return new BXNList(nb);
+  }
+
+  /**
+   * Returns a node builder with the specified nodes.
+   * @param ai node iterator
+   * @return node builder
+   */
+  protected static final NodeCache finish(final AxisIter ai) {
+    final NodeCache nc = new NodeCache();
+    ANode n = null;
+    while((n = ai.next()) != null) nc.add(n.copy());
+    return nc;
+  }
+
+  /**
+   * Returns the XQuery node.
+   * @return xquery node
+   */
+  public final ANode getNod() {
+    return node;
+  }
+
+  /**
+   * Throws a DOM modification exception.
+   */
+  protected final void error() {
+    throw new DOMException(DOMException.NO_MODIFICATION_ALLOWED_ERR,
+        "DOM implementation is read-only.");
+  }
+}