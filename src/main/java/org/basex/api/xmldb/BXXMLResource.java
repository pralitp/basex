package org.basex.api.xmldb;

import static org.basex.util.Token.*;
import java.io.File;
import java.io.IOException;
import java.io.StringReader;
import java.util.HashMap;
import java.util.Map.Entry;

import javax.xml.parsers.SAXParserFactory;
import org.basex.api.dom.BXDoc;
import org.basex.data.Data;
import org.basex.data.Result;
import org.basex.data.XMLSerializer;
import org.basex.io.ArrayOutput;
import org.basex.io.IOFile;
import org.basex.query.item.DBNode;
import org.basex.util.TokenBuilder;
import org.w3c.dom.Document;
import org.w3c.dom.Node;
import org.xml.sax.Attributes;
import org.xml.sax.ContentHandler;
import org.xml.sax.InputSource;
import org.xml.sax.SAXException;
import org.xml.sax.XMLReader;
import org.xml.sax.helpers.DefaultHandler;
import org.xmldb.api.base.Collection;
import org.xmldb.api.base.ErrorCodes;
import org.xmldb.api.base.XMLDBException;
import org.xmldb.api.modules.XMLResource;

/**
 * Implementation of the XMLResource Interface for the XMLDB:API.
 *
 * @author BaseX Team 2005-11, BSD License
 * @author Andreas Weiler
 * @author Christian Gruen
 */
final class BXXMLResource implements XMLResource, BXXMLDBText {
  /** Collection reference. */
  private final Collection coll;
  /** String id. */
  private String id;
  /** Query result. */
  private Result result;
  /** Cached content. */
  Object content;
  /** Data reference. */
  Data data;
  /** Pre value or result position. */
  int pre;

  /**
   * Constructor for generated results.
   * @param d content data
   * @param c Collection
   */
  BXXMLResource(final byte[] d, final Collection c) {
    content = d;
    coll = c;
  }

  /**
   * Constructor for query results.
   * @param res query result
   * @param p query counter
   * @param c Collection
   */
  BXXMLResource(final Result res, final int p, final Collection c) {
    result = res;
    coll = c;
    pre = p;
  }

  /**
   * Standard constructor.
   * @param d data reference
   * @param p pre value
   * @param i id
   * @param c collection
   */
  BXXMLResource(final Data d, final int p, final String i, final Collection c) {
    id = i;
    coll = c;
    data = d;
    pre = p;
  }

  @Override
  public Collection getParentCollection() {
    return coll;
  }

  @Override
  public String getId() {
    return id;
  }

  @Override
  public String getResourceType() {
    return XMLResource.RESOURCE_TYPE;
  }

  @Override
  public Object getContent() throws XMLDBException {
    if(content == null) {
      try {
        // serialize and cache content
        final ArrayOutput ao = new ArrayOutput();
        final XMLSerializer xml = new XMLSerializer(ao);
        if(data != null) {
          new DBNode(data, pre).serialize(xml);
        } else if(result != null) {
          result.serialize(xml, pre);
        } else {
          return null;
        }
        content = ao.toArray();
      } catch(final IOException ex) {
        throw new XMLDBException(ErrorCodes.VENDOR_ERROR, ex.getMessage());
      }
    }
    return content instanceof byte[] ? string((byte[]) content) : content;
  }

  @Override
  public void setContent(final Object value) throws XMLDBException {
    // allow only strings, byte arrays and {@link File} instances
    if(value instanceof byte[]) {
      content = value;
    } else if(value instanceof String) {
      content = token(value.toString());
    } else if(value instanceof File) {
      try {
        content = new IOFile((File) value).content();
      } catch(final IOException ex) {
        throw new XMLDBException(ErrorCodes.VENDOR_ERROR, ERR_CONT +
            "\n" + ex.getMessage());
      }
    } else {
      throw new XMLDBException(ErrorCodes.VENDOR_ERROR, ERR_CONT);
    }
  }

  @Override
  public String getDocumentId() throws XMLDBException {
    // throw exception if resource result from query; does not conform to the
    // specs, but many query results are not related to a document anymore
    if(result != null)
     throw new XMLDBException(ErrorCodes.VENDOR_ERROR, ERR_DOC);

    // resource does not result from a query - return normal id
    if(id != null) return id;
    // get document root id
    int p = pre;
    while(p >= 0) {
      final int k = data.kind(p);
      if(k == Data.DOC) return string(data.text(p, true));
      p = data.parent(p, k);
    }
    return null;
  }

  @Override
  public Node getContentAsDOM() {
    if(!(content instanceof Node)) content = new BXDoc(new DBNode(data, pre));
    return (Node) content;
  }

  @Override
  public void setContentAsDOM(final Node cont) throws XMLDBException {
    // allow only document instances...
    if(cont == null) throw new XMLDBException(ErrorCodes.INVALID_RESOURCE);
    if(cont instanceof Document) content = cont;
    else throw new XMLDBException(ErrorCodes.WRONG_CONTENT_TYPE);
  }

  @Override
  public void getContentAsSAX(final ContentHandler handler)
      throws XMLDBException {

    if(handler == null) throw new XMLDBException(ErrorCodes.INVALID_RESOURCE);

    final SAXParserFactory factory = SAXParserFactory.newInstance();
    factory.setNamespaceAware(true);
    factory.setValidating(false);
    try {
      // caching should be avoided and replaced by a stream reader...
      final XMLReader reader = factory.newSAXParser().getXMLReader();
      reader.setContentHandler(handler);
      reader.parse(new InputSource(new StringReader(getContent().toString())));
    } catch(final Exception pce) {
      throw new XMLDBException(ErrorCodes.VENDOR_ERROR, pce.getMessage());
    }
  }

  @Override
  public ContentHandler setContentAsSAX() throws XMLDBException {
    try {
      // ..might be replaced by a custom SAX content handler in future
      return new BXSAXContentHandler(this);
    } catch(final IOException ex) {
      throw new XMLDBException(ErrorCodes.VENDOR_ERROR, ex.getMessage());
    }
  }

  /** SAX parser. */
  private static final class BXSAXContentHandler extends DefaultHandler {
    /** HashMap. */
    private final HashMap<String, String> ns = new HashMap<String, String>();
    /** Cached output. */
    private final ArrayOutput out = new ArrayOutput();
    /** Serializer. */
    private final XMLSerializer xml;
    /** XMLResource. */
    private final BXXMLResource res;

    /**
     * Default constructor.
     * @param r resource
     * @throws IOException I/O exception
     */
    BXSAXContentHandler(final BXXMLResource r) throws IOException {
      xml = new XMLSerializer(out);
      res = r;
    }

    @Override
    public void characters(final char[] ac, final int i, final int j)
        throws SAXException {
      try {
        final TokenBuilder tb = new TokenBuilder();
        for(int k = 0; k < j; ++k) tb.add(ac[i + k]);
        xml.text(tb.finish());
      } catch(final IOException ex) {
        throw new SAXException(ex);
      }
    }

    @Override
    public void endDocument() {
      res.content = out.toArray();
    }

    @Override
    public void endElement(final String s, final String s1, final String s2)
        throws SAXException {
      try {
        xml.closeElement();
      } catch(final IOException ex) {
        throw new SAXException(ex);
      }
    }

    @Override
    public void ignorableWhitespace(final char[] ac, final int i, final int j)
        throws SAXException {
      characters(ac, i, j);
    }

    @Override
    public void processingInstruction(final String s, final String s1)
        throws SAXException {
      try {
        xml.pi(token(s), s1 != null ? token(s1) : EMPTY);
      } catch(final IOException ex)  {
        throw new SAXException(ex);
      }
    }

    @Override
    public void startElement(final String s, final String s1, final String s2,
        final Attributes atts) throws SAXException {

      try {
        xml.openElement(token(s2));
<<<<<<< HEAD
        for(int i = 0; i < attributes.getLength(); ++i) xml.attribute(
            token(attributes.getQName(i)), token(attributes.getValue(i)));
        for(final String k : ns.keySet()) xml.attribute(
            concat(XMLNSC, token(k)), token(ns.get(k)));
=======
        for(int i = 0; i < atts.getLength(); ++i)
          xml.attribute(token(atts.getQName(i)), token(atts.getValue(i)));
        for(final Entry<String, String> e : ns.entrySet())
          xml.attribute(concat(XMLNSC, token(e.getKey())), token(e.getValue()));
>>>>>>> 1eface1d
      } catch(final IOException ex)  {
        throw new SAXException(ex);
      }
    }

    @Override
    public void startPrefixMapping(final String s, final String s1) {
      ns.put(s, s1);
    }

    @Override
    public void endPrefixMapping(final String s) {
      ns.remove(s);
    }
  }
}
<|MERGE_RESOLUTION|>--- conflicted
+++ resolved
@@ -1,303 +1,296 @@
-package org.basex.api.xmldb;
-
-import static org.basex.util.Token.*;
-import java.io.File;
-import java.io.IOException;
-import java.io.StringReader;
-import java.util.HashMap;
-import java.util.Map.Entry;
-
-import javax.xml.parsers.SAXParserFactory;
-import org.basex.api.dom.BXDoc;
-import org.basex.data.Data;
-import org.basex.data.Result;
-import org.basex.data.XMLSerializer;
-import org.basex.io.ArrayOutput;
-import org.basex.io.IOFile;
-import org.basex.query.item.DBNode;
-import org.basex.util.TokenBuilder;
-import org.w3c.dom.Document;
-import org.w3c.dom.Node;
-import org.xml.sax.Attributes;
-import org.xml.sax.ContentHandler;
-import org.xml.sax.InputSource;
-import org.xml.sax.SAXException;
-import org.xml.sax.XMLReader;
-import org.xml.sax.helpers.DefaultHandler;
-import org.xmldb.api.base.Collection;
-import org.xmldb.api.base.ErrorCodes;
-import org.xmldb.api.base.XMLDBException;
-import org.xmldb.api.modules.XMLResource;
-
-/**
- * Implementation of the XMLResource Interface for the XMLDB:API.
- *
- * @author BaseX Team 2005-11, BSD License
- * @author Andreas Weiler
- * @author Christian Gruen
- */
-final class BXXMLResource implements XMLResource, BXXMLDBText {
-  /** Collection reference. */
-  private final Collection coll;
-  /** String id. */
-  private String id;
-  /** Query result. */
-  private Result result;
-  /** Cached content. */
-  Object content;
-  /** Data reference. */
-  Data data;
-  /** Pre value or result position. */
-  int pre;
-
-  /**
-   * Constructor for generated results.
-   * @param d content data
-   * @param c Collection
-   */
-  BXXMLResource(final byte[] d, final Collection c) {
-    content = d;
-    coll = c;
-  }
-
-  /**
-   * Constructor for query results.
-   * @param res query result
-   * @param p query counter
-   * @param c Collection
-   */
-  BXXMLResource(final Result res, final int p, final Collection c) {
-    result = res;
-    coll = c;
-    pre = p;
-  }
-
-  /**
-   * Standard constructor.
-   * @param d data reference
-   * @param p pre value
-   * @param i id
-   * @param c collection
-   */
-  BXXMLResource(final Data d, final int p, final String i, final Collection c) {
-    id = i;
-    coll = c;
-    data = d;
-    pre = p;
-  }
-
-  @Override
-  public Collection getParentCollection() {
-    return coll;
-  }
-
-  @Override
-  public String getId() {
-    return id;
-  }
-
-  @Override
-  public String getResourceType() {
-    return XMLResource.RESOURCE_TYPE;
-  }
-
-  @Override
-  public Object getContent() throws XMLDBException {
-    if(content == null) {
-      try {
-        // serialize and cache content
-        final ArrayOutput ao = new ArrayOutput();
-        final XMLSerializer xml = new XMLSerializer(ao);
-        if(data != null) {
-          new DBNode(data, pre).serialize(xml);
-        } else if(result != null) {
-          result.serialize(xml, pre);
-        } else {
-          return null;
-        }
-        content = ao.toArray();
-      } catch(final IOException ex) {
-        throw new XMLDBException(ErrorCodes.VENDOR_ERROR, ex.getMessage());
-      }
-    }
-    return content instanceof byte[] ? string((byte[]) content) : content;
-  }
-
-  @Override
-  public void setContent(final Object value) throws XMLDBException {
-    // allow only strings, byte arrays and {@link File} instances
-    if(value instanceof byte[]) {
-      content = value;
-    } else if(value instanceof String) {
-      content = token(value.toString());
-    } else if(value instanceof File) {
-      try {
-        content = new IOFile((File) value).content();
-      } catch(final IOException ex) {
-        throw new XMLDBException(ErrorCodes.VENDOR_ERROR, ERR_CONT +
-            "\n" + ex.getMessage());
-      }
-    } else {
-      throw new XMLDBException(ErrorCodes.VENDOR_ERROR, ERR_CONT);
-    }
-  }
-
-  @Override
-  public String getDocumentId() throws XMLDBException {
-    // throw exception if resource result from query; does not conform to the
-    // specs, but many query results are not related to a document anymore
-    if(result != null)
-     throw new XMLDBException(ErrorCodes.VENDOR_ERROR, ERR_DOC);
-
-    // resource does not result from a query - return normal id
-    if(id != null) return id;
-    // get document root id
-    int p = pre;
-    while(p >= 0) {
-      final int k = data.kind(p);
-      if(k == Data.DOC) return string(data.text(p, true));
-      p = data.parent(p, k);
-    }
-    return null;
-  }
-
-  @Override
-  public Node getContentAsDOM() {
-    if(!(content instanceof Node)) content = new BXDoc(new DBNode(data, pre));
-    return (Node) content;
-  }
-
-  @Override
-  public void setContentAsDOM(final Node cont) throws XMLDBException {
-    // allow only document instances...
-    if(cont == null) throw new XMLDBException(ErrorCodes.INVALID_RESOURCE);
-    if(cont instanceof Document) content = cont;
-    else throw new XMLDBException(ErrorCodes.WRONG_CONTENT_TYPE);
-  }
-
-  @Override
-  public void getContentAsSAX(final ContentHandler handler)
-      throws XMLDBException {
-
-    if(handler == null) throw new XMLDBException(ErrorCodes.INVALID_RESOURCE);
-
-    final SAXParserFactory factory = SAXParserFactory.newInstance();
-    factory.setNamespaceAware(true);
-    factory.setValidating(false);
-    try {
-      // caching should be avoided and replaced by a stream reader...
-      final XMLReader reader = factory.newSAXParser().getXMLReader();
-      reader.setContentHandler(handler);
-      reader.parse(new InputSource(new StringReader(getContent().toString())));
-    } catch(final Exception pce) {
-      throw new XMLDBException(ErrorCodes.VENDOR_ERROR, pce.getMessage());
-    }
-  }
-
-  @Override
-  public ContentHandler setContentAsSAX() throws XMLDBException {
-    try {
-      // ..might be replaced by a custom SAX content handler in future
-      return new BXSAXContentHandler(this);
-    } catch(final IOException ex) {
-      throw new XMLDBException(ErrorCodes.VENDOR_ERROR, ex.getMessage());
-    }
-  }
-
-  /** SAX parser. */
-  private static final class BXSAXContentHandler extends DefaultHandler {
-    /** HashMap. */
-    private final HashMap<String, String> ns = new HashMap<String, String>();
-    /** Cached output. */
-    private final ArrayOutput out = new ArrayOutput();
-    /** Serializer. */
-    private final XMLSerializer xml;
-    /** XMLResource. */
-    private final BXXMLResource res;
-
-    /**
-     * Default constructor.
-     * @param r resource
-     * @throws IOException I/O exception
-     */
-    BXSAXContentHandler(final BXXMLResource r) throws IOException {
-      xml = new XMLSerializer(out);
-      res = r;
-    }
-
-    @Override
-    public void characters(final char[] ac, final int i, final int j)
-        throws SAXException {
-      try {
-        final TokenBuilder tb = new TokenBuilder();
-        for(int k = 0; k < j; ++k) tb.add(ac[i + k]);
-        xml.text(tb.finish());
-      } catch(final IOException ex) {
-        throw new SAXException(ex);
-      }
-    }
-
-    @Override
-    public void endDocument() {
-      res.content = out.toArray();
-    }
-
-    @Override
-    public void endElement(final String s, final String s1, final String s2)
-        throws SAXException {
-      try {
-        xml.closeElement();
-      } catch(final IOException ex) {
-        throw new SAXException(ex);
-      }
-    }
-
-    @Override
-    public void ignorableWhitespace(final char[] ac, final int i, final int j)
-        throws SAXException {
-      characters(ac, i, j);
-    }
-
-    @Override
-    public void processingInstruction(final String s, final String s1)
-        throws SAXException {
-      try {
-        xml.pi(token(s), s1 != null ? token(s1) : EMPTY);
-      } catch(final IOException ex)  {
-        throw new SAXException(ex);
-      }
-    }
-
-    @Override
-    public void startElement(final String s, final String s1, final String s2,
-        final Attributes atts) throws SAXException {
-
-      try {
-        xml.openElement(token(s2));
-<<<<<<< HEAD
-        for(int i = 0; i < attributes.getLength(); ++i) xml.attribute(
-            token(attributes.getQName(i)), token(attributes.getValue(i)));
-        for(final String k : ns.keySet()) xml.attribute(
-            concat(XMLNSC, token(k)), token(ns.get(k)));
-=======
-        for(int i = 0; i < atts.getLength(); ++i)
-          xml.attribute(token(atts.getQName(i)), token(atts.getValue(i)));
-        for(final Entry<String, String> e : ns.entrySet())
-          xml.attribute(concat(XMLNSC, token(e.getKey())), token(e.getValue()));
->>>>>>> 1eface1d
-      } catch(final IOException ex)  {
-        throw new SAXException(ex);
-      }
-    }
-
-    @Override
-    public void startPrefixMapping(final String s, final String s1) {
-      ns.put(s, s1);
-    }
-
-    @Override
-    public void endPrefixMapping(final String s) {
-      ns.remove(s);
-    }
-  }
-}
+package org.basex.api.xmldb;
+
+import static org.basex.util.Token.*;
+import java.io.File;
+import java.io.IOException;
+import java.io.StringReader;
+import java.util.HashMap;
+import java.util.Map.Entry;
+
+import javax.xml.parsers.SAXParserFactory;
+import org.basex.api.dom.BXDoc;
+import org.basex.data.Data;
+import org.basex.data.Result;
+import org.basex.data.XMLSerializer;
+import org.basex.io.ArrayOutput;
+import org.basex.io.IOFile;
+import org.basex.query.item.DBNode;
+import org.basex.util.TokenBuilder;
+import org.w3c.dom.Document;
+import org.w3c.dom.Node;
+import org.xml.sax.Attributes;
+import org.xml.sax.ContentHandler;
+import org.xml.sax.InputSource;
+import org.xml.sax.SAXException;
+import org.xml.sax.XMLReader;
+import org.xml.sax.helpers.DefaultHandler;
+import org.xmldb.api.base.Collection;
+import org.xmldb.api.base.ErrorCodes;
+import org.xmldb.api.base.XMLDBException;
+import org.xmldb.api.modules.XMLResource;
+
+/**
+ * Implementation of the XMLResource Interface for the XMLDB:API.
+ *
+ * @author BaseX Team 2005-11, BSD License
+ * @author Andreas Weiler
+ * @author Christian Gruen
+ */
+final class BXXMLResource implements XMLResource, BXXMLDBText {
+  /** Collection reference. */
+  private final Collection coll;
+  /** String id. */
+  private String id;
+  /** Query result. */
+  private Result result;
+  /** Cached content. */
+  Object content;
+  /** Data reference. */
+  Data data;
+  /** Pre value or result position. */
+  int pre;
+
+  /**
+   * Constructor for generated results.
+   * @param d content data
+   * @param c Collection
+   */
+  BXXMLResource(final byte[] d, final Collection c) {
+    content = d;
+    coll = c;
+  }
+
+  /**
+   * Constructor for query results.
+   * @param res query result
+   * @param p query counter
+   * @param c Collection
+   */
+  BXXMLResource(final Result res, final int p, final Collection c) {
+    result = res;
+    coll = c;
+    pre = p;
+  }
+
+  /**
+   * Standard constructor.
+   * @param d data reference
+   * @param p pre value
+   * @param i id
+   * @param c collection
+   */
+  BXXMLResource(final Data d, final int p, final String i, final Collection c) {
+    id = i;
+    coll = c;
+    data = d;
+    pre = p;
+  }
+
+  @Override
+  public Collection getParentCollection() {
+    return coll;
+  }
+
+  @Override
+  public String getId() {
+    return id;
+  }
+
+  @Override
+  public String getResourceType() {
+    return XMLResource.RESOURCE_TYPE;
+  }
+
+  @Override
+  public Object getContent() throws XMLDBException {
+    if(content == null) {
+      try {
+        // serialize and cache content
+        final ArrayOutput ao = new ArrayOutput();
+        final XMLSerializer xml = new XMLSerializer(ao);
+        if(data != null) {
+          new DBNode(data, pre).serialize(xml);
+        } else if(result != null) {
+          result.serialize(xml, pre);
+        } else {
+          return null;
+        }
+        content = ao.toArray();
+      } catch(final IOException ex) {
+        throw new XMLDBException(ErrorCodes.VENDOR_ERROR, ex.getMessage());
+      }
+    }
+    return content instanceof byte[] ? string((byte[]) content) : content;
+  }
+
+  @Override
+  public void setContent(final Object value) throws XMLDBException {
+    // allow only strings, byte arrays and {@link File} instances
+    if(value instanceof byte[]) {
+      content = value;
+    } else if(value instanceof String) {
+      content = token(value.toString());
+    } else if(value instanceof File) {
+      try {
+        content = new IOFile((File) value).content();
+      } catch(final IOException ex) {
+        throw new XMLDBException(ErrorCodes.VENDOR_ERROR, ERR_CONT +
+            "\n" + ex.getMessage());
+      }
+    } else {
+      throw new XMLDBException(ErrorCodes.VENDOR_ERROR, ERR_CONT);
+    }
+  }
+
+  @Override
+  public String getDocumentId() throws XMLDBException {
+    // throw exception if resource result from query; does not conform to the
+    // specs, but many query results are not related to a document anymore
+    if(result != null)
+     throw new XMLDBException(ErrorCodes.VENDOR_ERROR, ERR_DOC);
+
+    // resource does not result from a query - return normal id
+    if(id != null) return id;
+    // get document root id
+    int p = pre;
+    while(p >= 0) {
+      final int k = data.kind(p);
+      if(k == Data.DOC) return string(data.text(p, true));
+      p = data.parent(p, k);
+    }
+    return null;
+  }
+
+  @Override
+  public Node getContentAsDOM() {
+    if(!(content instanceof Node)) content = new BXDoc(new DBNode(data, pre));
+    return (Node) content;
+  }
+
+  @Override
+  public void setContentAsDOM(final Node cont) throws XMLDBException {
+    // allow only document instances...
+    if(cont == null) throw new XMLDBException(ErrorCodes.INVALID_RESOURCE);
+    if(cont instanceof Document) content = cont;
+    else throw new XMLDBException(ErrorCodes.WRONG_CONTENT_TYPE);
+  }
+
+  @Override
+  public void getContentAsSAX(final ContentHandler handler)
+      throws XMLDBException {
+
+    if(handler == null) throw new XMLDBException(ErrorCodes.INVALID_RESOURCE);
+
+    final SAXParserFactory factory = SAXParserFactory.newInstance();
+    factory.setNamespaceAware(true);
+    factory.setValidating(false);
+    try {
+      // caching should be avoided and replaced by a stream reader...
+      final XMLReader reader = factory.newSAXParser().getXMLReader();
+      reader.setContentHandler(handler);
+      reader.parse(new InputSource(new StringReader(getContent().toString())));
+    } catch(final Exception pce) {
+      throw new XMLDBException(ErrorCodes.VENDOR_ERROR, pce.getMessage());
+    }
+  }
+
+  @Override
+  public ContentHandler setContentAsSAX() throws XMLDBException {
+    try {
+      // ..might be replaced by a custom SAX content handler in future
+      return new BXSAXContentHandler(this);
+    } catch(final IOException ex) {
+      throw new XMLDBException(ErrorCodes.VENDOR_ERROR, ex.getMessage());
+    }
+  }
+
+  /** SAX parser. */
+  private static final class BXSAXContentHandler extends DefaultHandler {
+    /** HashMap. */
+    private final HashMap<String, String> ns = new HashMap<String, String>();
+    /** Cached output. */
+    private final ArrayOutput out = new ArrayOutput();
+    /** Serializer. */
+    private final XMLSerializer xml;
+    /** XMLResource. */
+    private final BXXMLResource res;
+
+    /**
+     * Default constructor.
+     * @param r resource
+     * @throws IOException I/O exception
+     */
+    BXSAXContentHandler(final BXXMLResource r) throws IOException {
+      xml = new XMLSerializer(out);
+      res = r;
+    }
+
+    @Override
+    public void characters(final char[] ac, final int i, final int j)
+        throws SAXException {
+      try {
+        final TokenBuilder tb = new TokenBuilder();
+        for(int k = 0; k < j; ++k) tb.add(ac[i + k]);
+        xml.text(tb.finish());
+      } catch(final IOException ex) {
+        throw new SAXException(ex);
+      }
+    }
+
+    @Override
+    public void endDocument() {
+      res.content = out.toArray();
+    }
+
+    @Override
+    public void endElement(final String s, final String s1, final String s2)
+        throws SAXException {
+      try {
+        xml.closeElement();
+      } catch(final IOException ex) {
+        throw new SAXException(ex);
+      }
+    }
+
+    @Override
+    public void ignorableWhitespace(final char[] ac, final int i, final int j)
+        throws SAXException {
+      characters(ac, i, j);
+    }
+
+    @Override
+    public void processingInstruction(final String s, final String s1)
+        throws SAXException {
+      try {
+        xml.pi(token(s), s1 != null ? token(s1) : EMPTY);
+      } catch(final IOException ex)  {
+        throw new SAXException(ex);
+      }
+    }
+
+    @Override
+    public void startElement(final String s, final String s1, final String s2,
+        final Attributes atts) throws SAXException {
+
+      try {
+        xml.openElement(token(s2));
+        for(int i = 0; i < atts.getLength(); ++i)
+          xml.attribute(token(atts.getQName(i)), token(atts.getValue(i)));
+        for(final Entry<String, String> e : ns.entrySet())
+          xml.attribute(concat(XMLNSC, token(e.getKey())), token(e.getValue()));
+      } catch(final IOException ex)  {
+        throw new SAXException(ex);
+      }
+    }
+
+    @Override
+    public void startPrefixMapping(final String s, final String s1) {
+      ns.put(s, s1);
+    }
+
+    @Override
+    public void endPrefixMapping(final String s) {
+      ns.remove(s);
+    }
+  }
+}