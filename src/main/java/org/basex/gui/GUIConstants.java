package org.basex.gui;

import static org.basex.core.Text.*;
import static org.basex.gui.GUICommands.*;
import java.awt.Color;
import java.awt.Container;
import java.awt.Cursor;
import java.awt.Event;
import java.awt.Font;
import javax.swing.Icon;
import javax.swing.UIManager;
import org.basex.core.Prop;
import org.basex.core.Text;
import org.basex.gui.layout.BaseXLayout;
import org.basex.gui.view.View;

/**
 * GUI Constants used in different views.
 *
 * To add a new view, please proceed as follows:<br/>
 * <br/>
 * All views have unique names, which are defined below.
 * The following steps are necessary to add a new view
 * (the implementation of the existing views might help you):
 *
 * <ul>
 *  <li> define a unique name for your view (e.g. {@code map})</li>
 *  <li> add a string for your view, as shown below</li>
 *  <li> add the string in the {@link #VIEWS} string below</li>
 *  <li> create your view implementation in a new sub package
 *    (e.g. {@link org.basex.gui.view.map.MapView}).
 *  <li> add a new {@link View} instance in the {@link GUI} constructor.</li>
 * </ul>
 *
 * Add some more code to allow switching on/off your view:
 *
 * <ul>
 *  <li> add a boolean visibility flag with the view name included
 *    in the {@link GUIProp} class {@link GUIProp#SHOWMAP})</li>
 *  <li> add strings for the menu text and command description in the
 *    {@link Text} class (e.g. {@link Text#GUISHOWMAP} an
 *    {@link Text#GUISHOWMAPTT}).
 *  <li> optionally add localized translations in the .lang files
 *    (e.g. {@code c_showmap} and {@code c_showmaptt})
 *  <li> add a corresponding command in the {@link GUICommands} class
 *   (e.g. {@link GUICommands#SHOWMAP})and add a reference in the
 *   {@link #MENUITEMS} menu structure</li>
 * </ul>
 *
 * @author BaseX Team 2005-11, BSD License
 * @author Christian Gruen
 */
public final class GUIConstants {
  // VIEW NAMES ===============================================================

  /** Internal name of the Map View. */
  public static final String MAPVIEW = "map";
  /** Internal name of the Tree View. */
  public static final String FOLDERVIEW = "folder";
  /** Internal name of the Text View. */
  public static final String TEXTVIEW = "text";
  /** Internal name of the Table View. */
  public static final String TABLEVIEW = "table";
  /** Internal name of the Info View. */
  public static final String INFOVIEW = "info";
  /** Internal name of the Explore View. */
  public static final String EXPLOREVIEW = "explore";
  /** Internal name of the Plot View. */
  public static final String PLOTVIEW = "plot";
  /** Internal name of the Tree View. */
  public static final String TREEVIEW = "tree";
  /** Internal name of the Editor View. */
  public static final String EDITORVIEW = "editor";

  /**
   * Default GUI Layout. The layout is formatted as follows:
   * The character 'H' or 'V' adds a new horizontal or vertical level,
   * and a level is closed again with the '-' character. All views are
   * separated with spaces, and all views must be specified in this layout.
   * This layout is displayed as soon as a database is opened.
   */
  public static final String VIEWS = "V H " + EDITORVIEW + ' ' + FOLDERVIEW +
    ' ' + MAPVIEW + ' ' + PLOTVIEW + ' ' + " - H " + TEXTVIEW + ' ' + INFOVIEW +
    ' ' + TABLEVIEW + ' ' + TREEVIEW + ' ' + EXPLOREVIEW + " - -";

  // TOOLBAR ==================================================================

  /** Toolbar entries, containing the button commands. */
  static final GUICommands[] TOOLBAR = {
<<<<<<< HEAD
    GOBACK, GOUP, GOFORWARD, GOHOME, null, CREATE, OPEN, INFO, CLOSE, null,
      SHOWXQUERY, SHOWINFO, null, SHOWTEXT, SHOWMAP, SHOWTREE, SHOWFOLDER,
      SHOWPLOT, SHOWTABLE, SHOWEXPLORE, null, SHOWHELP
=======
    CREATE, OPEN, INFO, CLOSE, null, GOHOME, GOBACK, GOUP, GOFORWARD, null,
    SHOWXQUERY, SHOWINFO, null, SHOWTEXT, SHOWMAP, SHOWTREE, SHOWFOLDER,
    SHOWPLOT, SHOWTABLE, SHOWEXPLORE, null, SHOWHELP
>>>>>>> 3d0a98ac
  };

  // MENUBARS =================================================================

  /** Top menu entries. */
  static final String[] MENUBAR = {
    MENUDB, MENUEDIT, MENUVIEW, MENUQUERY, MENUOPTIONS, MENUHELP
  };

  /**
   * Two-dimensional menu entries, containing the menu item commands.
   * {@link #EMPTY} references serve as menu separators.
   */
  static final GUICommand[][] MENUITEMS = { {
    CREATE, OPEN, MANAGE, EMPTY,
    ADD, DROP, EXPORT, INFO, CLOSE, EMPTY,
    SERVER, Prop.MAC ? null : EMPTY,
    Prop.MAC ? null : EXIT
  }, {
    COPY, PASTE, DELETE, INSERT, EDIT, EMPTY,
    COPYPATH, FILTER
  }, {
    SHOWMENU, SHOWBUTTONS, SHOWINPUT, SHOWSTATUS, EMPTY,
    SHOWTEXT, SHOWMAP, SHOWTREE, SHOWFOLDER, SHOWPLOT, SHOWTABLE,
    SHOWEXPLORE, EMPTY, FULL
  }, {
    SHOWXQUERY, SHOWINFO, EMPTY,
    EDITNEW, EDITOPEN, EDITSAVE, EDITSAVEAS, EDITCLOSE
  }, {
    RTEXEC, RTFILTER, EMPTY,
    COLOR, FONTS, MAPLAYOUT, TREEOPTIONS, Prop.MAC ? null : EMPTY,
    Prop.MAC ? null : PREFS
  }, {
    SHOWHELP, Prop.MAC ? null : EMPTY,
    SHOWCOMMUNITY, SHOWUPDATES, Prop.MAC ? null : EMPTY,
    Prop.MAC ? null : ABOUT
  }};

  /** Context menu entries. */
  public static final GUICommands[] POPUP = {
    GOBACK, FILTER, null, COPY, PASTE, DELETE, INSERT, EDIT, null, COPYPATH
  };

  // CURSORS ==================================================================

  /** Arrow cursor. */
  public static final Cursor CURSORARROW = new Cursor(Cursor.DEFAULT_CURSOR);
  /** Hand cursor. */
  public static final Cursor CURSORHAND = new Cursor(Cursor.HAND_CURSOR);
  /** Wait cursor. */
  public static final Cursor CURSORWAIT = new Cursor(Cursor.WAIT_CURSOR);
  /** Left/Right arrow cursor. */
  public static final Cursor CURSORMOVEH = new Cursor(Cursor.E_RESIZE_CURSOR);
  /** Move cursor. */
  public static final Cursor CURSORMOVEV = new Cursor(Cursor.N_RESIZE_CURSOR);
  /** Text cursor. */
  public static final Cursor CURSORTEXT = new Cursor(Cursor.TEXT_CURSOR);
  /** Move cursor. */
  public static final Cursor CURSORMOVE = new Cursor(Cursor.MOVE_CURSOR);

  /** Icon type. */
  public enum Msg {
    /** Warning message. */
    WARN("warn", "warning"),
    /** Error message. */
    ERROR("error", "error"),
    /** Success message. */
    SUCCESS("ok", "information"),
    /** Question message. */
    QUESTION("warn", "question"),
    /** Yes/no/cancel message. */
    YESNOCANCEL("warn", "question");

    /** Small icon. */
    public final Icon small;
    /** Large icon. */
    public final Icon large;

    /**
     * Constructor.
     * @param s small icon
     * @param l large icon
     */
    private Msg(final String s, final String l) {
      small = BaseXLayout.icon(s);
      large = UIManager.getIcon("OptionPane." + l + "Icon");
    }
  }

  /** Background fill options. */
  public static enum Fill {
    /** Opaque fill mode.  */ PLAIN,
    /** Transparent mode.  */ NONE,
    /** Downward gradient. */ GRADIENT
  }

  // COLORS ===================================================================

  /** Error color. */
  public static final Color COLORERROR = new Color(208, 0, 0);
  /** Error highlight color. */
  public static final Color COLORERRHIGH = new Color(255, 200, 180);

  /** Cell color. */
  public static final Color COLORCELL = new Color(224, 224, 224);
  /** Button color. */
  public static final Color COLORBUTTON = new Color(160, 160, 160);
  /** Background color. */
  public static final Color COLORDARK = new Color(64, 64, 64);

  /** Colors of full-text hits. */
  public static final Color COLORFT = new Color(0, 192, 0);

  /** Bright GUI color. */
  public static Color color1 = Color.white;
  /** Second bright GUI color. */
  public static Color color2;
  /** Middle color. */
  public static Color color3;
  /** Middle color. */
  public static Color color4;
  /** Dark color. */
  public static Color color5;

  /** Mark color. */
  public static Color colormark1;
  /** Second mark color. */
  public static Color colormark2;
  /** Third mark color. */
  public static Color colormark3;
  /** Fourth mark color. */
  public static Color colormark4;

  /** Alpha color. */
  public static Color colorA;
  /** Transparent background color. */
  public static Color color2A;
  /** Transparent frame color. */
  public static Color color3A;
  /** Mark color, custom alpha value. */
  public static Color colormarkA;
  /** Second mark color, custom alpha value. */
  public static Color colormark2A;

  /** Cached color gradient. */
  private static final Color[] COLORS = new Color[100];

  // FONTS ====================================================================

  /** Default monospace font. */
  public static Font dfont;
  /** Large font. */
  public static Font lfont;
  /** Font. */
  public static Font font;
  /** Monospace font. */
  public static Font mfont;
  /** Monospace character widths. */
  public static int[] mfwidth;
  /** Bold Font. */
  public static Font bfont;

  /** Default monospace font widths. */
  private static int[] dwidth;
  /** Character large character widths. */
  private static int[] lwidth;
  /** Character widths. */
  private static int[] fwidth;
  /** Bold character widths. */
  private static int[] bwidth;

  // KEYS =====================================================================

  /** Shift key. */
  public static final int SHF = Event.SHIFT_MASK;
  /** Alt key. */
  public static final int ALT = Event.ALT_MASK;
  /** Control key. */
  public static final int CTRL = Event.CTRL_MASK;
  /** Shortcut key (CTRL/META). */
  public static final int SC = Prop.MAC ? Event.META_MASK : Event.CTRL_MASK;

  /** Private constructor, preventing class instantiation. */
  private GUIConstants() { }

  /**
   * Initializes colors.
   * @param prop gui properties
   */
  public static void init(final GUIProp prop) {
    final int r = prop.num(GUIProp.COLORRED);
    final int g = prop.num(GUIProp.COLORGREEN);
    final int b = prop.num(GUIProp.COLORBLUE);

    // calculate color c:
    // c = (255 - expectedColor) * 10 / factor (= GUIRED/BLUE/GREEN)
    color2 = new Color(col(r, 24), col(g, 25), col(b, 40));
    color3 = new Color(col(r, 32), col(g, 32), col(b, 44));
    color4 = new Color(col(r, 48), col(g, 50), col(b, 40));
    color5 = new Color(col(r, 140), col(g, 100), col(b, 70));
    colorA = new Color(col(r, 110), col(g, 150), col(b, 160), 100);

    colormarkA = new Color(col(r, 32), col(g, 160), col(b, 320), 100);
    colormark2A = new Color(col(r, 16), col(g, 80), col(b, 160), 100);
    colormark1 = new Color(col(r, 16), col(g, 120), col(b, 240));
    colormark2 = new Color(col(r, 16), col(g, 80), col(b, 160));
    colormark3 = new Color(col(r, 32), col(g, 160), col(b, 320));
    colormark4 = new Color(col(r, 1), col(g, 40), col(b, 80));

    // create color array
    for(int l = 1; l < COLORS.length + 1; ++l) {
      COLORS[l - 1] = new Color(Math.max(255 - l * r, 0),
        Math.max(255 - l * g, 0), Math.max(255 - l * b, 0));
    }
    final Color c = COLORS[16];
    color2A = new Color(c.getRed(), c.getGreen(), c.getBlue(), 40);
    color3A = new Color(c.getRed(), c.getGreen(), c.getBlue(), 100);

    dfont = new Font(prop.get(GUIProp.MONOFONT), 0,
        UIManager.getFont("TextArea.font").getSize() - 1);
    dwidth = new Container().getFontMetrics(dfont).getWidths();

    initFonts(prop);
  }

  /**
   * Returns the specified color from the color gradient.
   * @param i color index
   * @return color
   */
  public static Color color(final int i) {
    return COLORS[Math.min(COLORS.length - 1, i)];
  }

  /**
   * Initializes fonts.
   * @param prop gui properties
   */
  public static void initFonts(final GUIProp prop) {
    final Container comp = new Container();
    final String f = prop.get(GUIProp.FONT);
    final int type = prop.num(GUIProp.FONTTYPE);
    final int size = prop.num(GUIProp.FONTSIZE);
    font  = new Font(f, type, size);
    mfont = new Font(prop.get(GUIProp.MONOFONT), type, size);
    bfont = new Font(f, Font.BOLD, size);
    lfont = new Font(f, type, size + 8);
    fwidth  = comp.getFontMetrics(font).getWidths();
    lwidth  = comp.getFontMetrics(lfont).getWidths();
    mfwidth = comp.getFontMetrics(mfont).getWidths();
    bwidth  = comp.getFontMetrics(bfont).getWidths();
  }

  /**
   * Returns the character widths for the current font.
   * @param f font reference
   * @return character widths
   */
  public static int[] fontWidths(final Font f) {
    if(f == font) return fwidth;
    if(f == mfont) return mfwidth;
    if(f == bfont) return bwidth;
    if(f == lfont) return lwidth;
    if(f == dfont) return dwidth;
    return new Container().getFontMetrics(f).getWidths();
  }

  /**
   * Converts color value with specified factor.
   * @param c color
   * @param f factor
   * @return converted color value
   */
  private static int col(final int c, final int f) {
    return Math.max(0, 255 - c * f / 10);
  }
}<|MERGE_RESOLUTION|>--- conflicted
+++ resolved
@@ -87,15 +87,9 @@
 
   /** Toolbar entries, containing the button commands. */
   static final GUICommands[] TOOLBAR = {
-<<<<<<< HEAD
-    GOBACK, GOUP, GOFORWARD, GOHOME, null, CREATE, OPEN, INFO, CLOSE, null,
-      SHOWXQUERY, SHOWINFO, null, SHOWTEXT, SHOWMAP, SHOWTREE, SHOWFOLDER,
-      SHOWPLOT, SHOWTABLE, SHOWEXPLORE, null, SHOWHELP
-=======
     CREATE, OPEN, INFO, CLOSE, null, GOHOME, GOBACK, GOUP, GOFORWARD, null,
     SHOWXQUERY, SHOWINFO, null, SHOWTEXT, SHOWMAP, SHOWTREE, SHOWFOLDER,
     SHOWPLOT, SHOWTABLE, SHOWEXPLORE, null, SHOWHELP
->>>>>>> 3d0a98ac
   };
 
   // MENUBARS =================================================================
