--- conflicted
+++ resolved
@@ -203,13 +203,9 @@
           case USER:
             return new DropUser(glob(cmd), key(ON, null) ? glob(cmd) : null);
           case BACKUP:
-<<<<<<< HEAD
-            return new DropBackup(name(cmd));
+            return new DropBackup(glob(cmd));
           case TRIGGER:
             return new DropTrigger(name(cmd));
-=======
-            return new DropBackup(glob(cmd));
->>>>>>> 6c6cae6c
         }
         break;
       case OPTIMIZE:
