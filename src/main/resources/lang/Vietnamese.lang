# LANGUAGE FILE, TRANSLATED BY
# Xuan Khanh Le, lxkhanh@yahoo.com
#
# The '%' character serves as placeholder for texts to be inserted

# Start
version=Phiên bản %

# Menu Commands
m_db=Cơ sở dữ liệu
m_edit=Soạn thảo
m_view=Xem nhìn
m_query=Hỏi
m_options=Lựa chọn
m_help=Giúp đỡ

# Buttons
b_ok=OK
b_yes=Vâng
b_no=Không
b_opt=Tối ưu
b_rename=Đổi tên
b_backup=Backup
b_restore=Restore
b_open=Mở
b_mount=Mount
b_cancel=Hủy
b_drop=Xóa
b_cmd=Lệnh
b_xquery=XQuery
b_browse=Trình duyệt
b_search=Tìm kiếm
b_create=Create
b_alter=Alter
b_start=Start
b_stop=Stop
b_connect=Connect
b_disconnect=Disconnect
b_refresh=Refresh
b_delete=Delete
b_delall=Delete All
b_add=Add

# Visualizations
no_data=No data available
no_space=Thiếu chỗ
map_binary=Tệp nhị phân
info_title=Thông tin câu hỏi
help_title=Giúp đỡ
text_title=Văn bản
explore_title=Khảo sát

# Dialog Windows
d_info=Thông tin
d_fctitle=Chọn thư mục

dc_choose=Nhập vào tệp hoặc thư mục
dc_pattern=File patterns (separated by commas)
dc_name=Tện cơ sở dữ liệu
dc_target=Target Path
dc_advtitle=Tạo cơ sở dữ liệu
dc_chop=Cắt hết khoảng trống
dc_intparse=Sử dụng bộ phân tích XML nội bộ
dc_createformat=Input format
dc_entities=Phân tích Entities
dc_dtd=Phân tích DTDs
dc_usecat=Use XML Catalog file
dc_usecathlp=To enable catalog resolving make sure the
dc_usecathlp2=Apache XML Commons Resolver is on your classpath.
dc_wcindex=Support Wildcards
dc_ftstem=Nhét đầy
dc_ftdc=Dấu phụ phân biệt
dc_ftlang=Ngôn ngữ
dc_ftcs=Trường hợp nhạy cảm
dc_ftsw=Stopword List
dc_ftsct=TF/IDF Scoring
dc_ftsct1=Documents
dc_ftsct2=Text Nodes
dc_chopinfo=Lựa chọn này xóa hết khoảng trắng giữa tags và nội dung
dc_intparseinfo=Mở lựa chọn này để sử dụng bộ phân tích XML được xây dựng bên trong
dc_formatinfo=The input will be converted from the specified format to XML
dc_pathinfo=A path summary speeds up path resolutions
dc_txtinfo=This index speeds up text comparisons in predicates
dc_attinfo=This index speeds up attribute comparisons in predicates
dc_ftxinfo=A full-text index speeds up full-text queries
dc_wcinfo=This option speeds up wildcard searches
dc_ftsteminfo=Terms are stemmed before they are indexed
dc_ftcsinfo=Case sensitivity is retained in the index
dc_ftdcinfo=Diacritics are retained in the index
dc_ftlanginfo=Language specific text parsers will be used
dc_ftscinfo=Scoring values are calculated and stored in the index
dc_ftswinfo=Choose a stopword list to skip frequent terms
dc_general=Chung
dc_parse=Đang phân tích
dc_names=Tên
dc_index=Indexes
dc_meta=Metadata
dc_ft=Nội dung
dc_headerinfo=Parse first line as table header
dc_linesinfo=Splits input into lines
dc_forminfo=XML format
dc_separatorinfo=Separator

do_title=Mở cơ sở dữ liệu
do_large=The database is % large. Do you want to close\nsome visualizations in order to speed up processing?
do_nodbquestion=Bạn muốn tạo một cái mới không?

dqe_title=Open DeepFS instance

dmnt_title=Mount DeepFS instance
dmnt_nomountpath=No valid mount point

dfs_newtitle=Create new DeepFS Database
dfs_all=Nhập tất cả
dfs_allinfo=Nhập toàn bộ hệ thống tệp
dfs_text=Thư mục để nhập vào
dfs_text1=Thông tin tệp va metadata
dfs_text2=Nội dung tệp
dfs_cont=Bao gồm nội dung tệp chứa text
dfs_xml=Include xml contents
dfs_meta=Bao gồm metadata
dfs_nodefaultapp=No default application is registered to open this file type

dr_title=Đổi tên cơ sở dữ liệu
dr_title2=Delete documents
dr_over=Cơ sở dữ liệu cũ sẽ bị ghi đè
dr_empty=An empty database will be created
dr_overbacking=Cơ sở dữ liệu cũ và dự phòng sẽ bị ghi đè
dr_delete=% documents will be deleted

dd_title=Manage Databases
dd_question=Cơ sở dữ liệu '%' sẽ bị xóa bỏ.
dd_sure=Bạn chắc không?

dx_question=Bạn thực sự muốn xóa?
dq_question=Save changes to %?

dx_outdir=Output directory
dx_overfile=Directory is not empty.
dx_indent=Indent with whitespaces
dx_invpath=Invalid path.

dp_title=Những ưu tiên
dp_dbpath=Đường dẫn tới cơ sở dữ liệu ( cơ sở dữ liệu phải chuyển bằng tay)
dp_inter=Giao diện & Tương tác
dp_lf=Xài cách nhìn & cảm giác Java
dp_focus=Tiêu diểm chuột thời gian thực
dp_simplefd=Xài bộ chọn tệp đơn giản
dp_names=Thay tags với thuộc tính @name
dp_lang=Ngôn ngữ
dp_restart=cần khởi động lại

dn_title=Nhập dữ liệu mới
de_title=Soạn thảo dữ liệu
de_name=Tên
de_value=Giá trị
de_text=Soạn thảo %
de_kind1=Văn bản
de_kind2=Element
de_kind3=Text
de_kind4=Thuộc tính
de_kind5=Chú thích
de_kind6=PI

df_title=Chon phông chữ
df_type1=Chuần
df_type2=Tô đậm
df_type3=Nghiên

dy_title=Sơ đồ màu
dy_red=Đỏ
dy_green=Xanh lá cây
dy_blue=Xanh da trời

dm_title=Nền bản đồ
dm_atts=Cho xem thuộc tính
dm_choice1=Không tựa, không viền
dm_choice2=Không tựa, viền nhỏ
dm_choice3=Có tựa, không viền
dm_choice4=Có tựa, viền nhỏ
dm_choice5=Có tựa, viền lớn
dm_offset=Nhánh (Offset)
dm_size=Kích cỡ được xác định bởi
dm_size_children=số con cái
dm_size_fssize=kích cỡ tệp
dm_size_textsize=độ dài văn bản
dm_size_both=không/con cái và độ dài văn bản

dt_title=TreeView Options
dt_atts=Show Attributes
dt_slim=Adjust nodes to text

dz_total=Tổng bộ nhớ
dz_reserved=Bộ nhớ đặt trước
dz_used=Bộ nhớ đã sử dụng
dz_help=Nếu ít bộ nhớ, xin chạy \nBasex với cờ Java -Xmx<size>

da_title=Về %
da_license=BSD giấy phép
da_dev=Người phát triển chính
da_cont1=Nhóm
da_cont2=và những người/nhóm khác
da_translation=Dịch

ds_localserver=Local Server
ds_connect=Connection
ds_users=Users
ds_host=Host
ds_port=Port
ds_localport=Local Port
ds_createu=Create User
ds_globperm=Global Permissions
ds_locperm=Local Permissions
ds_drquestion=% User(s) will be dropped.
ds_dbrevoke=Permission will be revoked from logged in user.
ds_alterpw=Alter Password
ds_invalid=% is invalid
ds_adlogin=Administrator Login (local or remote)
ds_databases=Databases
ds_sessions=Sessions
ds_logs=Logs
ds_connected=Connected to %:%.
ds_disconnected=Disconnected.
ds_info1=This dialog is only intended to administer the client/server environment.
ds_info2=It will not affect any other GUI features.

# GUI Commands

c_about=Về %
c_abouttt=Hiển thị thông tin chung trên dự án.
c_all=Chọn tất cả
c_close=Đóng
c_closett=Đóng cơ sở dữ liệu hiện thời.
c_color=Màu sắc
c_colortt=Cho phép thay đổi màu sắc chương trình.
c_cut=Cắt
c_copy=Chép
c_copytt=Chép nút XML hiện thời được chọn.
c_cppath=Chép đường dẫn
c_cppathtt=Chép đường dẫn tới nút XML được chọn.
c_create=Mới
c_creatett=Tạo cơ sở dữ liệu từ văn bản XML được chọn.
c_delete=Xóa
c_deletett=Xóa nút XML.
c_manage=Manage
c_managett=Manages databases.
c_edit=Soạn thảo
c_edittt=Soạn thảo nút XML.
c_exit=Thoát
c_exittt=Thoát khỏi chương trình.
c_export=Xuất khẩu
c_exporttt=Xuấtkhẩu cơ sở dữ liệu hiện thời ra văn bản XML.
c_filter=Bộ lọc được chọn
c_filtertt=Lọc những nút được chọn.
c_fonts=Phông chữ
c_fontstt=Cho phép đổi phông chữ đã xài.
c_full=Toàn màn hình
c_fulltt=Đổi qua toàn màn hình.
c_goback=Quay lại
c_goforward=Tiến lên
c_goup=Đi lên
c_gouptt=Chuyển lên một cấp.
c_createfs=Create DeepFS mapping
c_createfstt=Creates a DeepFS filesystem representation starting from a given directory. The resulting database may later be used to start BaseX as a Desktop Query Engine or to mount the database as filesystem in userspace.
c_dqe=Desktop Query Engine
c_dqett=Open DeepFS database and use it as Desktop Search/Query Engine
c_mountfs=Mount DB as FUSE
c_mountfstt=Mount DeepFS database instance as filesystem in userspace (needs native operating system support and may thus be unavailable).
c_props=Thông tin
c_propstt=Hiển thị thông tin trên cơ sở dữ liệu đang mở.
c_add=Add documents
c_addtt=Adds documents to the currently opened database.
c_drop=Delete documents
c_droptt=Delete documents from the currently opened database.
c_insert=Mới
c_inserttt=Tạo một nút XML mới.
c_maplayout=Bố cục bản đồ
c_maplayouttt=Đổi bố cục bản đồ.
c_treeoptions=Tree Options
c_treeoptionstt=Options for the TreeView.
c_open=Mở
c_opentt=Mở một cơ sở dữ liệu.
c_paste=Dán
c_pastett=Dán nút đã chép trước đây.
c_prefs=Ưu tiên
c_prefstt=Hiển thị những ưu tiên chung chương trình.
c_redo=Làm lại
c_root=Về nhà
c_roottt=Nhảy tới nút gốc.
c_rtexec=Sự tiến hành ở thời gian thực
c_rtexectt=Bật lựa chọn này, những lệnh hỏi sẽ chạy sau mỗi lần nhấp phím.
c_rtfilter=Sực lọc ở thời gian thực
c_rtfiltertt=Bật lựa chọn này, kết quả những lệnh hỏi sẽ tự động được lọc.
c_showbuttons=Nút
c_showbuttonstt=Bật tắt thanh nút
c_showexplore=Bộ thông dò
c_showexplorett=Hiển thị thanh thông dò.
c_showhelp=Giúp đỡ
c_showhelptt=Hiển thị phần giúp đỡ đưa thông tin về bộ phận đang tụ vào.
c_community=Community
c_communitytt=Show the community web page (opens your default browser).
c_updates=Check for Updates
c_updatestt=Show the update web page.
c_showfolder=Thư mục
c_showfoldertt=Hiển thị phác họa thư mục.
c_showinfo=Thông tin lệnh hỏi
c_showinfott=Hiển thị thanh thông tin lệnh hỏi.
c_showinput=Vùng nhập vào
c_showinputtt=Bật tắc vùng nhập vào.
c_showmap=Bản đồ
c_showmaptt=Hiển thị phác họa bản đồ
c_showmenu=Thực đơn
c_showmenutt=Bật tắt thực đơn.
c_showstatus=Thanh trang thái
c_showstatustt=Bật tắt thanh trạng thái.
c_showtable=Bản
c_showtablett=Hiển thị phác họa bản.
c_showtree=Tree
c_showtreett=Show the tree visualization.
c_showplot=Mảnh
c_showplottt=Hiển thị phác họa mảng phân tán.
c_showtext=Văn bản
c_showtexttt=Hiển thị xem văn bản.
c_showxquery=Soạn thảo lệnh hỏi
c_showxquerytt=Hiển thị soạn thảo lệnh hỏi.
c_undo=Làm lại
c_xqopen=Mở
c_xqopentt=Mở tệp lệnh hỏi
c_save=Lưu
c_savett=Lưu tệp lệnh hỏi
c_saveas=Save as
c_notopened=Tệp không mở được.
c_notsaved=Tệp không lưu được.
c_replace=Tệp "%" đã có.\nBạn muốn thay thế nó không?
c_dirreplace=Files will be replaced in %.\nDo you want to continue?
c_server=Server Administration
c_servertt=Display the server administration for user management and log tracing.

# Commands
proc_time=Thời gian cần
proc_syntax=Cú pháp
proc_err=Không thể chạy %
proc_nodb=Không cơ sở dữ liệu được mở.
proc_mm=Lệnh không có trong chế độ bộ nhớ chính.
proc_mem=Hết bộ nhớ.\nHướng dẫn sau đây có thể giúp bạn:
proc_memcreate=\n- tăng kích cỡ Java's heap với cờ -Xmx<size>\n- chọn bộ phân tích nội bộ trong giao diện hoặc qua 'thiết đặt intparse '\n- tắt văn bản và thuộc tính indexes

cmd_no=Đợi lệnh.
cmd_unknown=Lệnh không hiểu '%'
cmd_similar=Ý bạn là '%'?

# Help Commands
help_short=thử "%"
help_intro=thử "%" để có nhiều thông tin hơn.
help_long=thử "% [...]" để có nhiều thông tin hơn cho một lệnh đặt biệt.

# Create Command
pc_create=Cơ sở dữ liệu đã được tạo
pc_index=Đang tạo Indexes
pc_update=Định dạng cơ sở dữ liệu đã bị đổi; xin tạo cơ sở dữ liệu mới.
pc_indupdate=Định dạng index đã bị đổi; xin tạo index mới.
pc_cancel=Việc tạo cơ sở dữ liệu đã bị hủy.
pc_finish=Finishing
pc_indextxt=Đang index văn bản
pc_indexatt=Đang index thuộc tính
pc_indexftx=Đang index nội dung
pc_parse="%" (% Nodes parsed)
pc_created=Cơ sở dữ liệu '%' đã được tạo trong %.
pc_added=Path '%' added in %.
pc_deleted=% document(s) deleted in %.
pc_filenf=Tệp và thư mục "%" không tìm thấy.
pc_pathnf=Tệp hay thư mục không tìm thấy.
pc_dbnf=Xin nhập vào tên cơ sở dữ liệu.
pc_langnf=Language '%' not supported.
pc_err="%" không thể phân tích.
pc_pos="%" (Dòng %)

# Database commands
db_no=Cơ sở dữ liệu '%' không tìm thấy.
db_invalid=Name '%' is invalid.
db_locked=Database '%' is currently locked.
db_closed=Cơ sở dữ liệu '%' đã được đóng.
db_closeerr=Cơ sở dữ liệu không đóng được.
db_optimized=Cơ sở dữ liệu tối ưu trong %.
db_dropped=Cơ sở dữ liệu '%' đã được xóa bỏ.
db_notdropped=No database was dropped.
db_droperror=Cơ sở dữ liệu không xóa bỏ được.
db_altered=Database '%' was renamed to '%'.
db_notaltered=Database '%' could not be renamed.
db_backup=Backup for '%' created in %.
db_nobackup=Backup of database '%' could not be created.
db_copy=Copy of '%' created in %.
db_nocopy=Copy of '%' could not be created.
db_restore='%' restored in %.
db_norestore='%' could not be restored.
db_notopened=Cơ sở dữ liệu '%' không mở được.
db_opened=Cơ sở dữ liệu '%' được mở ở %.
db_exported=Cơ sở dữ liệu '%' được xuất khẩu ra ở %.
db_notexported=Database could not be exported to '%'.
db_notdeleted=File '%' could not be deleted.
db_exists=Cơ sở dữ liệu '%' đã có rồi
db_backdrop=Backup files '%' were dropped.
db_backnf=No backup found for '%'.

# Index commands
in_created=Index '%' được tạo ở %.
in_dropped=Index '%' được xóa ở %.
in_notdropped=Index '%' không xóa được.
in_notavl=not available

# Server Info
srv_login=Access denied.
srv_connect=Không liên lạc được với máy chủ.
srv_timeout=Lệnh hỏi của bạn đã hết giới hạn thời gian.
srv_bind=Máy chủ đang chạy hay không được phép.
srv_unknown=Unknown host '%'.
srv_start=Server was started.
srv_stop=Server was stopped.
srv_user=Username
srv_pw=Password

# Bye
bye1=Chúc một ngày vui.
bye2=Hẹn gặp lại.
bye3=Chúc vui vẻ.
bye4=Chúc hạnh phúc nha.

# Query Commands
qu_query=Hỏi
qu_comp=Đang dịch
qu_eval=Đang đánh giá
qu_time=Đang tính giờ
qu_result=Kết quả
qu_plan=Kết hoạch hỏi
qu_hits=Hết(s)
qu_tabquery=Hỏi
qu_tabpars=Phân tích
qu_tabcomp=Dịch
qu_tabeval=Đáng giá
qu_tabprint=In ra
qu_tabtotal=Thời gian
qu_tabmem=Bộ nhớ
qu_tabupdated=Updated
qu_tabprinted=Đã in
qu_tabhits=Kết quả
qu_nodeserr==Lệnh hỏi phải lấy một tập nút.
qu_stopped=Stopped at
qu_line=line %
qu_col=column %
qu_file=in %
qu_exec=Query executed in %.

# Admin Commands
ad_databases=% opened database(s)
ad_sessions=% session(s)
ad_permno=% permission needed.
ad_perminv=Invalid permissions specified.
ad_permup=Permissions updated.
ad_userno=User '%' is unknown.
ad_userknown=User '%' exists already.
ad_usercreate=User '%' created.
ad_useralter=Password of user '%' changed.
ad_userdrop=User '%' dropped.
ad_userlog=User '%' is currently logged in.
ad_passno=No password specified.
ad_admin=Admin user cannot be modified.
ad_kill=% sessions killed.
ad_killself='%' cannot kill itself.
ad_triggerdrop=Trigger '%' dropped.
ad_triggercreate=Trigger '%' created.
ad_triggerknown=Trigger '%' exists already.
ad_triggerno=Trigger '%' is unknown.
ad_triggeratt=Attached to trigger '%'.
ad_triggerdet=Detached from trigger '%'.

# General Commands
gc_setwhich=Unknown option '%'
gc_setval=Could not set '%' to '%'.

# Info Strings
info_wait=Xin đợi tí
info_index=Indexes
info_opt=Đang tối ưu cơ sở dữ liệu
info_stats=Tạo thống kê
info_dbname=Tên
info_ndocs=Những văn bản
info_docsize=Kích cỡ nhập vào
info_dbsize=Kích cỡ
info_path=Đường dẫn nguồn
info_time=Dấu thời gian
info_mem=Bộ nhớ đã dùng
info_nodes=Những nút bản
info_height=Chiều cao
info_encoding=Đang mã hóa
info_dbpath=Đường dẫn cơ sở dữ liệu
info_nodb=Không có cơ sở dữ liệu nào được tìm thấy.
info_nodeepfs=No DeepFS database found
info_dberror=không mở được.
info_query=Query Info
info_debug=Chế độ chỉnh lỗi
info_chop=Cắt khỏng trắng
info_entities=Phân tích Entity
info_serialize=Ghi ra(Serialize)
info_tags=Tags
info_atts=Thuộc tình
info_ns=Namespaces
info_uptodate=Up-to-date
info_pathindex=Path Summary
info_txtindex=Mục lục (index) văn bản
info_atvindex=Mục lục (index) văn bản thuộc tính
info_ftindex=Mục lục (index) nội dung
info_wcindex=wildcards
info_outofdated=hết hạn
info_db=Thông tin cơ sở dữ liệu
info_create=Tạo cơ sở dữ liệu
info_general=Thông tin chung
info_resultchop=được cắt
info_on=Bật
info_off=Tắt
info_error=Lỗi
info_entries=% mục
info_browsererror=Failed to open a browser. Please manually open the URL in your favorite browser:\n\n%

# Command Help
ch_nohelp=Xin lỗi, không thấy hướng dẫn nào.
ch_create1=Tạo cơ sở dữ liệu hay index.
ch_create2=Creates a new database, index or user:
ch_create3=creates the database [%] with an optional [%]
ch_create5=creates the specified index
ch_create6=creates filesystem database [%] for [%]
ch_create7=(using [%] and [%] if FUSE is activated)
ch_create8=creates the specified user
ch_create9=creates the trigger
ch_check1=Open or create database.
<<<<<<< HEAD
ch_check2=Opens an existing database or creates a new instance.
=======
ch_check2=Opens an existing database or creates a new instance.
ch_copy1=Copy database.
ch_copy2=Copies a database.
>>>>>>> 0f8b9477
ch_add1=Add document to database.
ch_add2=Adds [%] as [%] into [%].
ch_delete1=Delete documents from database.
ch_delete2=Deletes documents from the current database.
ch_open1=Mở cơ sở dữ liệu.
ch_open2=Mở_đặc_biệt [%].
ch_info1=Hiển thị thông tin trên cơ sở dữ liệu hiện tại.
ch_info21=Hiển thị thông tin trên cơ sở dữ liệu được mở hiện tại:
ch_info22=không tham số: hiển thị thông tin bao quát
ch_info23=hiển thị thông tin cơ sở dữ liệu
ch_info24=hiển thị thông tin index
ch_info25=hiển thị bản XML
ch_close1=Đóng cơ sở dữ liệu hiện tại.
ch_close2=Đóng cơ sở dữ liệu hiện tại.
ch_list1=List databases or documents in database.
ch_list2=Lists all available databases, or the documents\nwithin a database [%].
ch_drop1=Xóa bỏ cơ sở dữ liệu hoặc index.
ch_drop2=Drops a database, index or user:
ch_drop21=drops cơ_sở_dữ_liệu
ch_drop22=drops index_đặc_biệt
ch_drop23=drops the specified user (on a database).
ch_drop24=drops the database backup
ch_drop25=drops the trigger
ch_alter1=Alter user password or database name.
ch_alter2=Alters user password or database name:
ch_alterpw=alters the password of a user.
ch_alterdb=alters the name of a database.
ch_optimize1=Tối ưu cơ sở dữ liệu.
ch_optimize2=Tối ưu cấu trúc cơ sở dữ liệu hiện tại.
ch_export1=Xuất khẩu cơ sở dữ liệu ra kiểu XML.
ch_export2=Xuất khẩu thiết lập hiện tại ra XML [%].
ch_xquery1=Đánh giá lệnh hỏi XQuery.
ch_xquery2=Đánh giá lệnh hỏi XQuery và in ra kết quả.
ch_run1=Evaluate file as XQuery.
ch_run2=Evaluates an XQuery from [%] and prints the result.
ch_find1=Đánh giá lệnh hỏi từ khóa.
ch_find2=Những từ bổ nghỉa sau được dùng:\n =  : tìm chính xác những nút văn bản"\n @= : tìm chính xác những thuộc tính\n @  : tìm những thuộc tính
ch_cs1=Đánh giá lệnh hỏi XQuery và gán kết quả theo tập hợp ngữ cảnh mới.
ch_cs2=Đánh giá lệnh hỏi XQuery cụ thể và gán kết quả\ntheo tập hợp ngữ cảnh mới.
ch_kill1=Kill user sessions.
ch_kill2=Kills all sessions of the specified user.
ch_backup1=Backup database.
ch_backup2=Creates a backup of the specified database.
ch_restore1=Restore database.
ch_restore2=Restores a backup of the specified database with most current or optional date specified ("yyyy-MM-dd-HH-mm-ss") backup file.
ch_show1=Show server information.
ch_show21=Shows server information:
ch_show22=shows currently opened databases.
ch_show23=shows current database sessions.
ch_show24=shows users (on a database).
ch_show25=shows backups.
ch_show26=shows triggers.
ch_grant1=Grant user permissions.
ch_grant2=Grants permissions (on a database) to a user.
ch_set1=Gán lựa chọn toàn cục.
ch_set2=Có [%]:
ch_set21=Hiển thị thông tin quy trình
ch_set22=Hiển thị thông tin chỉnh lỗi
ch_set23=Ghi ra kết quả lệnh hỏi
ch_set26=Chặt hết khoảng trắng
ch_set27=Phân tích các XML thực thể
ch_set28=Index văn bản
ch_set29=Index giá trị thuộc tính
ch_set31=Index nội dung
ch_set32=Path indexing
ch_get1=Show global option.
ch_get2=Shows the value of a global option.
ch_password1=Change password.
ch_password2=Changes the user's password.
ch_help1=Nhờ giúp đỡ % những câu lệnh.
ch_help2=Nếu [%] cụ thể, thông tin trên câu lệnh\n cụ thể sẽ được in ra; nếu không, liệt kê tất cả lệnh.
ch_exit1=Exit application.
ch_exit2=Exits %.

# Help Texts
h_hist=Hiển thị lich sử thông tin nhập.
h_save=Saves the result.
h_go=Chạy lệnh hỏi.
h_stop=Dừng qua trình hiện hành.
h_recent=Những tệp vừa được mở
h_qclose=Closes the query and clears the textfield
h_cmd=Bạn có thể nhập lệnh BaseX vào đây. Thử 'Giúp đỡ' để xem tất cả các câu lệnh.\n\nBạn có thể lấy lại các thông tin nhập với phím LÊN hoặc XUỐNG.
h_searchxml=Gõ cái gì đó vào miền văn bản để tìm nó trong cơ sở dữ liệu. Cú pháp sau được hỗ trợ:\n...      Tìm thấy tags và văn bản\n=...   Tìm thấy chính xác nút văn bản\n@ ...  Tìm thấy thuộc tính và giá trị thuộc tính\n@=   Tìm thấy chính xác giá trị thuộc tính\n/...     Đánh giá dữ liệu nhập theo XQuery
h_searchfs=Gõ cái gì đó vào miền văn bản để tìm nó trong hệ thống tệp. Cú pháp sau được hỗ trợ:\n...      Tìm thấy tệp hay thư mục\n= ...  Tìm thấy chính xác tên\n. ..     Tìm thấy đuôi tệp\n< ...  Tìm thấy tệp kích cỡ nhỏ hơn tệp trên\n> ...  Tìm thấy tệp kích cỡ lớn hơn tệp trên\n\nbạn có thể nhập câu lệnh BaseX bằng cách thêm vào trước dữ liệu nhập 1 dấu chấm than.
h_xpath=Chế độ XQuery cho phép dữ liệu nhập là những câu hỏi XQuery đơn giản.
h_map=Cách vẽ này được gọi là bản đồ cây (TreeMap). Tất cả nút của văn bản XML được vẽ thành một hình chữ nhật, lấp đầy diện tích. Những nút sẽ nổi lên khi được nhấp đơn (single clicks) và được lọc khi nhấp đôi (double clicks). Thực đơn xòe ra khi nhấp chuột phải lên phần tử.
h_tree=This visualization is called TreeView. It shows the XML document as tree, drawing the nodes in their hierarchical order. Nodes can be highlighted by single clicks and filtered by double clicks. A popup menu will be shown by right-clicking on an element.
h_plot=Cách vẽ này được gọi mảnh phân tán (Scatterplot). Tất cả nút XML được hiển thị trên một mảnh. Những nút sẽ nổi lên khi được nhấp đơn (single clicks) và được lọc khi nhấp đôi (double clicks). Thực đơn xòe ra khi nhấp chuột phải lên phần tử.
h_folder=Cách vẽ này hiển thị tất cả nut XML trong thư mục hiển thị. Nút có thể mở ra hay đóng khi nhấp lên mũi tên. Mặc dù chúng sẽ nổi lên khi được nhấp đơn hay zoom vào khi nhấp đôi. Đây là cách hiệu quả để soi văn bản XML. Một thực đơn xòe ra khi nhấp chuột phải lên phần tử.
h_table=Cách vẽ này hiển thị tất cả nut XML trong một bản(table). Nếu bạn nhấp lên văn bản, Tất cả nút có cùng văn bản(text) sẽ nổi lên. Nhấp đôi lên văn bản, kết quả lệnh hỏi sẽ được lọc. Một thực đơn xòe ra khi nhấp chuột phải lên phần tử.
h_text=Thanh này hiển thị kết quả lệnh hỏi hay văn bản dữ liệu xuất ra khác.\n\nPhím tắt: Nhấn '-' và '+' để đổi kích cỡ phông của tất cả thanh. Gõ vào khung xòe ra để chạy một tìm kiếm tiếp. Nó là cách đơn giản để tìm một điểm văn bản cụ thể.
h_info=Thanh này hiển thị thông tin dịch và đánh giá lệnh hỏi XQuery, bao gồm vài tiểu sử đơn giản.
h_explore=Chế độ tìm kiếm đơn giản cho phép hỏi đơn giản trong văn bản XML.
h_xquery=Trong vùng văn bản này, ban có thể nhập lệnh hỏi XQuery. Dữ liệu nhập được đánh giá sau mỗi lần nhấn phím.\n\n Ví dụ sau cho thấy tất cả tựa sách với chủ đề 'BaseX':\n\n for $a in //book\n where $a/topic = "XML"\n return $a/title"
h_mover=Bạn có thể đổi vị trí hiển thị khi kéo thanh trên cùng của tất cả thanh hiển thị đến chỗ khác trong cửa sổ chính.\n Nếu bạn dời hiển thị ra ngoài cửa sổ chính, nó sẽ đóng.
<|MERGE_RESOLUTION|>--- conflicted
+++ resolved
@@ -1,636 +1,632 @@
-# LANGUAGE FILE, TRANSLATED BY
-# Xuan Khanh Le, lxkhanh@yahoo.com
-#
-# The '%' character serves as placeholder for texts to be inserted
-
-# Start
-version=Phiên bản %
-
-# Menu Commands
-m_db=Cơ sở dữ liệu
-m_edit=Soạn thảo
-m_view=Xem nhìn
-m_query=Hỏi
-m_options=Lựa chọn
-m_help=Giúp đỡ
-
-# Buttons
-b_ok=OK
-b_yes=Vâng
-b_no=Không
-b_opt=Tối ưu
-b_rename=Đổi tên
-b_backup=Backup
-b_restore=Restore
-b_open=Mở
-b_mount=Mount
-b_cancel=Hủy
-b_drop=Xóa
-b_cmd=Lệnh
-b_xquery=XQuery
-b_browse=Trình duyệt
-b_search=Tìm kiếm
-b_create=Create
-b_alter=Alter
-b_start=Start
-b_stop=Stop
-b_connect=Connect
-b_disconnect=Disconnect
-b_refresh=Refresh
-b_delete=Delete
-b_delall=Delete All
-b_add=Add
-
-# Visualizations
-no_data=No data available
-no_space=Thiếu chỗ
-map_binary=Tệp nhị phân
-info_title=Thông tin câu hỏi
-help_title=Giúp đỡ
-text_title=Văn bản
-explore_title=Khảo sát
-
-# Dialog Windows
-d_info=Thông tin
-d_fctitle=Chọn thư mục
-
-dc_choose=Nhập vào tệp hoặc thư mục
-dc_pattern=File patterns (separated by commas)
-dc_name=Tện cơ sở dữ liệu
-dc_target=Target Path
-dc_advtitle=Tạo cơ sở dữ liệu
-dc_chop=Cắt hết khoảng trống
-dc_intparse=Sử dụng bộ phân tích XML nội bộ
-dc_createformat=Input format
-dc_entities=Phân tích Entities
-dc_dtd=Phân tích DTDs
-dc_usecat=Use XML Catalog file
-dc_usecathlp=To enable catalog resolving make sure the
-dc_usecathlp2=Apache XML Commons Resolver is on your classpath.
-dc_wcindex=Support Wildcards
-dc_ftstem=Nhét đầy
-dc_ftdc=Dấu phụ phân biệt
-dc_ftlang=Ngôn ngữ
-dc_ftcs=Trường hợp nhạy cảm
-dc_ftsw=Stopword List
-dc_ftsct=TF/IDF Scoring
-dc_ftsct1=Documents
-dc_ftsct2=Text Nodes
-dc_chopinfo=Lựa chọn này xóa hết khoảng trắng giữa tags và nội dung
-dc_intparseinfo=Mở lựa chọn này để sử dụng bộ phân tích XML được xây dựng bên trong
-dc_formatinfo=The input will be converted from the specified format to XML
-dc_pathinfo=A path summary speeds up path resolutions
-dc_txtinfo=This index speeds up text comparisons in predicates
-dc_attinfo=This index speeds up attribute comparisons in predicates
-dc_ftxinfo=A full-text index speeds up full-text queries
-dc_wcinfo=This option speeds up wildcard searches
-dc_ftsteminfo=Terms are stemmed before they are indexed
-dc_ftcsinfo=Case sensitivity is retained in the index
-dc_ftdcinfo=Diacritics are retained in the index
-dc_ftlanginfo=Language specific text parsers will be used
-dc_ftscinfo=Scoring values are calculated and stored in the index
-dc_ftswinfo=Choose a stopword list to skip frequent terms
-dc_general=Chung
-dc_parse=Đang phân tích
-dc_names=Tên
-dc_index=Indexes
-dc_meta=Metadata
-dc_ft=Nội dung
-dc_headerinfo=Parse first line as table header
-dc_linesinfo=Splits input into lines
-dc_forminfo=XML format
-dc_separatorinfo=Separator
-
-do_title=Mở cơ sở dữ liệu
-do_large=The database is % large. Do you want to close\nsome visualizations in order to speed up processing?
-do_nodbquestion=Bạn muốn tạo một cái mới không?
-
-dqe_title=Open DeepFS instance
-
-dmnt_title=Mount DeepFS instance
-dmnt_nomountpath=No valid mount point
-
-dfs_newtitle=Create new DeepFS Database
-dfs_all=Nhập tất cả
-dfs_allinfo=Nhập toàn bộ hệ thống tệp
-dfs_text=Thư mục để nhập vào
-dfs_text1=Thông tin tệp va metadata
-dfs_text2=Nội dung tệp
-dfs_cont=Bao gồm nội dung tệp chứa text
-dfs_xml=Include xml contents
-dfs_meta=Bao gồm metadata
-dfs_nodefaultapp=No default application is registered to open this file type
-
-dr_title=Đổi tên cơ sở dữ liệu
-dr_title2=Delete documents
-dr_over=Cơ sở dữ liệu cũ sẽ bị ghi đè
-dr_empty=An empty database will be created
-dr_overbacking=Cơ sở dữ liệu cũ và dự phòng sẽ bị ghi đè
-dr_delete=% documents will be deleted
-
-dd_title=Manage Databases
-dd_question=Cơ sở dữ liệu '%' sẽ bị xóa bỏ.
-dd_sure=Bạn chắc không?
-
-dx_question=Bạn thực sự muốn xóa?
-dq_question=Save changes to %?
-
-dx_outdir=Output directory
-dx_overfile=Directory is not empty.
-dx_indent=Indent with whitespaces
-dx_invpath=Invalid path.
-
-dp_title=Những ưu tiên
-dp_dbpath=Đường dẫn tới cơ sở dữ liệu ( cơ sở dữ liệu phải chuyển bằng tay)
-dp_inter=Giao diện & Tương tác
-dp_lf=Xài cách nhìn & cảm giác Java
-dp_focus=Tiêu diểm chuột thời gian thực
-dp_simplefd=Xài bộ chọn tệp đơn giản
-dp_names=Thay tags với thuộc tính @name
-dp_lang=Ngôn ngữ
-dp_restart=cần khởi động lại
-
-dn_title=Nhập dữ liệu mới
-de_title=Soạn thảo dữ liệu
-de_name=Tên
-de_value=Giá trị
-de_text=Soạn thảo %
-de_kind1=Văn bản
-de_kind2=Element
-de_kind3=Text
-de_kind4=Thuộc tính
-de_kind5=Chú thích
-de_kind6=PI
-
-df_title=Chon phông chữ
-df_type1=Chuần
-df_type2=Tô đậm
-df_type3=Nghiên
-
-dy_title=Sơ đồ màu
-dy_red=Đỏ
-dy_green=Xanh lá cây
-dy_blue=Xanh da trời
-
-dm_title=Nền bản đồ
-dm_atts=Cho xem thuộc tính
-dm_choice1=Không tựa, không viền
-dm_choice2=Không tựa, viền nhỏ
-dm_choice3=Có tựa, không viền
-dm_choice4=Có tựa, viền nhỏ
-dm_choice5=Có tựa, viền lớn
-dm_offset=Nhánh (Offset)
-dm_size=Kích cỡ được xác định bởi
-dm_size_children=số con cái
-dm_size_fssize=kích cỡ tệp
-dm_size_textsize=độ dài văn bản
-dm_size_both=không/con cái và độ dài văn bản
-
-dt_title=TreeView Options
-dt_atts=Show Attributes
-dt_slim=Adjust nodes to text
-
-dz_total=Tổng bộ nhớ
-dz_reserved=Bộ nhớ đặt trước
-dz_used=Bộ nhớ đã sử dụng
-dz_help=Nếu ít bộ nhớ, xin chạy \nBasex với cờ Java -Xmx<size>
-
-da_title=Về %
-da_license=BSD giấy phép
-da_dev=Người phát triển chính
-da_cont1=Nhóm
-da_cont2=và những người/nhóm khác
-da_translation=Dịch
-
-ds_localserver=Local Server
-ds_connect=Connection
-ds_users=Users
-ds_host=Host
-ds_port=Port
-ds_localport=Local Port
-ds_createu=Create User
-ds_globperm=Global Permissions
-ds_locperm=Local Permissions
-ds_drquestion=% User(s) will be dropped.
-ds_dbrevoke=Permission will be revoked from logged in user.
-ds_alterpw=Alter Password
-ds_invalid=% is invalid
-ds_adlogin=Administrator Login (local or remote)
-ds_databases=Databases
-ds_sessions=Sessions
-ds_logs=Logs
-ds_connected=Connected to %:%.
-ds_disconnected=Disconnected.
-ds_info1=This dialog is only intended to administer the client/server environment.
-ds_info2=It will not affect any other GUI features.
-
-# GUI Commands
-
-c_about=Về %
-c_abouttt=Hiển thị thông tin chung trên dự án.
-c_all=Chọn tất cả
-c_close=Đóng
-c_closett=Đóng cơ sở dữ liệu hiện thời.
-c_color=Màu sắc
-c_colortt=Cho phép thay đổi màu sắc chương trình.
-c_cut=Cắt
-c_copy=Chép
-c_copytt=Chép nút XML hiện thời được chọn.
-c_cppath=Chép đường dẫn
-c_cppathtt=Chép đường dẫn tới nút XML được chọn.
-c_create=Mới
-c_creatett=Tạo cơ sở dữ liệu từ văn bản XML được chọn.
-c_delete=Xóa
-c_deletett=Xóa nút XML.
-c_manage=Manage
-c_managett=Manages databases.
-c_edit=Soạn thảo
-c_edittt=Soạn thảo nút XML.
-c_exit=Thoát
-c_exittt=Thoát khỏi chương trình.
-c_export=Xuất khẩu
-c_exporttt=Xuấtkhẩu cơ sở dữ liệu hiện thời ra văn bản XML.
-c_filter=Bộ lọc được chọn
-c_filtertt=Lọc những nút được chọn.
-c_fonts=Phông chữ
-c_fontstt=Cho phép đổi phông chữ đã xài.
-c_full=Toàn màn hình
-c_fulltt=Đổi qua toàn màn hình.
-c_goback=Quay lại
-c_goforward=Tiến lên
-c_goup=Đi lên
-c_gouptt=Chuyển lên một cấp.
-c_createfs=Create DeepFS mapping
-c_createfstt=Creates a DeepFS filesystem representation starting from a given directory. The resulting database may later be used to start BaseX as a Desktop Query Engine or to mount the database as filesystem in userspace.
-c_dqe=Desktop Query Engine
-c_dqett=Open DeepFS database and use it as Desktop Search/Query Engine
-c_mountfs=Mount DB as FUSE
-c_mountfstt=Mount DeepFS database instance as filesystem in userspace (needs native operating system support and may thus be unavailable).
-c_props=Thông tin
-c_propstt=Hiển thị thông tin trên cơ sở dữ liệu đang mở.
-c_add=Add documents
-c_addtt=Adds documents to the currently opened database.
-c_drop=Delete documents
-c_droptt=Delete documents from the currently opened database.
-c_insert=Mới
-c_inserttt=Tạo một nút XML mới.
-c_maplayout=Bố cục bản đồ
-c_maplayouttt=Đổi bố cục bản đồ.
-c_treeoptions=Tree Options
-c_treeoptionstt=Options for the TreeView.
-c_open=Mở
-c_opentt=Mở một cơ sở dữ liệu.
-c_paste=Dán
-c_pastett=Dán nút đã chép trước đây.
-c_prefs=Ưu tiên
-c_prefstt=Hiển thị những ưu tiên chung chương trình.
-c_redo=Làm lại
-c_root=Về nhà
-c_roottt=Nhảy tới nút gốc.
-c_rtexec=Sự tiến hành ở thời gian thực
-c_rtexectt=Bật lựa chọn này, những lệnh hỏi sẽ chạy sau mỗi lần nhấp phím.
-c_rtfilter=Sực lọc ở thời gian thực
-c_rtfiltertt=Bật lựa chọn này, kết quả những lệnh hỏi sẽ tự động được lọc.
-c_showbuttons=Nút
-c_showbuttonstt=Bật tắt thanh nút
-c_showexplore=Bộ thông dò
-c_showexplorett=Hiển thị thanh thông dò.
-c_showhelp=Giúp đỡ
-c_showhelptt=Hiển thị phần giúp đỡ đưa thông tin về bộ phận đang tụ vào.
-c_community=Community
-c_communitytt=Show the community web page (opens your default browser).
-c_updates=Check for Updates
-c_updatestt=Show the update web page.
-c_showfolder=Thư mục
-c_showfoldertt=Hiển thị phác họa thư mục.
-c_showinfo=Thông tin lệnh hỏi
-c_showinfott=Hiển thị thanh thông tin lệnh hỏi.
-c_showinput=Vùng nhập vào
-c_showinputtt=Bật tắc vùng nhập vào.
-c_showmap=Bản đồ
-c_showmaptt=Hiển thị phác họa bản đồ
-c_showmenu=Thực đơn
-c_showmenutt=Bật tắt thực đơn.
-c_showstatus=Thanh trang thái
-c_showstatustt=Bật tắt thanh trạng thái.
-c_showtable=Bản
-c_showtablett=Hiển thị phác họa bản.
-c_showtree=Tree
-c_showtreett=Show the tree visualization.
-c_showplot=Mảnh
-c_showplottt=Hiển thị phác họa mảng phân tán.
-c_showtext=Văn bản
-c_showtexttt=Hiển thị xem văn bản.
-c_showxquery=Soạn thảo lệnh hỏi
-c_showxquerytt=Hiển thị soạn thảo lệnh hỏi.
-c_undo=Làm lại
-c_xqopen=Mở
-c_xqopentt=Mở tệp lệnh hỏi
-c_save=Lưu
-c_savett=Lưu tệp lệnh hỏi
-c_saveas=Save as
-c_notopened=Tệp không mở được.
-c_notsaved=Tệp không lưu được.
-c_replace=Tệp "%" đã có.\nBạn muốn thay thế nó không?
-c_dirreplace=Files will be replaced in %.\nDo you want to continue?
-c_server=Server Administration
-c_servertt=Display the server administration for user management and log tracing.
-
-# Commands
-proc_time=Thời gian cần
-proc_syntax=Cú pháp
-proc_err=Không thể chạy %
-proc_nodb=Không cơ sở dữ liệu được mở.
-proc_mm=Lệnh không có trong chế độ bộ nhớ chính.
-proc_mem=Hết bộ nhớ.\nHướng dẫn sau đây có thể giúp bạn:
-proc_memcreate=\n- tăng kích cỡ Java's heap với cờ -Xmx<size>\n- chọn bộ phân tích nội bộ trong giao diện hoặc qua 'thiết đặt intparse '\n- tắt văn bản và thuộc tính indexes
-
-cmd_no=Đợi lệnh.
-cmd_unknown=Lệnh không hiểu '%'
-cmd_similar=Ý bạn là '%'?
-
-# Help Commands
-help_short=thử "%"
-help_intro=thử "%" để có nhiều thông tin hơn.
-help_long=thử "% [...]" để có nhiều thông tin hơn cho một lệnh đặt biệt.
-
-# Create Command
-pc_create=Cơ sở dữ liệu đã được tạo
-pc_index=Đang tạo Indexes
-pc_update=Định dạng cơ sở dữ liệu đã bị đổi; xin tạo cơ sở dữ liệu mới.
-pc_indupdate=Định dạng index đã bị đổi; xin tạo index mới.
-pc_cancel=Việc tạo cơ sở dữ liệu đã bị hủy.
-pc_finish=Finishing
-pc_indextxt=Đang index văn bản
-pc_indexatt=Đang index thuộc tính
-pc_indexftx=Đang index nội dung
-pc_parse="%" (% Nodes parsed)
-pc_created=Cơ sở dữ liệu '%' đã được tạo trong %.
-pc_added=Path '%' added in %.
-pc_deleted=% document(s) deleted in %.
-pc_filenf=Tệp và thư mục "%" không tìm thấy.
-pc_pathnf=Tệp hay thư mục không tìm thấy.
-pc_dbnf=Xin nhập vào tên cơ sở dữ liệu.
-pc_langnf=Language '%' not supported.
-pc_err="%" không thể phân tích.
-pc_pos="%" (Dòng %)
-
-# Database commands
-db_no=Cơ sở dữ liệu '%' không tìm thấy.
-db_invalid=Name '%' is invalid.
-db_locked=Database '%' is currently locked.
-db_closed=Cơ sở dữ liệu '%' đã được đóng.
-db_closeerr=Cơ sở dữ liệu không đóng được.
-db_optimized=Cơ sở dữ liệu tối ưu trong %.
-db_dropped=Cơ sở dữ liệu '%' đã được xóa bỏ.
-db_notdropped=No database was dropped.
-db_droperror=Cơ sở dữ liệu không xóa bỏ được.
-db_altered=Database '%' was renamed to '%'.
-db_notaltered=Database '%' could not be renamed.
-db_backup=Backup for '%' created in %.
-db_nobackup=Backup of database '%' could not be created.
-db_copy=Copy of '%' created in %.
-db_nocopy=Copy of '%' could not be created.
-db_restore='%' restored in %.
-db_norestore='%' could not be restored.
-db_notopened=Cơ sở dữ liệu '%' không mở được.
-db_opened=Cơ sở dữ liệu '%' được mở ở %.
-db_exported=Cơ sở dữ liệu '%' được xuất khẩu ra ở %.
-db_notexported=Database could not be exported to '%'.
-db_notdeleted=File '%' could not be deleted.
-db_exists=Cơ sở dữ liệu '%' đã có rồi
-db_backdrop=Backup files '%' were dropped.
-db_backnf=No backup found for '%'.
-
-# Index commands
-in_created=Index '%' được tạo ở %.
-in_dropped=Index '%' được xóa ở %.
-in_notdropped=Index '%' không xóa được.
-in_notavl=not available
-
-# Server Info
-srv_login=Access denied.
-srv_connect=Không liên lạc được với máy chủ.
-srv_timeout=Lệnh hỏi của bạn đã hết giới hạn thời gian.
-srv_bind=Máy chủ đang chạy hay không được phép.
-srv_unknown=Unknown host '%'.
-srv_start=Server was started.
-srv_stop=Server was stopped.
-srv_user=Username
-srv_pw=Password
-
-# Bye
-bye1=Chúc một ngày vui.
-bye2=Hẹn gặp lại.
-bye3=Chúc vui vẻ.
-bye4=Chúc hạnh phúc nha.
-
-# Query Commands
-qu_query=Hỏi
-qu_comp=Đang dịch
-qu_eval=Đang đánh giá
-qu_time=Đang tính giờ
-qu_result=Kết quả
-qu_plan=Kết hoạch hỏi
-qu_hits=Hết(s)
-qu_tabquery=Hỏi
-qu_tabpars=Phân tích
-qu_tabcomp=Dịch
-qu_tabeval=Đáng giá
-qu_tabprint=In ra
-qu_tabtotal=Thời gian
-qu_tabmem=Bộ nhớ
-qu_tabupdated=Updated
-qu_tabprinted=Đã in
-qu_tabhits=Kết quả
-qu_nodeserr==Lệnh hỏi phải lấy một tập nút.
-qu_stopped=Stopped at
-qu_line=line %
-qu_col=column %
-qu_file=in %
-qu_exec=Query executed in %.
-
-# Admin Commands
-ad_databases=% opened database(s)
-ad_sessions=% session(s)
-ad_permno=% permission needed.
-ad_perminv=Invalid permissions specified.
-ad_permup=Permissions updated.
-ad_userno=User '%' is unknown.
-ad_userknown=User '%' exists already.
-ad_usercreate=User '%' created.
-ad_useralter=Password of user '%' changed.
-ad_userdrop=User '%' dropped.
-ad_userlog=User '%' is currently logged in.
-ad_passno=No password specified.
-ad_admin=Admin user cannot be modified.
-ad_kill=% sessions killed.
-ad_killself='%' cannot kill itself.
-ad_triggerdrop=Trigger '%' dropped.
-ad_triggercreate=Trigger '%' created.
-ad_triggerknown=Trigger '%' exists already.
-ad_triggerno=Trigger '%' is unknown.
-ad_triggeratt=Attached to trigger '%'.
-ad_triggerdet=Detached from trigger '%'.
-
-# General Commands
-gc_setwhich=Unknown option '%'
-gc_setval=Could not set '%' to '%'.
-
-# Info Strings
-info_wait=Xin đợi tí
-info_index=Indexes
-info_opt=Đang tối ưu cơ sở dữ liệu
-info_stats=Tạo thống kê
-info_dbname=Tên
-info_ndocs=Những văn bản
-info_docsize=Kích cỡ nhập vào
-info_dbsize=Kích cỡ
-info_path=Đường dẫn nguồn
-info_time=Dấu thời gian
-info_mem=Bộ nhớ đã dùng
-info_nodes=Những nút bản
-info_height=Chiều cao
-info_encoding=Đang mã hóa
-info_dbpath=Đường dẫn cơ sở dữ liệu
-info_nodb=Không có cơ sở dữ liệu nào được tìm thấy.
-info_nodeepfs=No DeepFS database found
-info_dberror=không mở được.
-info_query=Query Info
-info_debug=Chế độ chỉnh lỗi
-info_chop=Cắt khỏng trắng
-info_entities=Phân tích Entity
-info_serialize=Ghi ra(Serialize)
-info_tags=Tags
-info_atts=Thuộc tình
-info_ns=Namespaces
-info_uptodate=Up-to-date
-info_pathindex=Path Summary
-info_txtindex=Mục lục (index) văn bản
-info_atvindex=Mục lục (index) văn bản thuộc tính
-info_ftindex=Mục lục (index) nội dung
-info_wcindex=wildcards
-info_outofdated=hết hạn
-info_db=Thông tin cơ sở dữ liệu
-info_create=Tạo cơ sở dữ liệu
-info_general=Thông tin chung
-info_resultchop=được cắt
-info_on=Bật
-info_off=Tắt
-info_error=Lỗi
-info_entries=% mục
-info_browsererror=Failed to open a browser. Please manually open the URL in your favorite browser:\n\n%
-
-# Command Help
-ch_nohelp=Xin lỗi, không thấy hướng dẫn nào.
-ch_create1=Tạo cơ sở dữ liệu hay index.
-ch_create2=Creates a new database, index or user:
-ch_create3=creates the database [%] with an optional [%]
-ch_create5=creates the specified index
-ch_create6=creates filesystem database [%] for [%]
-ch_create7=(using [%] and [%] if FUSE is activated)
+# LANGUAGE FILE, TRANSLATED BY
+# Xuan Khanh Le, lxkhanh@yahoo.com
+#
+# The '%' character serves as placeholder for texts to be inserted
+
+# Start
+version=Phiên bản %
+
+# Menu Commands
+m_db=Cơ sở dữ liệu
+m_edit=Soạn thảo
+m_view=Xem nhìn
+m_query=Hỏi
+m_options=Lựa chọn
+m_help=Giúp đỡ
+
+# Buttons
+b_ok=OK
+b_yes=Vâng
+b_no=Không
+b_opt=Tối ưu
+b_rename=Đổi tên
+b_backup=Backup
+b_restore=Restore
+b_open=Mở
+b_mount=Mount
+b_cancel=Hủy
+b_drop=Xóa
+b_cmd=Lệnh
+b_xquery=XQuery
+b_browse=Trình duyệt
+b_search=Tìm kiếm
+b_create=Create
+b_alter=Alter
+b_start=Start
+b_stop=Stop
+b_connect=Connect
+b_disconnect=Disconnect
+b_refresh=Refresh
+b_delete=Delete
+b_delall=Delete All
+b_add=Add
+
+# Visualizations
+no_data=No data available
+no_space=Thiếu chỗ
+map_binary=Tệp nhị phân
+info_title=Thông tin câu hỏi
+help_title=Giúp đỡ
+text_title=Văn bản
+explore_title=Khảo sát
+
+# Dialog Windows
+d_info=Thông tin
+d_fctitle=Chọn thư mục
+
+dc_choose=Nhập vào tệp hoặc thư mục
+dc_pattern=File patterns (separated by commas)
+dc_name=Tện cơ sở dữ liệu
+dc_target=Target Path
+dc_advtitle=Tạo cơ sở dữ liệu
+dc_chop=Cắt hết khoảng trống
+dc_intparse=Sử dụng bộ phân tích XML nội bộ
+dc_createformat=Input format
+dc_entities=Phân tích Entities
+dc_dtd=Phân tích DTDs
+dc_usecat=Use XML Catalog file
+dc_usecathlp=To enable catalog resolving make sure the
+dc_usecathlp2=Apache XML Commons Resolver is on your classpath.
+dc_wcindex=Support Wildcards
+dc_ftstem=Nhét đầy
+dc_ftdc=Dấu phụ phân biệt
+dc_ftlang=Ngôn ngữ
+dc_ftcs=Trường hợp nhạy cảm
+dc_ftsw=Stopword List
+dc_ftsct=TF/IDF Scoring
+dc_ftsct1=Documents
+dc_ftsct2=Text Nodes
+dc_chopinfo=Lựa chọn này xóa hết khoảng trắng giữa tags và nội dung
+dc_intparseinfo=Mở lựa chọn này để sử dụng bộ phân tích XML được xây dựng bên trong
+dc_formatinfo=The input will be converted from the specified format to XML
+dc_pathinfo=A path summary speeds up path resolutions
+dc_txtinfo=This index speeds up text comparisons in predicates
+dc_attinfo=This index speeds up attribute comparisons in predicates
+dc_ftxinfo=A full-text index speeds up full-text queries
+dc_wcinfo=This option speeds up wildcard searches
+dc_ftsteminfo=Terms are stemmed before they are indexed
+dc_ftcsinfo=Case sensitivity is retained in the index
+dc_ftdcinfo=Diacritics are retained in the index
+dc_ftlanginfo=Language specific text parsers will be used
+dc_ftscinfo=Scoring values are calculated and stored in the index
+dc_ftswinfo=Choose a stopword list to skip frequent terms
+dc_general=Chung
+dc_parse=Đang phân tích
+dc_names=Tên
+dc_index=Indexes
+dc_meta=Metadata
+dc_ft=Nội dung
+dc_headerinfo=Parse first line as table header
+dc_linesinfo=Splits input into lines
+dc_forminfo=XML format
+dc_separatorinfo=Separator
+
+do_title=Mở cơ sở dữ liệu
+do_large=The database is % large. Do you want to close\nsome visualizations in order to speed up processing?
+do_nodbquestion=Bạn muốn tạo một cái mới không?
+
+dqe_title=Open DeepFS instance
+
+dmnt_title=Mount DeepFS instance
+dmnt_nomountpath=No valid mount point
+
+dfs_newtitle=Create new DeepFS Database
+dfs_all=Nhập tất cả
+dfs_allinfo=Nhập toàn bộ hệ thống tệp
+dfs_text=Thư mục để nhập vào
+dfs_text1=Thông tin tệp va metadata
+dfs_text2=Nội dung tệp
+dfs_cont=Bao gồm nội dung tệp chứa text
+dfs_xml=Include xml contents
+dfs_meta=Bao gồm metadata
+dfs_nodefaultapp=No default application is registered to open this file type
+
+dr_title=Đổi tên cơ sở dữ liệu
+dr_title2=Delete documents
+dr_over=Cơ sở dữ liệu cũ sẽ bị ghi đè
+dr_empty=An empty database will be created
+dr_overbacking=Cơ sở dữ liệu cũ và dự phòng sẽ bị ghi đè
+dr_delete=% documents will be deleted
+
+dd_title=Manage Databases
+dd_question=Cơ sở dữ liệu '%' sẽ bị xóa bỏ.
+dd_sure=Bạn chắc không?
+
+dx_question=Bạn thực sự muốn xóa?
+dq_question=Save changes to %?
+
+dx_outdir=Output directory
+dx_overfile=Directory is not empty.
+dx_indent=Indent with whitespaces
+dx_invpath=Invalid path.
+
+dp_title=Những ưu tiên
+dp_dbpath=Đường dẫn tới cơ sở dữ liệu ( cơ sở dữ liệu phải chuyển bằng tay)
+dp_inter=Giao diện & Tương tác
+dp_lf=Xài cách nhìn & cảm giác Java
+dp_focus=Tiêu diểm chuột thời gian thực
+dp_simplefd=Xài bộ chọn tệp đơn giản
+dp_names=Thay tags với thuộc tính @name
+dp_lang=Ngôn ngữ
+dp_restart=cần khởi động lại
+
+dn_title=Nhập dữ liệu mới
+de_title=Soạn thảo dữ liệu
+de_name=Tên
+de_value=Giá trị
+de_text=Soạn thảo %
+de_kind1=Văn bản
+de_kind2=Element
+de_kind3=Text
+de_kind4=Thuộc tính
+de_kind5=Chú thích
+de_kind6=PI
+
+df_title=Chon phông chữ
+df_type1=Chuần
+df_type2=Tô đậm
+df_type3=Nghiên
+
+dy_title=Sơ đồ màu
+dy_red=Đỏ
+dy_green=Xanh lá cây
+dy_blue=Xanh da trời
+
+dm_title=Nền bản đồ
+dm_atts=Cho xem thuộc tính
+dm_choice1=Không tựa, không viền
+dm_choice2=Không tựa, viền nhỏ
+dm_choice3=Có tựa, không viền
+dm_choice4=Có tựa, viền nhỏ
+dm_choice5=Có tựa, viền lớn
+dm_offset=Nhánh (Offset)
+dm_size=Kích cỡ được xác định bởi
+dm_size_children=số con cái
+dm_size_fssize=kích cỡ tệp
+dm_size_textsize=độ dài văn bản
+dm_size_both=không/con cái và độ dài văn bản
+
+dt_title=TreeView Options
+dt_atts=Show Attributes
+dt_slim=Adjust nodes to text
+
+dz_total=Tổng bộ nhớ
+dz_reserved=Bộ nhớ đặt trước
+dz_used=Bộ nhớ đã sử dụng
+dz_help=Nếu ít bộ nhớ, xin chạy \nBasex với cờ Java -Xmx<size>
+
+da_title=Về %
+da_license=BSD giấy phép
+da_dev=Người phát triển chính
+da_cont1=Nhóm
+da_cont2=và những người/nhóm khác
+da_translation=Dịch
+
+ds_localserver=Local Server
+ds_connect=Connection
+ds_users=Users
+ds_host=Host
+ds_port=Port
+ds_localport=Local Port
+ds_createu=Create User
+ds_globperm=Global Permissions
+ds_locperm=Local Permissions
+ds_drquestion=% User(s) will be dropped.
+ds_dbrevoke=Permission will be revoked from logged in user.
+ds_alterpw=Alter Password
+ds_invalid=% is invalid
+ds_adlogin=Administrator Login (local or remote)
+ds_databases=Databases
+ds_sessions=Sessions
+ds_logs=Logs
+ds_connected=Connected to %:%.
+ds_disconnected=Disconnected.
+ds_info1=This dialog is only intended to administer the client/server environment.
+ds_info2=It will not affect any other GUI features.
+
+# GUI Commands
+
+c_about=Về %
+c_abouttt=Hiển thị thông tin chung trên dự án.
+c_all=Chọn tất cả
+c_close=Đóng
+c_closett=Đóng cơ sở dữ liệu hiện thời.
+c_color=Màu sắc
+c_colortt=Cho phép thay đổi màu sắc chương trình.
+c_cut=Cắt
+c_copy=Chép
+c_copytt=Chép nút XML hiện thời được chọn.
+c_cppath=Chép đường dẫn
+c_cppathtt=Chép đường dẫn tới nút XML được chọn.
+c_create=Mới
+c_creatett=Tạo cơ sở dữ liệu từ văn bản XML được chọn.
+c_delete=Xóa
+c_deletett=Xóa nút XML.
+c_manage=Manage
+c_managett=Manages databases.
+c_edit=Soạn thảo
+c_edittt=Soạn thảo nút XML.
+c_exit=Thoát
+c_exittt=Thoát khỏi chương trình.
+c_export=Xuất khẩu
+c_exporttt=Xuấtkhẩu cơ sở dữ liệu hiện thời ra văn bản XML.
+c_filter=Bộ lọc được chọn
+c_filtertt=Lọc những nút được chọn.
+c_fonts=Phông chữ
+c_fontstt=Cho phép đổi phông chữ đã xài.
+c_full=Toàn màn hình
+c_fulltt=Đổi qua toàn màn hình.
+c_goback=Quay lại
+c_goforward=Tiến lên
+c_goup=Đi lên
+c_gouptt=Chuyển lên một cấp.
+c_createfs=Create DeepFS mapping
+c_createfstt=Creates a DeepFS filesystem representation starting from a given directory. The resulting database may later be used to start BaseX as a Desktop Query Engine or to mount the database as filesystem in userspace.
+c_dqe=Desktop Query Engine
+c_dqett=Open DeepFS database and use it as Desktop Search/Query Engine
+c_mountfs=Mount DB as FUSE
+c_mountfstt=Mount DeepFS database instance as filesystem in userspace (needs native operating system support and may thus be unavailable).
+c_props=Thông tin
+c_propstt=Hiển thị thông tin trên cơ sở dữ liệu đang mở.
+c_add=Add documents
+c_addtt=Adds documents to the currently opened database.
+c_drop=Delete documents
+c_droptt=Delete documents from the currently opened database.
+c_insert=Mới
+c_inserttt=Tạo một nút XML mới.
+c_maplayout=Bố cục bản đồ
+c_maplayouttt=Đổi bố cục bản đồ.
+c_treeoptions=Tree Options
+c_treeoptionstt=Options for the TreeView.
+c_open=Mở
+c_opentt=Mở một cơ sở dữ liệu.
+c_paste=Dán
+c_pastett=Dán nút đã chép trước đây.
+c_prefs=Ưu tiên
+c_prefstt=Hiển thị những ưu tiên chung chương trình.
+c_redo=Làm lại
+c_root=Về nhà
+c_roottt=Nhảy tới nút gốc.
+c_rtexec=Sự tiến hành ở thời gian thực
+c_rtexectt=Bật lựa chọn này, những lệnh hỏi sẽ chạy sau mỗi lần nhấp phím.
+c_rtfilter=Sực lọc ở thời gian thực
+c_rtfiltertt=Bật lựa chọn này, kết quả những lệnh hỏi sẽ tự động được lọc.
+c_showbuttons=Nút
+c_showbuttonstt=Bật tắt thanh nút
+c_showexplore=Bộ thông dò
+c_showexplorett=Hiển thị thanh thông dò.
+c_showhelp=Giúp đỡ
+c_showhelptt=Hiển thị phần giúp đỡ đưa thông tin về bộ phận đang tụ vào.
+c_community=Community
+c_communitytt=Show the community web page (opens your default browser).
+c_updates=Check for Updates
+c_updatestt=Show the update web page.
+c_showfolder=Thư mục
+c_showfoldertt=Hiển thị phác họa thư mục.
+c_showinfo=Thông tin lệnh hỏi
+c_showinfott=Hiển thị thanh thông tin lệnh hỏi.
+c_showinput=Vùng nhập vào
+c_showinputtt=Bật tắc vùng nhập vào.
+c_showmap=Bản đồ
+c_showmaptt=Hiển thị phác họa bản đồ
+c_showmenu=Thực đơn
+c_showmenutt=Bật tắt thực đơn.
+c_showstatus=Thanh trang thái
+c_showstatustt=Bật tắt thanh trạng thái.
+c_showtable=Bản
+c_showtablett=Hiển thị phác họa bản.
+c_showtree=Tree
+c_showtreett=Show the tree visualization.
+c_showplot=Mảnh
+c_showplottt=Hiển thị phác họa mảng phân tán.
+c_showtext=Văn bản
+c_showtexttt=Hiển thị xem văn bản.
+c_showxquery=Soạn thảo lệnh hỏi
+c_showxquerytt=Hiển thị soạn thảo lệnh hỏi.
+c_undo=Làm lại
+c_xqopen=Mở
+c_xqopentt=Mở tệp lệnh hỏi
+c_save=Lưu
+c_savett=Lưu tệp lệnh hỏi
+c_saveas=Save as
+c_notopened=Tệp không mở được.
+c_notsaved=Tệp không lưu được.
+c_replace=Tệp "%" đã có.\nBạn muốn thay thế nó không?
+c_dirreplace=Files will be replaced in %.\nDo you want to continue?
+c_server=Server Administration
+c_servertt=Display the server administration for user management and log tracing.
+
+# Commands
+proc_time=Thời gian cần
+proc_syntax=Cú pháp
+proc_err=Không thể chạy %
+proc_nodb=Không cơ sở dữ liệu được mở.
+proc_mm=Lệnh không có trong chế độ bộ nhớ chính.
+proc_mem=Hết bộ nhớ.\nHướng dẫn sau đây có thể giúp bạn:
+proc_memcreate=\n- tăng kích cỡ Java's heap với cờ -Xmx<size>\n- chọn bộ phân tích nội bộ trong giao diện hoặc qua 'thiết đặt intparse '\n- tắt văn bản và thuộc tính indexes
+
+cmd_no=Đợi lệnh.
+cmd_unknown=Lệnh không hiểu '%'
+cmd_similar=Ý bạn là '%'?
+
+# Help Commands
+help_short=thử "%"
+help_intro=thử "%" để có nhiều thông tin hơn.
+help_long=thử "% [...]" để có nhiều thông tin hơn cho một lệnh đặt biệt.
+
+# Create Command
+pc_create=Cơ sở dữ liệu đã được tạo
+pc_index=Đang tạo Indexes
+pc_update=Định dạng cơ sở dữ liệu đã bị đổi; xin tạo cơ sở dữ liệu mới.
+pc_indupdate=Định dạng index đã bị đổi; xin tạo index mới.
+pc_cancel=Việc tạo cơ sở dữ liệu đã bị hủy.
+pc_finish=Finishing
+pc_indextxt=Đang index văn bản
+pc_indexatt=Đang index thuộc tính
+pc_indexftx=Đang index nội dung
+pc_parse="%" (% Nodes parsed)
+pc_created=Cơ sở dữ liệu '%' đã được tạo trong %.
+pc_added=Path '%' added in %.
+pc_deleted=% document(s) deleted in %.
+pc_filenf=Tệp và thư mục "%" không tìm thấy.
+pc_pathnf=Tệp hay thư mục không tìm thấy.
+pc_dbnf=Xin nhập vào tên cơ sở dữ liệu.
+pc_langnf=Language '%' not supported.
+pc_err="%" không thể phân tích.
+pc_pos="%" (Dòng %)
+
+# Database commands
+db_no=Cơ sở dữ liệu '%' không tìm thấy.
+db_invalid=Name '%' is invalid.
+db_locked=Database '%' is currently locked.
+db_closed=Cơ sở dữ liệu '%' đã được đóng.
+db_closeerr=Cơ sở dữ liệu không đóng được.
+db_optimized=Cơ sở dữ liệu tối ưu trong %.
+db_dropped=Cơ sở dữ liệu '%' đã được xóa bỏ.
+db_notdropped=No database was dropped.
+db_droperror=Cơ sở dữ liệu không xóa bỏ được.
+db_altered=Database '%' was renamed to '%'.
+db_notaltered=Database '%' could not be renamed.
+db_backup=Backup for '%' created in %.
+db_nobackup=Backup of database '%' could not be created.
+db_copy=Copy of '%' created in %.
+db_nocopy=Copy of '%' could not be created.
+db_restore='%' restored in %.
+db_norestore='%' could not be restored.
+db_notopened=Cơ sở dữ liệu '%' không mở được.
+db_opened=Cơ sở dữ liệu '%' được mở ở %.
+db_exported=Cơ sở dữ liệu '%' được xuất khẩu ra ở %.
+db_notexported=Database could not be exported to '%'.
+db_notdeleted=File '%' could not be deleted.
+db_exists=Cơ sở dữ liệu '%' đã có rồi
+db_backdrop=Backup files '%' were dropped.
+db_backnf=No backup found for '%'.
+
+# Index commands
+in_created=Index '%' được tạo ở %.
+in_dropped=Index '%' được xóa ở %.
+in_notdropped=Index '%' không xóa được.
+in_notavl=not available
+
+# Server Info
+srv_login=Access denied.
+srv_connect=Không liên lạc được với máy chủ.
+srv_timeout=Lệnh hỏi của bạn đã hết giới hạn thời gian.
+srv_bind=Máy chủ đang chạy hay không được phép.
+srv_unknown=Unknown host '%'.
+srv_start=Server was started.
+srv_stop=Server was stopped.
+srv_user=Username
+srv_pw=Password
+
+# Bye
+bye1=Chúc một ngày vui.
+bye2=Hẹn gặp lại.
+bye3=Chúc vui vẻ.
+bye4=Chúc hạnh phúc nha.
+
+# Query Commands
+qu_query=Hỏi
+qu_comp=Đang dịch
+qu_eval=Đang đánh giá
+qu_time=Đang tính giờ
+qu_result=Kết quả
+qu_plan=Kết hoạch hỏi
+qu_hits=Hết(s)
+qu_tabquery=Hỏi
+qu_tabpars=Phân tích
+qu_tabcomp=Dịch
+qu_tabeval=Đáng giá
+qu_tabprint=In ra
+qu_tabtotal=Thời gian
+qu_tabmem=Bộ nhớ
+qu_tabupdated=Updated
+qu_tabprinted=Đã in
+qu_tabhits=Kết quả
+qu_nodeserr==Lệnh hỏi phải lấy một tập nút.
+qu_stopped=Stopped at
+qu_line=line %
+qu_col=column %
+qu_file=in %
+qu_exec=Query executed in %.
+
+# Admin Commands
+ad_databases=% opened database(s)
+ad_sessions=% session(s)
+ad_permno=% permission needed.
+ad_perminv=Invalid permissions specified.
+ad_permup=Permissions updated.
+ad_userno=User '%' is unknown.
+ad_userknown=User '%' exists already.
+ad_usercreate=User '%' created.
+ad_useralter=Password of user '%' changed.
+ad_userdrop=User '%' dropped.
+ad_userlog=User '%' is currently logged in.
+ad_passno=No password specified.
+ad_admin=Admin user cannot be modified.
+ad_kill=% sessions killed.
+ad_killself='%' cannot kill itself.
+ad_triggerdrop=Trigger '%' dropped.
+ad_triggercreate=Trigger '%' created.
+ad_triggerknown=Trigger '%' exists already.
+ad_triggerno=Trigger '%' is unknown.
+ad_triggeratt=Attached to trigger '%'.
+ad_triggerdet=Detached from trigger '%'.
+
+# General Commands
+gc_setwhich=Unknown option '%'
+gc_setval=Could not set '%' to '%'.
+
+# Info Strings
+info_wait=Xin đợi tí
+info_index=Indexes
+info_opt=Đang tối ưu cơ sở dữ liệu
+info_stats=Tạo thống kê
+info_dbname=Tên
+info_ndocs=Những văn bản
+info_docsize=Kích cỡ nhập vào
+info_dbsize=Kích cỡ
+info_path=Đường dẫn nguồn
+info_time=Dấu thời gian
+info_mem=Bộ nhớ đã dùng
+info_nodes=Những nút bản
+info_height=Chiều cao
+info_encoding=Đang mã hóa
+info_dbpath=Đường dẫn cơ sở dữ liệu
+info_nodb=Không có cơ sở dữ liệu nào được tìm thấy.
+info_nodeepfs=No DeepFS database found
+info_dberror=không mở được.
+info_query=Query Info
+info_debug=Chế độ chỉnh lỗi
+info_chop=Cắt khỏng trắng
+info_entities=Phân tích Entity
+info_serialize=Ghi ra(Serialize)
+info_tags=Tags
+info_atts=Thuộc tình
+info_ns=Namespaces
+info_uptodate=Up-to-date
+info_pathindex=Path Summary
+info_txtindex=Mục lục (index) văn bản
+info_atvindex=Mục lục (index) văn bản thuộc tính
+info_ftindex=Mục lục (index) nội dung
+info_wcindex=wildcards
+info_outofdated=hết hạn
+info_db=Thông tin cơ sở dữ liệu
+info_create=Tạo cơ sở dữ liệu
+info_general=Thông tin chung
+info_resultchop=được cắt
+info_on=Bật
+info_off=Tắt
+info_error=Lỗi
+info_entries=% mục
+info_browsererror=Failed to open a browser. Please manually open the URL in your favorite browser:\n\n%
+
+# Command Help
+ch_nohelp=Xin lỗi, không thấy hướng dẫn nào.
+ch_create1=Tạo cơ sở dữ liệu hay index.
+ch_create2=Creates a new database, index or user:
+ch_create3=creates the database [%] with an optional [%]
+ch_create5=creates the specified index
+ch_create6=creates filesystem database [%] for [%]
+ch_create7=(using [%] and [%] if FUSE is activated)
 ch_create8=creates the specified user
 ch_create9=creates the trigger
 ch_check1=Open or create database.
-<<<<<<< HEAD
-ch_check2=Opens an existing database or creates a new instance.
-=======
-ch_check2=Opens an existing database or creates a new instance.
-ch_copy1=Copy database.
+ch_check2=Opens an existing database or creates a new instance.
+ch_copy1=Copy database.
 ch_copy2=Copies a database.
->>>>>>> 0f8b9477
-ch_add1=Add document to database.
-ch_add2=Adds [%] as [%] into [%].
-ch_delete1=Delete documents from database.
-ch_delete2=Deletes documents from the current database.
-ch_open1=Mở cơ sở dữ liệu.
-ch_open2=Mở_đặc_biệt [%].
-ch_info1=Hiển thị thông tin trên cơ sở dữ liệu hiện tại.
-ch_info21=Hiển thị thông tin trên cơ sở dữ liệu được mở hiện tại:
-ch_info22=không tham số: hiển thị thông tin bao quát
-ch_info23=hiển thị thông tin cơ sở dữ liệu
-ch_info24=hiển thị thông tin index
-ch_info25=hiển thị bản XML
-ch_close1=Đóng cơ sở dữ liệu hiện tại.
-ch_close2=Đóng cơ sở dữ liệu hiện tại.
-ch_list1=List databases or documents in database.
-ch_list2=Lists all available databases, or the documents\nwithin a database [%].
-ch_drop1=Xóa bỏ cơ sở dữ liệu hoặc index.
-ch_drop2=Drops a database, index or user:
-ch_drop21=drops cơ_sở_dữ_liệu
-ch_drop22=drops index_đặc_biệt
-ch_drop23=drops the specified user (on a database).
-ch_drop24=drops the database backup
-ch_drop25=drops the trigger
-ch_alter1=Alter user password or database name.
-ch_alter2=Alters user password or database name:
-ch_alterpw=alters the password of a user.
-ch_alterdb=alters the name of a database.
-ch_optimize1=Tối ưu cơ sở dữ liệu.
-ch_optimize2=Tối ưu cấu trúc cơ sở dữ liệu hiện tại.
-ch_export1=Xuất khẩu cơ sở dữ liệu ra kiểu XML.
-ch_export2=Xuất khẩu thiết lập hiện tại ra XML [%].
-ch_xquery1=Đánh giá lệnh hỏi XQuery.
-ch_xquery2=Đánh giá lệnh hỏi XQuery và in ra kết quả.
-ch_run1=Evaluate file as XQuery.
-ch_run2=Evaluates an XQuery from [%] and prints the result.
-ch_find1=Đánh giá lệnh hỏi từ khóa.
-ch_find2=Những từ bổ nghỉa sau được dùng:\n =  : tìm chính xác những nút văn bản"\n @= : tìm chính xác những thuộc tính\n @  : tìm những thuộc tính
-ch_cs1=Đánh giá lệnh hỏi XQuery và gán kết quả theo tập hợp ngữ cảnh mới.
-ch_cs2=Đánh giá lệnh hỏi XQuery cụ thể và gán kết quả\ntheo tập hợp ngữ cảnh mới.
-ch_kill1=Kill user sessions.
-ch_kill2=Kills all sessions of the specified user.
-ch_backup1=Backup database.
-ch_backup2=Creates a backup of the specified database.
-ch_restore1=Restore database.
-ch_restore2=Restores a backup of the specified database with most current or optional date specified ("yyyy-MM-dd-HH-mm-ss") backup file.
-ch_show1=Show server information.
-ch_show21=Shows server information:
-ch_show22=shows currently opened databases.
-ch_show23=shows current database sessions.
-ch_show24=shows users (on a database).
-ch_show25=shows backups.
-ch_show26=shows triggers.
-ch_grant1=Grant user permissions.
-ch_grant2=Grants permissions (on a database) to a user.
-ch_set1=Gán lựa chọn toàn cục.
-ch_set2=Có [%]:
-ch_set21=Hiển thị thông tin quy trình
-ch_set22=Hiển thị thông tin chỉnh lỗi
-ch_set23=Ghi ra kết quả lệnh hỏi
-ch_set26=Chặt hết khoảng trắng
-ch_set27=Phân tích các XML thực thể
-ch_set28=Index văn bản
-ch_set29=Index giá trị thuộc tính
-ch_set31=Index nội dung
-ch_set32=Path indexing
-ch_get1=Show global option.
-ch_get2=Shows the value of a global option.
-ch_password1=Change password.
-ch_password2=Changes the user's password.
-ch_help1=Nhờ giúp đỡ % những câu lệnh.
-ch_help2=Nếu [%] cụ thể, thông tin trên câu lệnh\n cụ thể sẽ được in ra; nếu không, liệt kê tất cả lệnh.
-ch_exit1=Exit application.
-ch_exit2=Exits %.
-
-# Help Texts
-h_hist=Hiển thị lich sử thông tin nhập.
-h_save=Saves the result.
-h_go=Chạy lệnh hỏi.
-h_stop=Dừng qua trình hiện hành.
-h_recent=Những tệp vừa được mở
-h_qclose=Closes the query and clears the textfield
-h_cmd=Bạn có thể nhập lệnh BaseX vào đây. Thử 'Giúp đỡ' để xem tất cả các câu lệnh.\n\nBạn có thể lấy lại các thông tin nhập với phím LÊN hoặc XUỐNG.
-h_searchxml=Gõ cái gì đó vào miền văn bản để tìm nó trong cơ sở dữ liệu. Cú pháp sau được hỗ trợ:\n...      Tìm thấy tags và văn bản\n=...   Tìm thấy chính xác nút văn bản\n@ ...  Tìm thấy thuộc tính và giá trị thuộc tính\n@=   Tìm thấy chính xác giá trị thuộc tính\n/...     Đánh giá dữ liệu nhập theo XQuery
-h_searchfs=Gõ cái gì đó vào miền văn bản để tìm nó trong hệ thống tệp. Cú pháp sau được hỗ trợ:\n...      Tìm thấy tệp hay thư mục\n= ...  Tìm thấy chính xác tên\n. ..     Tìm thấy đuôi tệp\n< ...  Tìm thấy tệp kích cỡ nhỏ hơn tệp trên\n> ...  Tìm thấy tệp kích cỡ lớn hơn tệp trên\n\nbạn có thể nhập câu lệnh BaseX bằng cách thêm vào trước dữ liệu nhập 1 dấu chấm than.
-h_xpath=Chế độ XQuery cho phép dữ liệu nhập là những câu hỏi XQuery đơn giản.
-h_map=Cách vẽ này được gọi là bản đồ cây (TreeMap). Tất cả nút của văn bản XML được vẽ thành một hình chữ nhật, lấp đầy diện tích. Những nút sẽ nổi lên khi được nhấp đơn (single clicks) và được lọc khi nhấp đôi (double clicks). Thực đơn xòe ra khi nhấp chuột phải lên phần tử.
-h_tree=This visualization is called TreeView. It shows the XML document as tree, drawing the nodes in their hierarchical order. Nodes can be highlighted by single clicks and filtered by double clicks. A popup menu will be shown by right-clicking on an element.
-h_plot=Cách vẽ này được gọi mảnh phân tán (Scatterplot). Tất cả nút XML được hiển thị trên một mảnh. Những nút sẽ nổi lên khi được nhấp đơn (single clicks) và được lọc khi nhấp đôi (double clicks). Thực đơn xòe ra khi nhấp chuột phải lên phần tử.
-h_folder=Cách vẽ này hiển thị tất cả nut XML trong thư mục hiển thị. Nút có thể mở ra hay đóng khi nhấp lên mũi tên. Mặc dù chúng sẽ nổi lên khi được nhấp đơn hay zoom vào khi nhấp đôi. Đây là cách hiệu quả để soi văn bản XML. Một thực đơn xòe ra khi nhấp chuột phải lên phần tử.
-h_table=Cách vẽ này hiển thị tất cả nut XML trong một bản(table). Nếu bạn nhấp lên văn bản, Tất cả nút có cùng văn bản(text) sẽ nổi lên. Nhấp đôi lên văn bản, kết quả lệnh hỏi sẽ được lọc. Một thực đơn xòe ra khi nhấp chuột phải lên phần tử.
-h_text=Thanh này hiển thị kết quả lệnh hỏi hay văn bản dữ liệu xuất ra khác.\n\nPhím tắt: Nhấn '-' và '+' để đổi kích cỡ phông của tất cả thanh. Gõ vào khung xòe ra để chạy một tìm kiếm tiếp. Nó là cách đơn giản để tìm một điểm văn bản cụ thể.
-h_info=Thanh này hiển thị thông tin dịch và đánh giá lệnh hỏi XQuery, bao gồm vài tiểu sử đơn giản.
-h_explore=Chế độ tìm kiếm đơn giản cho phép hỏi đơn giản trong văn bản XML.
-h_xquery=Trong vùng văn bản này, ban có thể nhập lệnh hỏi XQuery. Dữ liệu nhập được đánh giá sau mỗi lần nhấn phím.\n\n Ví dụ sau cho thấy tất cả tựa sách với chủ đề 'BaseX':\n\n for $a in //book\n where $a/topic = "XML"\n return $a/title"
-h_mover=Bạn có thể đổi vị trí hiển thị khi kéo thanh trên cùng của tất cả thanh hiển thị đến chỗ khác trong cửa sổ chính.\n Nếu bạn dời hiển thị ra ngoài cửa sổ chính, nó sẽ đóng.
+ch_add1=Add document to database.
+ch_add2=Adds [%] as [%] into [%].
+ch_delete1=Delete documents from database.
+ch_delete2=Deletes documents from the current database.
+ch_open1=Mở cơ sở dữ liệu.
+ch_open2=Mở_đặc_biệt [%].
+ch_info1=Hiển thị thông tin trên cơ sở dữ liệu hiện tại.
+ch_info21=Hiển thị thông tin trên cơ sở dữ liệu được mở hiện tại:
+ch_info22=không tham số: hiển thị thông tin bao quát
+ch_info23=hiển thị thông tin cơ sở dữ liệu
+ch_info24=hiển thị thông tin index
+ch_info25=hiển thị bản XML
+ch_close1=Đóng cơ sở dữ liệu hiện tại.
+ch_close2=Đóng cơ sở dữ liệu hiện tại.
+ch_list1=List databases or documents in database.
+ch_list2=Lists all available databases, or the documents\nwithin a database [%].
+ch_drop1=Xóa bỏ cơ sở dữ liệu hoặc index.
+ch_drop2=Drops a database, index or user:
+ch_drop21=drops cơ_sở_dữ_liệu
+ch_drop22=drops index_đặc_biệt
+ch_drop23=drops the specified user (on a database).
+ch_drop24=drops the database backup
+ch_drop25=drops the trigger
+ch_alter1=Alter user password or database name.
+ch_alter2=Alters user password or database name:
+ch_alterpw=alters the password of a user.
+ch_alterdb=alters the name of a database.
+ch_optimize1=Tối ưu cơ sở dữ liệu.
+ch_optimize2=Tối ưu cấu trúc cơ sở dữ liệu hiện tại.
+ch_export1=Xuất khẩu cơ sở dữ liệu ra kiểu XML.
+ch_export2=Xuất khẩu thiết lập hiện tại ra XML [%].
+ch_xquery1=Đánh giá lệnh hỏi XQuery.
+ch_xquery2=Đánh giá lệnh hỏi XQuery và in ra kết quả.
+ch_run1=Evaluate file as XQuery.
+ch_run2=Evaluates an XQuery from [%] and prints the result.
+ch_find1=Đánh giá lệnh hỏi từ khóa.
+ch_find2=Những từ bổ nghỉa sau được dùng:\n =  : tìm chính xác những nút văn bản"\n @= : tìm chính xác những thuộc tính\n @  : tìm những thuộc tính
+ch_cs1=Đánh giá lệnh hỏi XQuery và gán kết quả theo tập hợp ngữ cảnh mới.
+ch_cs2=Đánh giá lệnh hỏi XQuery cụ thể và gán kết quả\ntheo tập hợp ngữ cảnh mới.
+ch_kill1=Kill user sessions.
+ch_kill2=Kills all sessions of the specified user.
+ch_backup1=Backup database.
+ch_backup2=Creates a backup of the specified database.
+ch_restore1=Restore database.
+ch_restore2=Restores a backup of the specified database with most current or optional date specified ("yyyy-MM-dd-HH-mm-ss") backup file.
+ch_show1=Show server information.
+ch_show21=Shows server information:
+ch_show22=shows currently opened databases.
+ch_show23=shows current database sessions.
+ch_show24=shows users (on a database).
+ch_show25=shows backups.
+ch_show26=shows triggers.
+ch_grant1=Grant user permissions.
+ch_grant2=Grants permissions (on a database) to a user.
+ch_set1=Gán lựa chọn toàn cục.
+ch_set2=Có [%]:
+ch_set21=Hiển thị thông tin quy trình
+ch_set22=Hiển thị thông tin chỉnh lỗi
+ch_set23=Ghi ra kết quả lệnh hỏi
+ch_set26=Chặt hết khoảng trắng
+ch_set27=Phân tích các XML thực thể
+ch_set28=Index văn bản
+ch_set29=Index giá trị thuộc tính
+ch_set31=Index nội dung
+ch_set32=Path indexing
+ch_get1=Show global option.
+ch_get2=Shows the value of a global option.
+ch_password1=Change password.
+ch_password2=Changes the user's password.
+ch_help1=Nhờ giúp đỡ % những câu lệnh.
+ch_help2=Nếu [%] cụ thể, thông tin trên câu lệnh\n cụ thể sẽ được in ra; nếu không, liệt kê tất cả lệnh.
+ch_exit1=Exit application.
+ch_exit2=Exits %.
+
+# Help Texts
+h_hist=Hiển thị lich sử thông tin nhập.
+h_save=Saves the result.
+h_go=Chạy lệnh hỏi.
+h_stop=Dừng qua trình hiện hành.
+h_recent=Những tệp vừa được mở
+h_qclose=Closes the query and clears the textfield
+h_cmd=Bạn có thể nhập lệnh BaseX vào đây. Thử 'Giúp đỡ' để xem tất cả các câu lệnh.\n\nBạn có thể lấy lại các thông tin nhập với phím LÊN hoặc XUỐNG.
+h_searchxml=Gõ cái gì đó vào miền văn bản để tìm nó trong cơ sở dữ liệu. Cú pháp sau được hỗ trợ:\n...      Tìm thấy tags và văn bản\n=...   Tìm thấy chính xác nút văn bản\n@ ...  Tìm thấy thuộc tính và giá trị thuộc tính\n@=   Tìm thấy chính xác giá trị thuộc tính\n/...     Đánh giá dữ liệu nhập theo XQuery
+h_searchfs=Gõ cái gì đó vào miền văn bản để tìm nó trong hệ thống tệp. Cú pháp sau được hỗ trợ:\n...      Tìm thấy tệp hay thư mục\n= ...  Tìm thấy chính xác tên\n. ..     Tìm thấy đuôi tệp\n< ...  Tìm thấy tệp kích cỡ nhỏ hơn tệp trên\n> ...  Tìm thấy tệp kích cỡ lớn hơn tệp trên\n\nbạn có thể nhập câu lệnh BaseX bằng cách thêm vào trước dữ liệu nhập 1 dấu chấm than.
+h_xpath=Chế độ XQuery cho phép dữ liệu nhập là những câu hỏi XQuery đơn giản.
+h_map=Cách vẽ này được gọi là bản đồ cây (TreeMap). Tất cả nút của văn bản XML được vẽ thành một hình chữ nhật, lấp đầy diện tích. Những nút sẽ nổi lên khi được nhấp đơn (single clicks) và được lọc khi nhấp đôi (double clicks). Thực đơn xòe ra khi nhấp chuột phải lên phần tử.
+h_tree=This visualization is called TreeView. It shows the XML document as tree, drawing the nodes in their hierarchical order. Nodes can be highlighted by single clicks and filtered by double clicks. A popup menu will be shown by right-clicking on an element.
+h_plot=Cách vẽ này được gọi mảnh phân tán (Scatterplot). Tất cả nút XML được hiển thị trên một mảnh. Những nút sẽ nổi lên khi được nhấp đơn (single clicks) và được lọc khi nhấp đôi (double clicks). Thực đơn xòe ra khi nhấp chuột phải lên phần tử.
+h_folder=Cách vẽ này hiển thị tất cả nut XML trong thư mục hiển thị. Nút có thể mở ra hay đóng khi nhấp lên mũi tên. Mặc dù chúng sẽ nổi lên khi được nhấp đơn hay zoom vào khi nhấp đôi. Đây là cách hiệu quả để soi văn bản XML. Một thực đơn xòe ra khi nhấp chuột phải lên phần tử.
+h_table=Cách vẽ này hiển thị tất cả nut XML trong một bản(table). Nếu bạn nhấp lên văn bản, Tất cả nút có cùng văn bản(text) sẽ nổi lên. Nhấp đôi lên văn bản, kết quả lệnh hỏi sẽ được lọc. Một thực đơn xòe ra khi nhấp chuột phải lên phần tử.
+h_text=Thanh này hiển thị kết quả lệnh hỏi hay văn bản dữ liệu xuất ra khác.\n\nPhím tắt: Nhấn '-' và '+' để đổi kích cỡ phông của tất cả thanh. Gõ vào khung xòe ra để chạy một tìm kiếm tiếp. Nó là cách đơn giản để tìm một điểm văn bản cụ thể.
+h_info=Thanh này hiển thị thông tin dịch và đánh giá lệnh hỏi XQuery, bao gồm vài tiểu sử đơn giản.
+h_explore=Chế độ tìm kiếm đơn giản cho phép hỏi đơn giản trong văn bản XML.
+h_xquery=Trong vùng văn bản này, ban có thể nhập lệnh hỏi XQuery. Dữ liệu nhập được đánh giá sau mỗi lần nhấn phím.\n\n Ví dụ sau cho thấy tất cả tựa sách với chủ đề 'BaseX':\n\n for $a in //book\n where $a/topic = "XML"\n return $a/title"
+h_mover=Bạn có thể đổi vị trí hiển thị khi kéo thanh trên cùng của tất cả thanh hiển thị đến chỗ khác trong cửa sổ chính.\n Nếu bạn dời hiển thị ra ngoài cửa sổ chính, nó sẽ đóng.