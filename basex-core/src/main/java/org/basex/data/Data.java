--- conflicted
+++ resolved
@@ -778,11 +778,7 @@
           if(data.nsFlag(spre) && nsScope.get(attPref) == null) {
             // add declaration to parent node
             nspaces.add(nsPre, preStack.isEmpty() ? -1 : preStack.peek(), attPref,
-<<<<<<< HEAD
-                data.nspaces.uri(data.uri(spre, kind)), this);
-=======
             data.nspaces.uri(data.uri(spre, kind)), this);
->>>>>>> 409c267a
             // save pre value to set ns flag later for this node. can't be done
             // here as direct table access would interfere with the buffer
             flagPres.add(nsPre);
