package org.basex.data;

import static org.basex.core.Text.*;
import static org.basex.data.DataText.*;

import java.io.*;
import java.util.*;

import org.basex.io.in.DataInput;
import org.basex.io.out.DataOutput;
import org.basex.util.*;
import org.basex.util.hash.*;
import org.basex.util.list.*;

/**
 * This class organizes the namespaces of a database.
 *
 * @author BaseX Team 2005-15, BSD License
 * @author Christian Gruen
 */
public final class Namespaces {
  /** Namespace prefixes. */
  private final TokenSet prefixes;
  /** Namespace URIs. */
  private final TokenSet uris;
  /** Root node. */
  private final NSNode root;

  /** Stack with references to current default namespaces. */
  private final IntList defaults = new IntList(2);
  /** Current level. Index starts at 1 (required by XQUF operations). */
  private int level = 1;
  /** Current namespace node. */
  private NSNode cursor;

  // Creating and Writing Namespaces ==============================================================

  /**
   * Empty constructor.
   */
  public Namespaces() {
    prefixes = new TokenSet();
    uris = new TokenSet();
    root = new NSNode(-1);
    cursor = root;
  }

  /**
   * Constructor, specifying an input stream.
   * @param in input stream
   * @throws IOException I/O exception
   */
  Namespaces(final DataInput in) throws IOException {
    prefixes = new TokenSet(in);
    uris = new TokenSet(in);
    root = new NSNode(in, null);
    cursor = root;
  }

  /**
   * Writes the namespaces to disk.
   * @param out output stream
   * @throws IOException I/O exception
   */
  void write(final DataOutput out) throws IOException {
    prefixes.write(out);
    uris.write(out);
    root.write(out);
  }

  // Requesting Namespaces Globally ===============================================================

  /**
   * Returns if no namespaces exist.
   * Note that the container size does not change if namespaces are deleted.
   * This function is mainly used to decide namespaces need to be considered in query optimizations.
   * @return result of check
   */
  public boolean isEmpty() {
    return uris.isEmpty();
  }

  /**
   * Returns the number of namespaces that have been stored so far.
   * @return number of entries
   */
  public int size() {
    return uris.size();
  }

  /**
   * Returns a prefix for the specified id.
   * @param id id of prefix
   * @return prefix
   */
  public byte[] prefix(final int id) {
    return prefixes.key(id);
  }

  /**
   * Returns a namespace uri for the specified id.
   * @param id id of namespace uri
   * @return namespace uri
   */
  public byte[] uri(final int id) {
    return uris.key(id);
  }

  /**
   * Returns the id of the specified namespace uri.
   * @param uri namespace URI
   * @return id, or {@code 0} if no entry is found
   */
  public int uriId(final byte[] uri) {
    return uris.id(uri);
  }

  /**
   * Returns the id of the specified prefix.
   * @param prefix prefix
   * @return id, or {@code 0} if no entry is found
   */
  public int prefixId(final byte[] prefix) {
    return prefixes.id(prefix);
  }

  /**
   * Returns the default namespace uri for all documents of the database.
   * @return global default namespace, or {@code null} if there is more than one such namespace
   */
  public byte[] globalUri() {
    // no namespaces defined: default namespace is empty
    final int ch = root.children();
    if(ch == 0) return Token.EMPTY;
    // give up if more than one namespace is defined
    if(ch > 1) return null;
    // give up if child node has more children or more than one namespace
    final NSNode child = root.child(0);
    final int[] values = child.values();
    if(child.children() > 0 || child.pre() != 1 || values.length != 2) return null;
    // give up if namespace has a non-empty prefix
    if(prefix(values[0]).length != 0) return null;
    // return default namespace
    return uri(values[1]);
  }

  // Requesting Namespaces Based on Context =======================================================

  /**
   * Returns the id of a namespace uri for the specified prefix.
   * @param prefix prefix
<<<<<<< HEAD
   * @param element indicates if the prefix belongs to an element or attribute name
=======
   * @param element indicates if this is an element or attribute name
>>>>>>> 5661629f
   * @return id of namespace uri, or {@code 0} if no entry is found
   */
  public int uriIdForPrefix(final byte[] prefix, final boolean element) {
    if(isEmpty()) return 0;
    return prefix.length != 0 ? uriId(prefix, cursor) : element ? defaults.get(level) : 0;
  }

  /**
<<<<<<< HEAD
   * Returns the id of a namespace uri for an element/attribute name and a specific pre value.
=======
   * Returns the id of a namespace uri for the specified prefix and pre value.
>>>>>>> 5661629f
   * @param prefix prefix
   * @param pre pre value
   * @param data data reference
   * @return id of namespace uri, or {@code 0} if no entry is found
   */
  public int uriIdForPrefix(final byte[] prefix, final int pre, final Data data) {
    return uriId(prefix, cursor.find(pre, data));
  }

  /**
   * Returns the id of a namespace uri for the specified prefix and node.
   * @param prefix prefix
   * @param node node to start with
   * @return id of the namespace uri, or {@code 0} if namespace is not found.
   */
  private int uriId(final byte[] prefix, final NSNode node) {
    final int prefId = prefixes.id(prefix);
    if(prefId == 0) return 0;

    NSNode nd = node;
    while(nd != null) {
      final int uriId = nd.uri(prefId);
      if(uriId != 0) return uriId;
      nd = nd.parent();
    }
    return 0;
  }

  /**
   * Returns all namespace prefixes and uris that are declared for the specified pre value.
   * Should only be called for element nodes.
   * @param pre pre value
   * @param data data reference
   * @return key and value ids
   */
  public Atts values(final int pre, final Data data) {
    final Atts as = new Atts();
    final int[] values = cursor.find(pre, data).values();
    final int nl = values.length;
    for(int n = 0; n < nl; n += 2) as.add(prefix(values[n]), uri(values[n + 1]));
    return as;
  }

  /**
   * Finds the nearest namespace node on the ancestor axis of the insert location and sets it as new
   * root. Possible candidates for this node are collected and the match with the highest pre value
   * between ancestors and candidates is determined.
   * @param pre pre value
   * @param data data reference
   */
  void root(final int pre, final Data data) {
    // collect possible candidates for namespace root
    final List<NSNode> cand = new LinkedList<>();
    NSNode nd = root;
    cand.add(nd);
    for(int p; (p = nd.find(pre)) > -1;) {
      // add candidate to stack
      nd = nd.child(p);
      cand.add(0, nd);
    }

    nd = root;
    if(cand.size() > 1) {
      // compare candidates to ancestors of pre value
      int ancPre = pre;
      // take first candidate from stack
      NSNode curr = cand.remove(0);
      while(ancPre > -1 && nd == root) {
        // if the current candidate's pre value is lower than the current ancestor of par or par
        // itself, we have to look for a potential match for this candidate. therefore we iterate
        // through ancestors until we find one with a lower than or the same pre value as the
        // current candidate.
        while(ancPre > curr.pre()) ancPre = data.parent(ancPre, data.kind(ancPre));
        // this is the new root
        if(ancPre == curr.pre()) nd = curr;
        // no potential for infinite loop, because dummy root is always a match,
        // in this case ancPre ends iteration
        if(!cand.isEmpty()) curr = cand.remove(0);
      }
    }

    final int uriId = uriIdForPrefix(Token.EMPTY, pre, data);
    defaults.set(level, uriId);
    // remember uri before insert of first node n to connect siblings of n to according namespace
    defaults.set(level - 1, uriId);
    cursor = nd;
  }

  /**
   * Caches and returns all namespace nodes in the namespace structure with a minimum pre value.
   * @param pre minimum pre value of a namespace node.
   * @return list of namespace nodes
   */
  ArrayList<NSNode> cache(final int pre) {
    final ArrayList<NSNode> list = new ArrayList<>();
    addNodes(root, list, pre);
    return list;
  }

  /**
   * Recursively adds namespace nodes to the a list, starting with the children of a node.
   * @param node current namespace node
   * @param list list with namespace nodes
   * @param pre pre value
   */
  private static void addNodes(final NSNode node, final List<NSNode> list, final int pre) {
    final int sz = node.children();
    int i = Math.max(0, node.find(pre));
    while(i > 0 && (i == sz || node.child(i).pre() >= pre)) i--;
    for(; i < sz; i++) {
      final NSNode child = node.child(i);
      if(child.pre() >= pre) list.add(child);
      addNodes(child, list, pre);
    }
  }

  // Updating Namespaces ==========================================================================

  /**
   * Sets a namespace cursor.
   * @param node namespace node
   */
  void cursor(final NSNode node) {
    cursor = node;
  }

  /**
   * Returns the current namespace cursor.
   * @return current namespace node
   */
  NSNode cursor() {
    return cursor;
  }

  /**
   * Increases the level counter and sets a new default namespace.
   */
  public void open() {
    final int nu = defaults.get(level);
    defaults.set(++level, nu);
  }

  /**
   * Adds namespaces to a new namespace child node and sets this node as new cursor.
   * @param pre pre value
   * @param atts namespaces
   */
  public void open(final int pre, final Atts atts) {
    open();
    if(!atts.isEmpty()) {
      final NSNode nd = new NSNode(pre);
      cursor.add(nd);
      cursor = nd;

      final int as = atts.size();
      for(int a = 0; a < as; a++) {
        final byte[] pref = atts.name(a), uri = atts.value(a);
        final int prefId = prefixes.put(pref), uriId = uris.put(uri);
        nd.add(prefId, uriId);
        if(pref.length == 0) defaults.set(level, uriId);
      }
    }
  }

  /**
   * Adds a single namespace for the specified pre value.
   * @param pre pre value
   * @param prefix prefix
   * @param uri namespace uri
   * @param data data reference
   * @return id of namespace uri
   */
  public int add(final int pre, final byte[] prefix, final byte[] uri, final Data data) {
    final int prefId = prefixes.put(prefix), uriId = uris.put(uri);
    NSNode nd = cursor.find(pre, data);
    if(nd.pre() != pre) {
      final NSNode child = new NSNode(pre);
      nd.add(child);
      nd = child;
    }
    nd.add(prefId, uriId);
    return uriId;
  }

  /**
   * Closes a namespace node.
   * @param pre current pre value
   */
  public void close(final int pre) {
    while(cursor.pre() >= pre) {
      final NSNode nd = cursor.parent();
      if(nd == null) break;
      cursor = nd;
    }
    --level;
  }

  /**
   * Deletes the specified namespace URI from the root node.
   * @param uri namespace URI reference
   */
  public void delete(final byte[] uri) {
    final int id = uris.id(uri);
    if(id != 0) cursor.delete(id);
  }

  /**
   * Deletes the specified number of entries from the namespace structure.
   * @param pre pre value of the first node to delete
   * @param data data reference
   * @param size number of entries to be deleted
   */
  void delete(final int pre, final int size, final Data data) {
    NSNode nd = cursor.find(pre, data);
    if(nd.pre() == pre) nd = nd.parent();
    while(nd != null) {
      nd.delete(pre, size);
      nd = nd.parent();
    }
    root.decrementPre(pre, size);
  }

  // Printing Namespaces ==========================================================================

  /**
   * Returns a tabular representation of the namespace entries.
   * @param start first pre value
   * @param end last pre value
   * @return namespaces
   */
  public byte[] table(final int start, final int end) {
    if(root.children() == 0) return Token.EMPTY;

    final Table t = new Table();
    t.header.add(TABLENS);
    t.header.add(TABLEPRE);
    t.header.add(TABLEDIST);
    t.header.add(TABLEPREF);
    t.header.add(TABLEURI);
    for(int i = 0; i < 3; ++i) t.align.add(true);
    root.table(t, start, end, this);
    return t.contents.isEmpty() ? Token.EMPTY : t.finish();
  }

  /**
   * Returns namespace information.
   * @return info string
   */
  public byte[] info() {
    final TokenObjMap<TokenList> map = new TokenObjMap<>();
    root.info(map, this);
    final TokenBuilder tb = new TokenBuilder();
    for(final byte[] key : map) {
      tb.add("  ");
      final TokenList values = map.get(key);
      values.sort(false);
      final int ks = values.size();
      if(ks > 1 || values.get(0).length != 0) {
        if(values.size() != 1) tb.add("(");
        for(int k = 0; k < ks; ++k) {
          if(k != 0) tb.add(", ");
          tb.add(values.get(k));
        }
        if(ks != 1) tb.add(")");
        tb.add(" = ");
      }
      tb.addExt("\"%\"" + NL, key);
    }
    return tb.finish();
  }

  /**
   * Returns a string representation of the namespaces.
   * @param start start pre value
   * @param end end pre value
   * @return string
   */
  public String toString(final int start, final int end) {
    return root.toString(this, start, end);
  }

  @Override
  public String toString() {
    return toString(0, Integer.MAX_VALUE);
  }
}<|MERGE_RESOLUTION|>--- conflicted
+++ resolved
@@ -149,11 +149,7 @@
   /**
    * Returns the id of a namespace uri for the specified prefix.
    * @param prefix prefix
-<<<<<<< HEAD
    * @param element indicates if the prefix belongs to an element or attribute name
-=======
-   * @param element indicates if this is an element or attribute name
->>>>>>> 5661629f
    * @return id of namespace uri, or {@code 0} if no entry is found
    */
   public int uriIdForPrefix(final byte[] prefix, final boolean element) {
@@ -162,11 +158,7 @@
   }
 
   /**
-<<<<<<< HEAD
-   * Returns the id of a namespace uri for an element/attribute name and a specific pre value.
-=======
    * Returns the id of a namespace uri for the specified prefix and pre value.
->>>>>>> 5661629f
    * @param prefix prefix
    * @param pre pre value
    * @param data data reference
