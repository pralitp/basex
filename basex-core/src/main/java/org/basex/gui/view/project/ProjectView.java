--- conflicted
+++ resolved
@@ -230,24 +230,7 @@
       final String p = f.normalize().parent().path();
       if(!sl.contains(p)) sl.add(p);
     }
-<<<<<<< HEAD
     return sl.sort().unique().get(0);
-=======
-    return sl.unique().get(0);
-  }
-
-  /**
-   * Returns the canonical or (if not possible) the absolute file reference.
-   * @param f file reference
-   * @return file
-   */
-  private static File canonical(final File f) {
-    try {
-      return f.getCanonicalFile();
-    } catch(final IOException ex) {
-      return f.getAbsoluteFile();
-    }
->>>>>>> 65f04ce1
   }
 
   /**
