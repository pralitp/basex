package org.basex.build;

import static org.basex.core.Text.*;

import java.io.*;
import java.util.*;
import java.util.regex.*;
import java.util.zip.*;

import org.basex.core.*;
import org.basex.core.MainOptions.MainParser;
import org.basex.core.cmd.*;
import org.basex.io.*;
import org.basex.io.in.*;
import org.basex.util.*;
import org.basex.util.list.*;

/**
 * This class recursively scans files and directories and parses all
 * relevant files.
 *
 * @author BaseX Team 2005-14, BSD License
 * @author Christian Gruen
 */
public final class DirParser extends Parser {
  /** Number of skipped files to log. */
  private static final int SKIPLOG = 10;
  /** Skipped files. */
  private final StringList skipped = new StringList();
  /** File pattern. */
  private final Pattern filter;
  /** Initial file path. */
  private final String root;

  /** Parse archives in directories. */
  private final boolean archives;
  /** Skip corrupt files in directories. */
  private final boolean skipCorrupt;
  /** Add ignored files as raw files. */
  private final boolean addRaw;
  /** DTD parsing. */
  private final boolean dtd;
  /** Raw parsing. */
  private final boolean rawParser;
  /** Database path for storing binary files. */
  private final IOFile rawPath;

  /** Last source. */
  private IO lastSrc;
  /** Parser reference. */
  private Parser parser;
  /** Element counter. */
  private int c;

  /**
   * Constructor.
   * @param source source path
   * @param opts database options
   * @param path future database path
   */
  public DirParser(final IO source, final MainOptions opts, final IOFile path) {
    super(source, opts);
    final String dir = source.dir();
    root = dir.endsWith("/") ? dir : dir + '/';
    skipCorrupt = options.get(MainOptions.SKIPCORRUPT);
    archives = options.get(MainOptions.ADDARCHIVES);
    addRaw = options.get(MainOptions.ADDRAW);
    dtd = options.get(MainOptions.DTD);
    rawParser = options.get(MainOptions.PARSER) == MainParser.RAW;

    filter = !source.isDir() && !source.isArchive() ? null :
      Pattern.compile(IOFile.regex(opts.get(MainOptions.CREATEFILTER)));
    // choose binary storage if disk-based database path is known and
    // if raw parser or "add raw" option were chosen
    rawPath = path != null && (addRaw || rawParser) ? new IOFile(path, IO.RAW) : null;
  }

  @Override
  public void parse(final Builder build) throws IOException {
    build.meta.filesize = 0;
    build.meta.original = src.path();
    parse(build, src);
  }

  /**
   * Parses the specified file or its children.
   * @param b builder
   * @param io current input
   * @throws IOException I/O exception
   */
  private void parse(final Builder b, final IO io) throws IOException {
    if(io instanceof IOFile && io.isDir()) {
      for(final IO f : ((IOFile) io).children()) parse(b, f);
    } else if(archives && io.isArchive()) {
      final String name = io.name().toLowerCase(Locale.ENGLISH);
      InputStream in = io.inputStream();
<<<<<<< HEAD
      if(name.endsWith(IO.GZSUFFIX)) {
        // process GZIP archive
        try(final GZIPInputStream is = new GZIPInputStream(in)) {
          src = new IOStream(is, io.name().replaceAll("\\..*", IO.XMLSUFFIX));
          parseResource(b);
        }
      } else if(name.endsWith(IO.TARSUFFIX) || name.endsWith(IO.TGZSUFFIX)) {
        // process TAR files
        if(name.endsWith(IO.TGZSUFFIX)) in = new GZIPInputStream(in);
        try(final TarInputStream is = new TarInputStream(in)) {
          for(TarEntry ze; (ze = is.getNextEntry()) != null;) {
            if(ze.isDirectory()) continue;
            src = new IOStream(is, ze.getName());
            src.length(ze.getSize());
            parseResource(b);
          }
        }
=======
      if(name.endsWith(IO.TARSUFFIX) || name.endsWith(IO.TGZSUFFIX) ||
          name.endsWith(IO.TARGZSUFFIX)) {
        // process TAR files
        if(!name.endsWith(IO.TARSUFFIX)) in = new GZIPInputStream(in);
        final TarInputStream is = new TarInputStream(in);
        for(TarEntry ze; (ze = is.getNextEntry()) != null;) {
          if(ze.isDirectory()) continue;
          src = new IOStream(is, ze.getName());
          src.length(ze.getSize());
          parseResource(b);
        }
        is.close();
      } else if(name.endsWith(IO.GZSUFFIX)) {
        // process GZIP archive
        final GZIPInputStream is = new GZIPInputStream(in);
        src = new IOStream(is, io.name().replaceAll("\\..*", IO.XMLSUFFIX));
        parseResource(b);
        is.close();
>>>>>>> 942c955a
      } else {
        // process ZIP archive
        try(final ZipInputStream is = new ZipInputStream(in)) {
          for(ZipEntry ze; (ze = is.getNextEntry()) != null;) {
            if(ze.isDirectory()) continue;
            src = new IOStream(is, ze.getName());
            src.length(ze.getSize());
            parseResource(b);
          }
        }
      }
    } else {
      // process regular file
      src = io;
      parseResource(b);
    }
  }

  /**
   * Parses the current source.
   * @param b builder instance
   * @throws IOException I/O exception
   */
  private void parseResource(final Builder b) throws IOException {
    b.checkStop();

    // add file size for database meta information
    final long l = src.length();
    if(l != -1) b.meta.filesize += l;

    // use global target as path prefix
    String targ = target;
    String path = src.path();

    // add relative path without root (prefix) and file name (suffix)
    final String name = src.name();
    if(path.endsWith('/' + name)) {
      path = path.substring(0, path.length() - name.length());
      if(path.startsWith(root)) path = path.substring(root.length());
      targ = (targ + path).replace("//", "/");
    }

    // check if file passes the name filter pattern
    boolean exclude = false;
    if(filter != null) {
      final String nm = Prop.CASE ? src.name() : src.name().toLowerCase(Locale.ENGLISH);
      exclude = !filter.matcher(nm).matches();
    }

    if(exclude) {
      // exclude file: check if will be added as raw file
      if(addRaw && rawPath != null) {
        Store.store(src.inputSource(), new IOFile(rawPath, targ + name));
      }
    } else {
      if(rawParser) {
        // store input in raw format if database path is known
        if(rawPath != null) {
          Store.store(src.inputSource(), new IOFile(rawPath, targ + name));
        }
      } else {
        // store input as XML
        boolean ok = true;
        IO in = src;
        if(skipCorrupt) {
          // parse file twice to ensure that it is well-formed
          try {
            // cache file contents to allow or speed up a second run
            if(!(src instanceof IOContent || dtd)) {
              in = new IOContent(src.read());
              in.name(src.name());
            }
            parser = Parser.singleParser(in, options, targ);
            MemBuilder.build("", parser);
          } catch(final IOException ex) {
            Util.debug(ex);
            skipped.add(src.path());
            ok = false;
          }
        }

        // parse file
        if(ok) {
          parser = Parser.singleParser(in, options, targ);
          parser.parse(b);
        }
        parser = null;
        // dump debug data
        if(Prop.debug && (++c & 0x3FF) == 0) Util.err(";");
      }
    }
  }

  @Override
  public String info() {
    final TokenBuilder tb = new TokenBuilder();
    if(!skipped.isEmpty()) {
      tb.add(SKIPPED).add(COL).add(NL);
      final int s = skipped.size();
      for(int i = 0; i < s && i < SKIPLOG; i++) {
        tb.add(LI).add(skipped.get(i)).add(NL);
      }
      if(s > SKIPLOG) {
        tb.add(LI).addExt(MORE_SKIPPED_X, s - SKIPLOG).add(NL);
      }
    }
    return tb.toString();
  }

  @Override
  public String det() {
    return parser != null ? parser.detail() : src.path();
  }

  @Override
  public double prog() {
    if(parser != null) return parser.progress();
    if(lastSrc == src) return 1;
    lastSrc = src;
    return Math.random();
  }

  @Override
  public void close() throws IOException {
    if(parser != null) parser.close();
  }
}<|MERGE_RESOLUTION|>--- conflicted
+++ resolved
@@ -94,16 +94,10 @@
     } else if(archives && io.isArchive()) {
       final String name = io.name().toLowerCase(Locale.ENGLISH);
       InputStream in = io.inputStream();
-<<<<<<< HEAD
-      if(name.endsWith(IO.GZSUFFIX)) {
-        // process GZIP archive
-        try(final GZIPInputStream is = new GZIPInputStream(in)) {
-          src = new IOStream(is, io.name().replaceAll("\\..*", IO.XMLSUFFIX));
-          parseResource(b);
-        }
-      } else if(name.endsWith(IO.TARSUFFIX) || name.endsWith(IO.TGZSUFFIX)) {
+      if(name.endsWith(IO.TARSUFFIX) || name.endsWith(IO.TGZSUFFIX) ||
+          name.endsWith(IO.TARGZSUFFIX)) {
         // process TAR files
-        if(name.endsWith(IO.TGZSUFFIX)) in = new GZIPInputStream(in);
+        if(!name.endsWith(IO.TARSUFFIX)) in = new GZIPInputStream(in);
         try(final TarInputStream is = new TarInputStream(in)) {
           for(TarEntry ze; (ze = is.getNextEntry()) != null;) {
             if(ze.isDirectory()) continue;
@@ -112,26 +106,12 @@
             parseResource(b);
           }
         }
-=======
-      if(name.endsWith(IO.TARSUFFIX) || name.endsWith(IO.TGZSUFFIX) ||
-          name.endsWith(IO.TARGZSUFFIX)) {
-        // process TAR files
-        if(!name.endsWith(IO.TARSUFFIX)) in = new GZIPInputStream(in);
-        final TarInputStream is = new TarInputStream(in);
-        for(TarEntry ze; (ze = is.getNextEntry()) != null;) {
-          if(ze.isDirectory()) continue;
-          src = new IOStream(is, ze.getName());
-          src.length(ze.getSize());
-          parseResource(b);
-        }
-        is.close();
       } else if(name.endsWith(IO.GZSUFFIX)) {
         // process GZIP archive
-        final GZIPInputStream is = new GZIPInputStream(in);
-        src = new IOStream(is, io.name().replaceAll("\\..*", IO.XMLSUFFIX));
-        parseResource(b);
-        is.close();
->>>>>>> 942c955a
+        try(final GZIPInputStream is = new GZIPInputStream(in)) {
+          src = new IOStream(is, io.name().replaceAll("\\..*", IO.XMLSUFFIX));
+          parseResource(b);
+        }
       } else {
         // process ZIP archive
         try(final ZipInputStream is = new ZipInputStream(in)) {
