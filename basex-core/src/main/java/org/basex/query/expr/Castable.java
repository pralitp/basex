package org.basex.query.expr;

import static org.basex.query.QueryText.*;

import org.basex.query.*;
import org.basex.query.value.*;
import org.basex.query.value.item.*;
import org.basex.query.value.node.*;
import org.basex.query.value.type.*;
import org.basex.query.var.*;
import org.basex.util.*;
import org.basex.util.hash.*;

/**
 * Castable expression.
 *
 * @author BaseX Team 2005-14, BSD License
 * @author Christian Gruen
 */
public final class Castable extends Single {
  /** Static context. */
  private final StaticContext sc;
  /** Instance. */
  private final SeqType seq;

  /**
   * Constructor.
   * @param sctx static context
   * @param ii input info
   * @param e expression
   * @param s sequence type
   */
  public Castable(final StaticContext sctx, final InputInfo ii, final Expr e, final SeqType s) {
    super(ii, e);
    sc = sctx;
    seq = s;
    type = SeqType.BLN;
  }

  @Override
  public Expr compile(final QueryContext ctx, final VarScope scp) throws QueryException {
    super.compile(ctx, scp);
    return expr.isValue() ? preEval(ctx) : this;
  }

  @Override
  public Bln item(final QueryContext ctx, final InputInfo ii) throws QueryException {
<<<<<<< HEAD
    final Value v = expr.value(ctx);
    try {
      seq.cast(v.item(ctx, info), ctx, sc, ii, this);
=======
    final Item it = expr.item(ctx, ii);
    try {
      seq.cast(it, ctx, sc, ii, this);
>>>>>>> 760cc613
      return Bln.TRUE;
    } catch(final QueryException ex) {
      return Bln.FALSE;
    }
  }

  @Override
  public Expr copy(final QueryContext ctx, final VarScope scp, final IntObjMap<Var> vs) {
    return new Castable(sc, info, expr.copy(ctx, scp, vs), seq);
  }

  @Override
  public void plan(final FElem plan) {
    addPlan(plan, planElem(TYP, seq), expr);
  }

  @Override
  public String toString() {
    return expr + " " + CASTABLE + ' ' + AS + ' ' + seq;
  }
}<|MERGE_RESOLUTION|>--- conflicted
+++ resolved
@@ -45,15 +45,9 @@
 
   @Override
   public Bln item(final QueryContext ctx, final InputInfo ii) throws QueryException {
-<<<<<<< HEAD
     final Value v = expr.value(ctx);
     try {
-      seq.cast(v.item(ctx, info), ctx, sc, ii, this);
-=======
-    final Item it = expr.item(ctx, ii);
-    try {
-      seq.cast(it, ctx, sc, ii, this);
->>>>>>> 760cc613
+      seq.cast(v, ctx, sc, ii, this);
       return Bln.TRUE;
     } catch(final QueryException ex) {
       return Bln.FALSE;
