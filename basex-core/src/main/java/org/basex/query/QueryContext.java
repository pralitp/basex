--- conflicted
+++ resolved
@@ -374,7 +374,6 @@
    * @param datas data references
    * @param dbs database names
    */
-<<<<<<< HEAD
   private void copy(final ValueBuilder cache, final HashSet<Data> datas, final StringList dbs) {
     final long cs = cache.size();
     for(int c = 0; c < cs; c++) {
@@ -384,13 +383,6 @@
       if(datas.contains(data) || !data.inMemory() && dbs.contains(data.meta.name)) {
         cache.set(((DBNode) it).dbCopy(context.options), c);
       }
-=======
-  Value update() throws QueryException {
-    if(updating) {
-      updates.apply();
-      if(updates.size() != 0 && context.data() != null) context.update();
-      if(output.size() != 0) return output.value();
->>>>>>> 2504d506
     }
   }
 
