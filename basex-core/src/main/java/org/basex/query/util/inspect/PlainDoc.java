--- conflicted
+++ resolved
@@ -62,13 +62,10 @@
     final TokenObjMap<TokenList> doc = module.doc();
     if(doc != null) comment(doc, mod);
 
-<<<<<<< HEAD
     for(final StaticVar sv : module.vars().values()) variable(sv, mod);
-    for(final StaticFunc sf : module.funcs().values()) function(sf.name, sf, sf.funcType(), mod);
-=======
-    for(final StaticVar sv : qp.vars) variable(sv, mod);
-    for(final StaticFunc sf : qp.funcs) function(sf.name, sf, sf.funcType(), sf.ann, mod);
->>>>>>> 5479c283
+    for(final StaticFunc sf : module.funcs().values())
+      function(sf.name, sf, sf.funcType(), sf.ann, mod);
+
     return mod;
   }
 
