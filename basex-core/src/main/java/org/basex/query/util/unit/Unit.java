package org.basex.query.util.unit;

import static org.basex.query.util.Err.*;
import static org.basex.query.util.unit.Constants.*;
import static org.basex.util.Token.*;

import java.io.*;
import java.util.*;

import org.basex.core.*;
import org.basex.core.Context;
import org.basex.io.*;
import org.basex.query.*;
import org.basex.query.expr.*;
import org.basex.query.func.*;
import org.basex.query.iter.*;
import org.basex.query.util.*;
import org.basex.query.value.*;
import org.basex.query.value.item.*;
import org.basex.query.value.node.*;
import org.basex.util.*;

/**
 * XQuery Unit tests: Testing single modules.
 *
 * @author BaseX Team 2005-14, BSD License
 * @author Christian Gruen
 */
public final class Unit {
  /** Database context. */
  private final Context ctx;
  /** File. */
  private final IOFile file;
  /** Parent process. */
  private final Proc proc;

  /** Query string. */
  private String input;
  /** Currently processed function. */
  private StaticFunc current;

  /** Failures. */
  int failures;
  /** Errors. */
  int errors;
  /** Skipped. */
  int skipped;
  /** Tests. */
  int tests;

  /**
   * Constructor.
   * @param file file
   * @param ctx database context
   * @param proc process
   */
  public Unit(final IOFile file, final Context ctx, final Proc proc) {
    this.file = file;
    this.ctx = ctx;
    this.proc = proc;
  }

  /**
   * Runs all tests.
   * @param suites root element
   * @throws IOException query exception
   */
  public void test(final FElem suites) throws IOException {
    final FElem suite = new FElem(TESTSUITE).add(NAME, file.url());
    final ArrayList<StaticFunc> before = new ArrayList<>(0);
    final ArrayList<StaticFunc> after = new ArrayList<>(0);
    final ArrayList<StaticFunc> beforeModule = new ArrayList<>(0);
    final ArrayList<StaticFunc> afterModule = new ArrayList<>(0);
    final ArrayList<StaticFunc> test = new ArrayList<>(0);
    final Performance perf = new Performance();

    final QueryContext qc = new QueryContext(ctx);
    try {
      input = string(file.read());
      qc.parse(input, file.path(), null);

      // loop through all functions
      for(final StaticFunc sf : qc.funcs.funcs()) {
        // find Unit annotations
        final Ann ann = sf.ann;
        final int as = ann.size();
        boolean xq = false;
        for(int a = 0; !xq && a < as; a++) {
          xq |= eq(ann.names[a].uri(), QueryText.UNITURI);
        }
        if(!xq) continue;

        // Unit function:
        if(sf.ann.contains(Ann.Q_PRIVATE)) throw UNIT_PRIVATE.get(null, sf.name.local());
        if(sf.args.length > 0) throw UNIT_ARGS.get(null, sf.name.local());

        if(indexOf(sf, BEFORE) != -1) before.add(sf);
        if(indexOf(sf, AFTER) != -1) after.add(sf);
        if(indexOf(sf, BEFORE_MODULE) != -1) beforeModule.add(sf);
        if(indexOf(sf, AFTER_MODULE) != -1) afterModule.add(sf);
        if(indexOf(sf, TEST) != -1) test.add(sf);
      }

      // call initializing functions before first test
      for(final StaticFunc sf : beforeModule) eval(sf);

      for(final StaticFunc sf : test) {
        // check arguments
        final Value values = sf.ann.values[indexOf(sf, TEST)];
        final long vs = values.size();

        // expected error code
        byte[] code = null;
        if(vs != 0) {
          if(vs == 2 && eq(EXPECTED, values.itemAt(0).string(null))) {
            code = values.itemAt(1).string(null);
          } else {
            throw UNIT_ANN.get(null, '%', sf.ann.names[0]);
          }
        }

        final FElem testcase = new FElem(TESTCASE).add(NAME, sf.name.local());
        tests++;

        final Performance perf2 = new Performance();
        final int skip = indexOf(sf, IGNORE);
        if(skip == -1) {
          try {
            // call functions marked with "before"
            for(final StaticFunc fn : before) eval(fn);
            // call functions
            eval(sf);
            // call functions marked with "after"
            for(final StaticFunc fn : after) eval(fn);

            if(code != null) {
              failures++;
              testcase.add(new FElem(FAILURE).add(new FElem(EXPECTED).add(code)));
            }
          } catch(final QueryException ex) {
            final QNm name = ex.qname();
            if(code == null || !eq(code, name.local())) {
              final FElem error;
              final boolean fail = Err.UNIT_ASSERT.eq(name);
              if(fail) {
                failures++;
                error = new FElem(FAILURE);
              } else {
                errors++;
                error = new FElem(ERROR);
              }
              addError(ex, error, fail);
              testcase.add(error);
            }
          }
        } else {
          // skip test
          final Value sv = sf.ann.values[skip];
          testcase.add(SKIPPED, sv.isEmpty() ? EMPTY : sv.itemAt(0).string(null));
          skipped++;
        }
        testcase.add(TIME, time(perf2));
        suite.add(testcase);
      }

      // run finalizing tests
      for(final StaticFunc sf : afterModule) eval(sf);

    } catch(final QueryException ex) {
      final FElem error;
      if(current == null) {
        // handle errors caused by parsing or compiling a module
        error = new FElem(ERROR);
        try {
          addError(ex, error, true);
        } catch(final QueryException ignored) { }
      } else {
        // handle errors caused by initializing unit functions
        error = new FElem(TESTCASE).add(NAME, current.name.local());
        error.add(TIME, time(perf));
      }
      suite.add(error);
      errors++;
    } finally {
      qc.close();
    }

    if(suite.hasChildren()) {
      suite.add(TIME, time(perf));
      suite.add(TESTS, token(tests));
      suite.add(FAILURES, token(failures));
      suite.add(ERRORS, token(errors));
      suite.add(SKIPPED, token(skipped));
      suites.add(suite);
    }
  }

  /**
   * Adds error information to the specified node.
   * @param ex exception
   * @param error error element
   * @param fail fail (unit error) flag
   * @throws QueryException query exception
   */
  private void addError(final QueryException ex, final FElem error, final boolean fail)
      throws QueryException {

    error.add(LINE, token(ex.line()));
    error.add(COLUMN, token(ex.column()));
    final String url = IO.get(ex.file()).url();
    if(!file.url().equals(url)) error.add(URI, url);

    if(ex instanceof UnitException) {
      // unit exception: add expected and returned values
      final UnitException ue = (UnitException) ex;
      error.add(elem(ue.returned, RETURNED, ue.count));
      error.add(elem(ue.expected, EXPECTED, ue.count));
    } else if(fail) {
      // unit failure:
      final Value v = ex.value();
      if(v.isItem()) {
        // add attached value
        if(v.type.isNode()) {
          error.add((ANode) v);
        } else {
          error.add(((Item) v).string(null));
        }
      } else {
        // otherwise, add error message
        error.add(ex.getLocalizedMessage());
      }
    } else {
      // any other exception: add type and error message
      error.add(TYPE, ex.qname().prefixId(QueryText.ERRORURI));
      error.add(ex.getLocalizedMessage());
    }
  }

  /**
   * Creates a new element.
   * @param it item
   * @param name name (expected/returned)
   * @param c item count
   * @return new element
   * @throws QueryException query exception
   */
  private static FElem elem(final Item it, final byte[] name, final int c) throws QueryException {
    final FElem exp = new FElem(name);
    if(it != null) {
      if(it instanceof ANode) {
        exp.add((ANode) it);
      } else {
        exp.add(it.string(null));
      }
      exp.add(ITEM, token(c)).add(TYPE, it.type.toString());
    }
    return exp;
  }

  /**
   * Evaluates a function.
   * @param func function to evaluate
   * @throws QueryException query exception
   */
  private void eval(final StaticFunc func) throws QueryException {
    current = func;

    final QueryContext qctx = proc.proc(new QueryContext(ctx));
    qctx.listen = proc.listen;
    try {
<<<<<<< HEAD
      qctx.parse(input, file.path(), null);
      qctx.mainModule(new MainModule(find(qctx, func), new Expr[0]));
      qctx.compile();

      final Iter iter = qctx.iter();
=======
      query.parse(input, file.path(), null);
      final StaticFunc sf = find(query, func);

      // wrap function with a function call
      final StaticFuncCall sfc = new StaticFuncCall(
          sf.name, new Expr[0], sf.sc, sf.info).init(sf);
      final MainModule mm = new MainModule(sfc, new VarScope(sf.sc), null, sf.sc);

      // assign main module and http context and register process
      query.mainModule(mm);
      query.compile();

      final Iter iter = query.iter();
>>>>>>> e6d52094
      while(iter.next() != null) throw UNIT_EMPTY.get(null, func.name.local());

    } finally {
      proc.proc(null);
      qctx.close();
    }
  }

  /**
   * Returns the specified function from the given query context.
   * @param qctx query context.
   * @param func function to be found
   * @return function
   */
  private StaticFunc find(final QueryContext qctx, final StaticFunc func) {
    for(final StaticFunc sf : qctx.funcs.funcs()) {
      if(func.info.equals(sf.info)) return sf;
    }
    return null;
  }

  /**
   * Returns the specified function from the given query context.
   * @param qctx query context.
   * @param func function to be found
   * @return function
   */
  private static StaticFunc find(final QueryContext qctx, final StaticFunc func) {
    for(final StaticFunc sf : qctx.funcs.funcs()) {
      if(func.info.equals(sf.info)) return sf;
    }
    return null;
  }

  /**
   * Checks if a unit annotation has been specified.
   * If positive, returns its offset in the annotation array.
   *
   * @param func user function
   * @param name name of annotation to be found
   * @return value
   * @throws QueryException query exception
   */
  private static int indexOf(final StaticFunc func, final byte[] name) throws QueryException {
    final Ann ann = func.ann;
    final int as = ann.size();
    int pos = -1;
    for(int a = 0; a < as; a++) {
      final QNm nm = ann.names[a];
      if(eq(nm.uri(), QueryText.UNITURI) && eq(nm.local(), name)) {
        if(pos != -1) throw UNIT_TWICE.get(null, '%', nm.local());
        pos = a;
      }
    }
    return pos;
  }

  /**
   * Returns a token representation of the measured time.
   *
   * @param p performance
   * @return time
   */
  static byte[] time(final Performance p) {
    return new DTDur(p.time() / 1000000).string(null);
  }
}<|MERGE_RESOLUTION|>--- conflicted
+++ resolved
@@ -268,46 +268,17 @@
     final QueryContext qctx = proc.proc(new QueryContext(ctx));
     qctx.listen = proc.listen;
     try {
-<<<<<<< HEAD
       qctx.parse(input, file.path(), null);
       qctx.mainModule(new MainModule(find(qctx, func), new Expr[0]));
       qctx.compile();
 
       final Iter iter = qctx.iter();
-=======
-      query.parse(input, file.path(), null);
-      final StaticFunc sf = find(query, func);
-
-      // wrap function with a function call
-      final StaticFuncCall sfc = new StaticFuncCall(
-          sf.name, new Expr[0], sf.sc, sf.info).init(sf);
-      final MainModule mm = new MainModule(sfc, new VarScope(sf.sc), null, sf.sc);
-
-      // assign main module and http context and register process
-      query.mainModule(mm);
-      query.compile();
-
-      final Iter iter = query.iter();
->>>>>>> e6d52094
       while(iter.next() != null) throw UNIT_EMPTY.get(null, func.name.local());
 
     } finally {
       proc.proc(null);
       qctx.close();
     }
-  }
-
-  /**
-   * Returns the specified function from the given query context.
-   * @param qctx query context.
-   * @param func function to be found
-   * @return function
-   */
-  private StaticFunc find(final QueryContext qctx, final StaticFunc func) {
-    for(final StaticFunc sf : qctx.funcs.funcs()) {
-      if(func.info.equals(sf.info)) return sf;
-    }
-    return null;
   }
 
   /**
