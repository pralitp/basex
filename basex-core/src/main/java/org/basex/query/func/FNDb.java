package org.basex.query.func;

import static org.basex.query.func.Function.*;
import static org.basex.query.util.Err.*;
import static org.basex.util.Token.*;

import java.io.*;
import java.util.*;
import java.util.List;

import org.basex.core.*;
import org.basex.core.cmd.*;
import org.basex.data.*;
import org.basex.index.*;
import org.basex.index.query.*;
import org.basex.index.resource.*;
import org.basex.io.*;
import org.basex.io.out.*;
import org.basex.io.serial.*;
import org.basex.query.*;
import org.basex.query.expr.*;
import org.basex.query.iter.*;
import org.basex.query.path.*;
import org.basex.query.up.*;
import org.basex.query.up.primitives.*;
import org.basex.query.util.*;
import org.basex.query.value.*;
import org.basex.query.value.item.*;
import org.basex.query.value.node.*;
import org.basex.query.value.seq.*;
import org.basex.query.value.type.*;
import org.basex.util.*;
import org.basex.util.list.*;
import org.basex.util.options.*;

/**
 * Database functions.
 *
 * @author BaseX Team 2005-14, BSD License
 * @author Christian Gruen
 * @author Dimitar Popov
 */
public final class FNDb extends StandardFunc {
  /** Element: parameters. */
  private static final QNm Q_OPTIONS = QNm.get("options");

  /** Resource element name. */
  private static final String SYSTEM = "system";
  /** Resource element name. */
  private static final String DATABASE = "database";
  /** Backup element name. */
  private static final String BACKUP = "backup";
  /** Resource element name. */
  private static final String RESOURCE = "resource";
  /** Resource element name. */
  private static final String RESOURCES = "resources";
  /** Path element name. */
  private static final String PATH = "path";
  /** Raw element name. */
  private static final String RAW = "raw";
  /** Size element name. */
  private static final String SIZE = "size";
  /** Content type element name. */
  private static final String CTYPE = "content-type";
  /** Modified date element name. */
  private static final String MDATE = "modified-date";

  /**
   * Constructor.
   * @param sctx static context
   * @param ii input info
   * @param f function definition
   * @param e arguments
   */
  public FNDb(final StaticContext sctx, final InputInfo ii, final Function f, final Expr... e) {
    super(sctx, ii, f, e);
  }

  @Override
  public Iter iter(final QueryContext ctx) throws QueryException {
    switch(sig) {
      case _DB_OPEN:            return open(ctx).iter();
      case _DB_BACKUPS:         return backups(ctx);
      case _DB_TEXT:            return valueAccess(true, ctx).iter(ctx);
      case _DB_TEXT_RANGE:      return rangeAccess(true, ctx).iter(ctx);
      case _DB_ATTRIBUTE:       return attribute(valueAccess(false, ctx), ctx, 2);
      case _DB_ATTRIBUTE_RANGE: return attribute(rangeAccess(false, ctx), ctx, 3);
      case _DB_LIST:            return list(ctx);
      case _DB_LIST_DETAILS:    return listDetails(ctx);
      case _DB_NODE_ID:         return node(ctx, true);
      case _DB_NODE_PRE:        return node(ctx, false);
      default:                  return super.iter(ctx);
    }
  }

  @Override
  public Value value(final QueryContext ctx) throws QueryException {
    switch(sig) {
      case _DB_OPEN: return open(ctx);
      default:       return super.value(ctx);
    }
  }

  @Override
  public Item item(final QueryContext ctx, final InputInfo ii) throws QueryException {
    switch(sig) {
      case _DB_ADD:           return add(ctx);
      case _DB_ALTER:         return copy(ctx, false);
      case _DB_CONTENT_TYPE:  return contentType(ctx);
      case _DB_COPY:          return copy(ctx, true);
      case _DB_CREATE:        return create(ctx);
      case _DB_CREATE_BACKUP: return createBackup(ctx);
      case _DB_DELETE:        return delete(ctx);
      case _DB_DROP:          return drop(ctx);
      case _DB_DROP_BACKUP:   return dropBackup(ctx);
      case _DB_EVENT:         return event(ctx);
      case _DB_EXISTS:        return exists(ctx);
      case _DB_EXPORT:        return export(ctx);
      case _DB_FLUSH:         return flush(ctx);
      case _DB_INFO:          return info(ctx);
      case _DB_IS_RAW:        return isRaw(ctx);
      case _DB_IS_XML:        return isXML(ctx);
      case _DB_NAME:          return name(ctx);
      case _DB_OPEN_ID:       return open(ctx, true);
      case _DB_OPEN_PRE:      return open(ctx, false);
      case _DB_OPTIMIZE:      return optimize(ctx);
      case _DB_OUTPUT:        return output(ctx);
      case _DB_PATH:          return path(ctx);
      case _DB_RENAME:        return rename(ctx);
      case _DB_REPLACE:       return replace(ctx);
      case _DB_RESTORE:       return restore(ctx);
      case _DB_RETRIEVE:      return retrieve(ctx);
      case _DB_STORE:         return store(ctx);
      case _DB_SYSTEM:        return system(ctx);
      default:                return super.item(ctx, ii);
    }
  }

  /**
   * Performs the open function.
   * @param ctx query context
   * @return iterator
   * @throws QueryException query exception
   */
  private Value open(final QueryContext ctx) throws QueryException {
    final Data data = checkData(ctx);
    final String path = expr.length < 2 ? "" : path(1, ctx);
    return DBNodeSeq.get(data.resources.docs(path), data, true, path.isEmpty());
  }

  /**
   * Performs the open-id and open-pre function.
   * @param ctx query context
   * @param id id flag
   * @return result
   * @throws QueryException query exception
   */
  private DBNode open(final QueryContext ctx, final boolean id) throws QueryException {
    final Data data = checkData(ctx);
    final int v = (int) checkItr(expr[1], ctx);
    final int pre = id ? data.pre(v) : v;
    if(pre < 0 || pre >= data.meta.size) throw BXDB_RANGE.get(info, this, v);
    return new DBNode(data, pre);
  }

  /**
   * Returns an index accessor.
   * @param text text/attribute flag
   * @param ctx query context
   * @return index accessor
   * @throws QueryException query exception
   */
  private ValueAccess valueAccess(final boolean text, final QueryContext ctx)
      throws QueryException {

    final IndexType it = text ? IndexType.TEXT : IndexType.ATTRIBUTE;
    return new ValueAccess(info, expr[1], it, new IndexContext(checkData(ctx), false));
  }

  /**
   * Returns a range index accessor.
   * @param text text/attribute flag
   * @param ctx query context
   * @return iterator
   * @throws QueryException query exception
   */
  private StringRangeAccess rangeAccess(final boolean text, final QueryContext ctx)
      throws QueryException {

    final byte[] min = checkStr(expr[1], ctx);
    final byte[] max = checkStr(expr[2], ctx);
    final IndexType it = text ? IndexType.TEXT : IndexType.ATTRIBUTE;
    final StringRange sr = new StringRange(it, min, true, max, true);
    return new StringRangeAccess(info, sr, new IndexContext(checkData(ctx), false));
  }

  /**
   * Performs the attribute function.
   * @param ia index access
   * @param ctx query context
   * @param a index of attribute argument
   * @return iterator
   * @throws QueryException query exception
   */
  private Iter attribute(final IndexAccess ia, final QueryContext ctx, final int a)
      throws QueryException {

    // no attribute specified
    if(expr.length <= a) return ia.iter(ctx);

    // parse and compile the name test
    final QNm nm = new QNm(checkStr(expr[a], ctx), sc);
    if(!nm.hasPrefix()) nm.uri(sc.ns.uri(Token.EMPTY));

    final NameTest nt = new NameTest(nm, NameTest.Kind.URI_NAME, true, sc.elemNS);
    // return empty sequence if test will yield no results
    if(!nt.compile(ctx)) return Empty.ITER;

    // wrap iterator with name test
    return new NodeIter() {
      final NodeIter ir = ia.iter(ctx);
      @Override
      public ANode next() throws QueryException {
        ANode n;
        while((n = ir.next()) != null && !nt.eq(n));
        return n;
      }
    };
  }

  /**
   * Performs the list function.
   * @param ctx query context
   * @return iterator
   * @throws QueryException query exception
   */
  private Iter list(final QueryContext ctx) throws QueryException {
    final TokenList tl = new TokenList();
    final int el = expr.length;
    if(el == 0) {
      for(final String s : ctx.context.databases.listDBs()) tl.add(s);
    } else {
      final Data data = checkData(ctx);
      final String path = string(el == 1 ? Token.EMPTY : checkStr(expr[1], ctx));
      // add xml resources
      final Resources res = data.resources;
      final IntList il = res.docs(path);
      final int is = il.size();
      for(int i = 0; i < is; i++) tl.add(data.text(il.get(i), true));
      // add binary resources
      for(final byte[] file : res.binaries(path)) tl.add(file);
    }
    tl.sort(Prop.CASE);

    return new Iter() {
      int pos;
      @Override
      public Str get(final long i) { return Str.get(tl.get((int) i)); }
      @Override
      public Str next() { return pos < size() ? get(pos++) : null; }
      @Override
      public boolean reset() { pos = 0; return true; }
      @Override
      public long size() { return tl.size(); }
    };
  }

  /**
   * Performs the backups function.
   * @param ctx query context
   * @return iterator
   * @throws QueryException query exception
   */
  private Iter backups(final QueryContext ctx) throws QueryException {
    checkCreate(ctx);
    final String name = expr.length == 0 ? null : string(checkStr(expr[0], ctx));

    final StringList backups = name == null ? ctx.context.databases.backups() :
      ctx.context.databases.backups(name);
    final IOFile dbpath = ctx.context.globalopts.dbpath();
    return new Iter() {
      int up = -1;

      @Override
      public Item next() {
        if(++up >= backups.size()) return null;
        final String backup = backups.get(up);
        final long length = new IOFile(dbpath, backup + IO.ZIPSUFFIX).length();
        return new FElem(BACKUP).add(backup).add(SIZE, token(length));
      }
    };
  }

  /**
   * Performs the list-details function.
   * @param ctx query context
   * @return iterator
   * @throws QueryException query exception
   */
  private Iter listDetails(final QueryContext ctx) throws QueryException {
    if(expr.length == 0) return listDBs(ctx);

    final Data data = checkData(ctx);
    final String path = string(expr.length == 1 ? Token.EMPTY : checkStr(expr[1], ctx));
    final IntList il = data.resources.docs(path);
    final TokenList tl = data.resources.binaries(path);

    return new Iter() {
      final int is = il.size(), ts = tl.size();
      int ip, tp;
      @Override
      public ANode get(final long i) {
        if(i < is) {
          final byte[] pt = data.text(il.get((int) i), true);
          return resource(pt, false, 0, token(MimeTypes.APP_XML), data.meta.time);
        }
        if(i < is + ts) {
          final byte[] pt = tl.get((int) i - is);
          final IOFile io = data.meta.binary(string(pt));
          return resource(pt, true, io.length(), token(MimeTypes.get(io.path())),
              io.timeStamp());
        }
        return null;
      }
      @Override
      public ANode next() {
        return ip < is ? get(ip++) : tp < ts ? get(ip + tp++) : null;
      }
      @Override
      public boolean reset() { ip = 0; tp = 0; return true; }
      @Override
      public long size() { return ip + is; }
    };
  }

  /**
   * Performs the list-details for databases function.
   * @param ctx query context
   * @return iterator
   */
  private Iter listDBs(final QueryContext ctx) {
    final StringList sl = ctx.context.databases.listDBs();
    return new Iter() {
      int pos;
      @Override
      public ANode get(final long i) throws QueryException {
        final String name = sl.get((int) i);
        final MetaData meta = new MetaData(name, ctx.context);
        try {
          meta.read();
        } catch(final IOException ex) {
          throw BXDB_OPEN.get(info, ex);
        }

        final FElem res = new FElem(DATABASE);
        res.add(RESOURCES, token(meta.ndocs));
        res.add(MDATE, DateTime.format(new Date(meta.dbtime()), DateTime.FULL));
        res.add(SIZE, token(meta.dbsize()));
        if(ctx.context.perm(Perm.CREATE, meta)) res.add(PATH, meta.original);
        res.add(name);
        return res;
      }
      @Override
      public ANode next() throws QueryException {
        return pos < size() ? get(pos++) : null;
      }
      @Override
      public boolean reset() { pos = 0; return true; }
      @Override
      public long size() { return sl.size(); }
    };
  }

  /**
   * Performs the is-raw function.
   * @param ctx query context
   * @return result
   * @throws QueryException query exception
   */
  private Bln isRaw(final QueryContext ctx) throws QueryException {
    final Data data = checkData(ctx);
    final String path = path(1, ctx);
    if(data.inMemory()) return Bln.FALSE;
    final IOFile io = data.meta.binary(path);
    return Bln.get(io.exists() && !io.isDir());
  }

  /**
   * Performs the exists function.
   * @param ctx query context
   * @return result
   * @throws QueryException query exception
   */
  private Bln exists(final QueryContext ctx) throws QueryException {
    try {
      final Data data = checkData(ctx);
      if(expr.length == 1) return Bln.TRUE;
      // check if raw file or XML document exists
      final String path = path(1, ctx);
      boolean raw = false;
      if(!data.inMemory()) {
        final IOFile io = data.meta.binary(path);
        raw = io.exists() && !io.isDir();
      }
      return Bln.get(raw || data.resources.doc(path) != -1);
    } catch(final QueryException ex) {
      if(ex.err() == BXDB_OPEN) return Bln.FALSE;
      throw ex;
    }
  }

  /**
   * Performs the is-xml function.
   * @param ctx query context
   * @return result
   * @throws QueryException query exception
   */
  private Bln isXML(final QueryContext ctx) throws QueryException {
    final Data data = checkData(ctx);
    final String path = path(1, ctx);
    return Bln.get(data.resources.doc(path) != -1);
  }

  /**
   * Performs the content-type function.
   * @param ctx query context
   * @return result
   * @throws QueryException query exception
   */
  private Str contentType(final QueryContext ctx) throws QueryException {
    final Data data = checkData(ctx);
    final String path = path(1, ctx);
    final int pre = data.resources.doc(path);
    if(pre != -1) {
      // check mime type; return application/xml if returned string is not of type xml
      final String mt = MimeTypes.get(string(data.text(pre, true)));
      return Str.get(MimeTypes.isXML(mt) ? mt : MimeTypes.APP_XML);
    }
    if(!data.inMemory()) {
      final IOFile io = data.meta.binary(path);
      if(io.exists() && !io.isDir()) return Str.get(MimeTypes.get(path));
    }
    throw WHICHRES.get(info, path);
  }

  /**
   * Performs the export function.
   * @param ctx query context
   * @return iterator
   * @throws QueryException query exception
   */
  private Item export(final QueryContext ctx) throws QueryException {
    checkCreate(ctx);
    final Data data = checkData(ctx);
    final String path = string(checkStr(expr[1], ctx));
    final Item it = expr.length > 2 ? expr[2].item(ctx, info) : null;
    final SerializerOptions sopts = FuncOptions.serializer(it, info);
    try {
      Export.export(data, path, sopts, null);
    } catch(final IOException ex) {
      throw SERANY.get(info, ex);
    }
    return null;
  }

  /**
   * Performs the name function.
   * @param ctx query context
   * @return iterator
   * @throws QueryException query exception
   */
  private Str name(final QueryContext ctx) throws QueryException {
    return Str.get(checkDBNode(checkItem(expr[0], ctx)).data.meta.name);
  }

  /**
   * Performs the path function.
   * @param ctx query context
   * @return iterator
   * @throws QueryException query exception
   */
  private Str path(final QueryContext ctx) throws QueryException {
    ANode node, par = checkNode(expr[0], ctx);
    do {
      node = par;
      par = node.parent();
    } while(par != null);
    final DBNode dbn = checkDBNode(node);
    return Str.get(dbn.data.text(dbn.pre, true));
  }

  /**
   * Create a <code>&lt;resource/&gt;</code> node.
   * @param path path
   * @param raw is the resource a raw file
   * @param size size
   * @param ctype content type
   * @param mdate modified date
   * @return <code>&lt;resource/&gt;</code> node
   */
  private static FNode resource(final byte[] path, final boolean raw, final long size,
      final byte[] ctype, final long mdate) {

    final String tstamp = DateTime.format(new Date(mdate), DateTime.FULL);
    final FElem res = new FElem(RESOURCE).add(path).
        add(RAW, token(raw)).add(CTYPE, ctype).add(MDATE, tstamp);
    return raw ? res.add(SIZE, token(size)) : res;
  }

  /**
   * Performs the system function.
   * @param ctx query context
   * @return node
   */
  private static ANode system(final QueryContext ctx) {
    return toNode(Info.info(ctx.context), SYSTEM);
  }

  /**
   * Performs the info function.
   * @param ctx query context
   * @return node
   * @throws QueryException query exception
   */
  private ANode info(final QueryContext ctx) throws QueryException {
    final Data data = checkData(ctx);
    final boolean create = ctx.context.user.has(Perm.CREATE);
    return toNode(InfoDB.db(data.meta, false, true, create), DATABASE);
  }

  /**
   * Converts the specified info string to a node fragment.
   * @param root name of the root node
   * @param str string to be converted
   * @return node
   */
  private static ANode toNode(final String str, final String root) {
    final FElem top = new FElem(root);
    FElem node = null;
    for(final String l : str.split("\r\n?|\n")) {
      final String[] cols = l.split(": ", 2);
      if(cols[0].isEmpty()) continue;

      final FElem n = new FElem(token(toName(cols[0])));
      if(cols[0].startsWith(" ")) {
        if(node != null) node.add(n);
        if(!cols[1].isEmpty()) n.add(cols[1]);
      } else {
        node = n;
        top.add(n);
      }
    }
    return top;
  }

  /**
   * Converts the specified info key to an element name.
   * @param str string to be converted
   * @return resulting name
   */
  public static String toName(final String str) {
    return str.replaceAll("[ -:]", "").toLowerCase(Locale.ENGLISH);
  }

  /**
   * Performs the add function.
   * @param ctx query context
   * @return {@code null}
   * @throws QueryException query exception
   */
  private Item add(final QueryContext ctx) throws QueryException {
    final Data data = checkData(ctx);
    final byte[] path = expr.length < 3 ? Token.EMPTY : token(path(2, ctx));
    final NewInput input = checkInput(checkItem(expr[1], ctx), path);
<<<<<<< HEAD
    ctx.resources.updates().add(new DBAdd(data, input, ctx, info), ctx);
=======
    final Options opts = checkOptions(3, Q_OPTIONS, new Options(), ctx);
    ctx.updates.add(new DBAdd(data, input, opts, ctx, info), ctx);
>>>>>>> 0b2ef314
    return null;
  }

  /**
   * Performs the replace function.
   * @param ctx query context
   * @return {@code null}
   * @throws QueryException query exception
   */
  private Item replace(final QueryContext ctx) throws QueryException {
    final Data data = checkData(ctx);
    final String path = path(1, ctx);
    final NewInput input = checkInput(checkItem(expr[2], ctx), token(path));
    final Options opts = checkOptions(3, Q_OPTIONS, new Options(), ctx);

    // remove old documents
    final Resources res = data.resources;
    final IntList pre = res.docs(path, true);
    final Updates updates = ctx.resources.updates();
    for(int p = 0; p < pre.size(); p++) {
      updates.add(new DeleteNode(pre.get(p), data, info), ctx);
    }

    // delete binary resources
    final IOFile bin = data.inMemory() ? null : data.meta.binary(path);
    if(bin != null) {
      if(bin.exists()) {
        if(bin.isDir()) throw BXDB_DIR.get(info, path);
        updates.add(new DBStore(data, path, input, info), ctx);
      } else {
<<<<<<< HEAD
        updates.add(new DBAdd(data, input, ctx, info), ctx);
=======
        ctx.updates.add(new DBAdd(data, input, opts, ctx, info), ctx);
>>>>>>> 0b2ef314
      }
    }
    return null;
  }

  /**
   * Performs the delete function.
   * @param ctx query context
   * @return {@code null}
   * @throws QueryException query exception
   */
  private Item delete(final QueryContext ctx) throws QueryException {
    final Data data = checkData(ctx);
    final String path = path(1, ctx);

    // delete XML resources
    final IntList docs = data.resources.docs(path);
    final int is = docs.size();
    final Updates updates = ctx.resources.updates();
    for(int i = 0; i < is; i++) {
      updates.add(new DeleteNode(docs.get(i), data, info), ctx);
    }
    // delete raw resources
    if(!data.inMemory()) {
      final IOFile bin = data.meta.binary(path);
      if(bin == null) throw UPDBDELERR.get(info, path);
      updates.add(new DBDelete(data, path, info), ctx);
    }
    return null;
  }

  /**
   * Performs the copy function.
   * @param ctx query context
   * @param keep keep copied database
   * @return {@code null}
   * @throws QueryException query exception
   */
  private Item copy(final QueryContext ctx, final boolean keep) throws QueryException {
    final String name = string(checkStr(expr[0], ctx));
    final String newname = string(checkStr(expr[1], ctx));

    if(!Databases.validName(name)) throw BXDB_NAME.get(info, name);
    if(!Databases.validName(newname)) throw BXDB_NAME.get(info, newname);

    // source database does not exist
    final GlobalOptions goptions = ctx.context.globalopts;
    if(!goptions.dbexists(name)) throw BXDB_WHICH.get(info, name);
    if(name.equals(newname)) throw BXDB_SAME.get(info, name, newname);

    ctx.resources.updates().add(keep ? new DBCopy(name, newname, info, ctx) :
      new DBAlter(name, newname, info, ctx), ctx);
    return null;
  }

  /**
   * Performs the create function.
   * @param ctx query context
   * @return {@code null}
   * @throws QueryException query exception
   */
  private Item create(final QueryContext ctx) throws QueryException {
    final String name = string(checkStr(expr[0], ctx));
    if(!Databases.validName(name)) throw BXDB_NAME.get(info, name);

    final TokenList paths = new TokenList();
    if(expr.length > 2) {
      final Iter ir = ctx.iter(expr[2]);
      for(Item it; (it = ir.next()) != null;) {
        final String path = string(checkStr(it));
        final String norm = MetaData.normPath(path);
        if(norm == null) throw RESINV.get(info, path);
        paths.add(norm);
      }
    }

    final int ps = paths.size();
    final List<NewInput> inputs = new ArrayList<>(ps);
    if(expr.length > 1) {
      final Value val = ctx.value(expr[1]);
      // number of specified inputs and paths must be identical
      final long is = val.size();
      if(ps != 0 && is != ps) throw BXDB_CREATEARGS.get(info, is, ps);

      for(int i = 0; i < is; i++) {
        final byte[] path = i < ps ? paths.get(i) : Token.EMPTY;
        inputs.add(checkInput(val.itemAt(i), path));
      }
    }

    final Options opts = checkOptions(3, Q_OPTIONS, new Options(), ctx);
<<<<<<< HEAD
    ctx.resources.updates().add(new DBCreate(info, name, inputs, opts, ctx), ctx);
=======
    ctx.updates.add(new DBCreate(name, inputs, opts, ctx, info), ctx);
>>>>>>> 0b2ef314
    return null;
  }

  /**
   * Performs the drop function.
   * @param ctx query context
   * @return {@code null}
   * @throws QueryException query exception
   */
  private Item drop(final QueryContext ctx) throws QueryException {
    final String name = string(checkStr(expr[0], ctx));
    if(!Databases.validName(name)) throw BXDB_NAME.get(info, name);
    if(!ctx.context.globalopts.dbexists(name)) throw BXDB_WHICH.get(info, name);
    ctx.resources.updates().add(new DBDrop(name, info, ctx), ctx);
    return null;
  }

  /**
   * Performs the create-backup function.
   * @param ctx query context
   * @return {@code null}
   * @throws QueryException query exception
   */
  private Item createBackup(final QueryContext ctx) throws QueryException {
    final String name = string(checkStr(expr[0], ctx));
    if(!Databases.validName(name)) throw BXDB_NAME.get(info, name);
    if(!ctx.context.globalopts.dbexists(name)) throw BXDB_WHICH.get(info, name);

    ctx.resources.updates().add(new BackupCreate(name, info, ctx), ctx);
    return null;
  }

  /**
   * Performs the drop-backup function.
   * @param ctx query context
   * @return {@code null}
   * @throws QueryException query exception
   */
  private Item dropBackup(final QueryContext ctx) throws QueryException {
    final String name = string(checkStr(expr[0], ctx));
    if(!Databases.validName(name)) throw BXDB_NAME.get(info, name);

    final StringList backups = ctx.context.databases.backups(name);
    if(backups.isEmpty()) throw BXDB_WHICHBACK.get(info, name);

    final Updates updates = ctx.resources.updates();
    for(final String backup : backups) updates.add(new BackupDrop(backup, info, ctx), ctx);
    return null;
  }

  /**
   * Performs the restore function.
   * @param ctx query context
   * @return {@code null}
   * @throws QueryException query exception
   */
  private Item restore(final QueryContext ctx) throws QueryException {
    // extract database name from backup file
    final String name = string(checkStr(expr[0], ctx));
    if(!Databases.validName(name)) throw BXDB_NAME.get(info, name);

    // find backup with or without date suffix
    final StringList backups = ctx.context.databases.backups(name);
    if(backups.isEmpty()) throw BXDB_NOBACKUP.get(info, name);

    final String backup = backups.get(0);
    final String db = Databases.name(backup);
    ctx.resources.updates().add(new DBRestore(db, backup, ctx, info), ctx);
    return null;
  }

  /**
   * Performs the rename function.
   * @param ctx query context
   * @return {@code null}
   * @throws QueryException query exception
   */
  private Item rename(final QueryContext ctx) throws QueryException {
    final Data data = checkData(ctx);
    final String source = path(1, ctx);
    final String target = path(2, ctx);

    // the first step of the path should be the database name
    final Updates updates = ctx.resources.updates();
    final IntList il = data.resources.docs(source);
    final int is = il.size();
    for(int i = 0; i < is; i++) {
      final int pre = il.get(i);
      final String trg = Rename.target(data, pre, source, target);
      if(trg.isEmpty() || trg.endsWith("/") || trg.endsWith(".")) throw BXDB_RENAME.get(info, trg);
      updates.add(new ReplaceValue(pre, data, info, token(trg)), ctx);
    }
    // rename files
    if(!data.inMemory()) {
      final IOFile src = data.meta.binary(source);
      final IOFile trg = data.meta.binary(target);
      if(src == null || trg == null) throw UPDBRENAMEERR.get(info, src);
      updates.add(new DBRename(data, src.path(), trg.path(), info), ctx);
    }
    return null;
  }

  /**
   * Performs the optimize function.
   * @param ctx query context
   * @return {@code null}
   * @throws QueryException query exception
   */
  private Item optimize(final QueryContext ctx) throws QueryException {
    final Data data = checkData(ctx);
    final boolean all = expr.length > 1 && checkBln(expr[1], ctx);
    final Options opts = checkOptions(2, Q_OPTIONS, new Options(), ctx);
    ctx.resources.updates().add(new DBOptimize(data, all, opts, ctx, info), ctx);
    return null;
  }

  /**
   * Performs the store function.
   * @param ctx query context
   * @return {@code null}
   * @throws QueryException query exception
   */
  private Item store(final QueryContext ctx) throws QueryException {
    final Data data = checkData(ctx);
    final String path = path(1, ctx);
    if(data.inMemory()) throw BXDB_MEM.get(info, data.meta.name);
    final IOFile file = data.meta.binary(path);
    if(file == null || file.isDir()) throw RESINV.get(info, path);

    final Item it = checkItem(expr[2], ctx);
    ctx.resources.updates().add(new DBStore(data, path, it, info), ctx);
    return null;
  }

  /**
   * Performs the flush function.
   * @param ctx query context
   * @return {@code null}
   * @throws QueryException query exception
   */
  private Item flush(final QueryContext ctx) throws QueryException {
    ctx.resources.updates().add(new DBFlush(checkData(ctx), info), ctx);
    return null;
  }

  /**
   * Performs the retrieve function.
   * @param ctx query context
   * @return {@code null}
   * @throws QueryException query exception
   */
  private B64Stream retrieve(final QueryContext ctx) throws QueryException {
    final Data data = checkData(ctx);
    final String path = path(1, ctx);
    if(data.inMemory()) throw BXDB_MEM.get(info, data.meta.name);

    final IOFile file = data.meta.binary(path);
    if(file == null || !file.exists() || file.isDir()) throw WHICHRES.get(info, path);
    return new B64Stream(file, IOERR);
  }

  /**
   * Performs the node-pre and node-id function.
   * @param ctx query context
   * @param id id flag
   * @return iterator
   * @throws QueryException query exception
   */
  private Iter node(final QueryContext ctx, final boolean id) throws QueryException {
    return new Iter() {
      final Iter ir = ctx.iter(expr[0]);

      @Override
      public Int next() throws QueryException {
        final Item it = ir.next();
        if(it == null) return null;
        final DBNode node = checkDBNode(it);
        return Int.get(id ? node.data.id(node.pre) : node.pre);
      }
    };
  }

  /**
   * Sends an event to the registered sessions.
   * @param ctx query context
   * @return event result
   * @throws QueryException query exception
   */
  private Item event(final QueryContext ctx) throws QueryException {
    final byte[] name = checkStr(expr[0], ctx);
    try {
      final ArrayOutput ao = ctx.value(expr[1]).serialize();
      // throw exception if event is unknown
      if(!ctx.context.events.notify(ctx.context, name, ao.toArray()))
        throw BXDB_EVENT.get(info, name);
      return null;
    } catch(final QueryIOException ex) {
      throw ex.getCause(info);
    }
  }

  /**
   * Updating function: creates output which will be returned to the user after the
   * pending update list has been processed.
   * @param ctx query context
   * @return event result
   * @throws QueryException query exception
   */
  private Item output(final QueryContext ctx) throws QueryException {
    if(ctx.resources.updates().mod instanceof TransformModifier) throw BASX_DBTRANSFORM.get(info);
    cache(ctx.iter(expr[0]), ctx.resources.output, ctx);
    return null;
  }

  /**
   * Creates a {@link Data} instance for the specified document.
   * @param in input item
   * @param path optional path argument
   * @return database instance
   * @throws QueryException query exception
   */
  private NewInput checkInput(final Item in, final byte[] path) throws QueryException {
    final NewInput ni = new NewInput();

    if(in.type.isNode()) {
      if(endsWith(path, '.') || endsWith(path, '/')) throw RESINV.get(info, path);

      // ensure that the final name is not empty
      ANode nd = (ANode) in;
      byte[] name = path;
      if(name.length == 0) {
        // adopt name from document node
        name = nd.baseURI();
        final Data d = nd.data();
        // adopt path if node is part of disk database. otherwise, only adopt file name
        final int i = d == null || d.inMemory() ? lastIndexOf(name, '/') : indexOf(name, '/');
        if(i != -1) name = substring(name, i + 1);
        if(name.length == 0) throw RESINV.get(info, name);
      }

      // adding a document node
      if(nd.type != NodeType.DOC) {
        if(nd.type == NodeType.ATT) throw UPDOCTYPE.get(info, nd);
        nd = new FDoc(name).add(nd);
      }
      ni.node = nd;
      ni.path = name;
      return ni;
    }

    if(!in.type.isStringOrUntyped()) throw STRNODTYPE.get(info, this, in.type);

    final QueryInput qi = new QueryInput(string(in.string(info)));
    if(!qi.input.exists()) throw WHICHRES.get(info, qi.original);

    // add slash to the target if the addressed file is an archive or directory
    String name = string(path);
    if(name.endsWith(".")) throw RESINV.get(info, path);
    if(!name.endsWith("/") && (qi.input.isDir() || qi.input.isArchive())) name += "/";
    String target = "";
    final int s = name.lastIndexOf('/');
    if(s != -1) {
      target = name.substring(0, s);
      name = name.substring(s + 1);
    }

    // set name of document
    if(!name.isEmpty()) qi.input.name(name);
    // get name from io reference
    else if(!(qi.input instanceof IOContent)) name = qi.input.name();

    // ensure that the final name is not empty
    if(name.isEmpty()) throw RESINV.get(info, path);

    ni.io = qi.input;
    ni.dbname = token(name);
    ni.path = token(target);
    return ni;
  }

  @Override
  public boolean accept(final ASTVisitor visitor) {
    if(!oneOf(sig, _DB_BACKUPS, _DB_NODE_ID, _DB_NODE_PRE, _DB_EVENT, _DB_OUTPUT, _DB_SYSTEM)) {
      if(expr.length == 0) {
        if(!visitor.lock(null)) return false;
      } else {
        if(!dataLock(visitor, oneOf(sig, _DB_COPY, _DB_ALTER) ? 2 : 1)) return false;
      }
    }
    return super.accept(visitor);
  }

  @Override
  public boolean iterable() {
    return oneOf(sig, _DB_OPEN) || super.iterable();
  }

  /**
   * Returns the specified expression as normalized database path.
   * Throws an exception if the path is invalid.
   * @param i index of argument
   * @param ctx query context
   * @return normalized path
   * @throws QueryException query exception
   */
  private String path(final int i, final QueryContext ctx) throws QueryException {
    final String path = string(checkStr(expr[i], ctx));
    final String norm = MetaData.normPath(path);
    if(norm == null) throw RESINV.get(info, path);
    return norm;
  }
}<|MERGE_RESOLUTION|>--- conflicted
+++ resolved
@@ -572,12 +572,8 @@
     final Data data = checkData(ctx);
     final byte[] path = expr.length < 3 ? Token.EMPTY : token(path(2, ctx));
     final NewInput input = checkInput(checkItem(expr[1], ctx), path);
-<<<<<<< HEAD
-    ctx.resources.updates().add(new DBAdd(data, input, ctx, info), ctx);
-=======
     final Options opts = checkOptions(3, Q_OPTIONS, new Options(), ctx);
-    ctx.updates.add(new DBAdd(data, input, opts, ctx, info), ctx);
->>>>>>> 0b2ef314
+    ctx.resources.updates().add(new DBAdd(data, input, opts, ctx, info), ctx);
     return null;
   }
 
@@ -608,11 +604,7 @@
         if(bin.isDir()) throw BXDB_DIR.get(info, path);
         updates.add(new DBStore(data, path, input, info), ctx);
       } else {
-<<<<<<< HEAD
-        updates.add(new DBAdd(data, input, ctx, info), ctx);
-=======
-        ctx.updates.add(new DBAdd(data, input, opts, ctx, info), ctx);
->>>>>>> 0b2ef314
+        updates.add(new DBAdd(data, input, opts, ctx, info), ctx);
       }
     }
     return null;
@@ -704,11 +696,7 @@
     }
 
     final Options opts = checkOptions(3, Q_OPTIONS, new Options(), ctx);
-<<<<<<< HEAD
-    ctx.resources.updates().add(new DBCreate(info, name, inputs, opts, ctx), ctx);
-=======
-    ctx.updates.add(new DBCreate(name, inputs, opts, ctx, info), ctx);
->>>>>>> 0b2ef314
+    ctx.resources.updates().add(new DBCreate(name, inputs, opts, ctx, info), ctx);
     return null;
   }
 
