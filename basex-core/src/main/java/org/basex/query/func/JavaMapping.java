package org.basex.query.func;

import static org.basex.query.QueryText.*;
import static org.basex.query.util.Err.*;
import static org.basex.util.Token.*;

import java.lang.reflect.*;
import java.lang.reflect.Array;
import java.math.*;
import java.net.*;

import javax.xml.datatype.*;
import javax.xml.namespace.*;

import org.basex.core.*;
import org.basex.query.*;
import org.basex.query.expr.*;
import org.basex.query.iter.*;
import org.basex.query.util.pkg.*;
import org.basex.query.value.*;
import org.basex.query.value.item.*;
import org.basex.query.value.seq.*;
import org.basex.query.value.type.*;
import org.basex.query.value.type.Type;
import org.basex.util.*;
import org.w3c.dom.*;
import org.w3c.dom.Text;

/**
 * This class contains common methods for executing Java code and mapping
 * Java objects to XQuery values.
 *
 * @author BaseX Team 2005-14, BSD License
 * @author Christian Gruen
 */
public abstract class JavaMapping extends Arr {
  /** New keyword. */
  static final String NEW = "new";
  /** Input Java types. */
  private static final Class<?>[] JAVA = {
    String.class,     boolean.class,    Boolean.class, byte.class,     Byte.class,
    short.class,      Short.class,      int.class,     Integer.class,  long.class,
    Long.class,       float.class,      Float.class,   double.class,   Double.class,
    BigDecimal.class, BigInteger.class, QName.class,   char.class,     Character.class,
    URI.class,        URL.class
  };
  /** Resulting XQuery types. */
  private static final Type[] XQUERY = {
    AtomType.STR, AtomType.BLN, AtomType.BLN, AtomType.BYT, AtomType.BYT,
    AtomType.SHR, AtomType.SHR, AtomType.INT, AtomType.INT, AtomType.LNG,
    AtomType.LNG, AtomType.FLT, AtomType.FLT, AtomType.DBL, AtomType.DBL,
    AtomType.DEC, AtomType.ITR, AtomType.QNM, AtomType.STR, AtomType.STR,
    AtomType.URI, AtomType.URI
  };

  /** Static context. */
  final StaticContext sc;

  /**
   * Constructor.
   * @param sctx static context
   * @param ii input info
   * @param a arguments
   */
  JavaMapping(final StaticContext sctx, final InputInfo ii, final Expr[] a) {
    super(ii, a);
    sc = sctx;
  }

  @Override
  public final Iter iter(final QueryContext ctx) throws QueryException {
    return value(ctx).iter();
  }

  @Override
  public final Value value(final QueryContext ctx) throws QueryException {
    final int es = expr.length;
    final Value[] args = new Value[es];
    for(int e = 0; e < es; ++e) args[e] = ctx.value(expr[e]);
    return toValue(eval(args, ctx), ctx, sc);
  }

  /**
   * Returns the result of the evaluated Java function.
   * @param args arguments
   * @param ctx query context
   * @return arguments
   * @throws QueryException query exception
   */
  protected abstract Object eval(final Value[] args, final QueryContext ctx)
      throws QueryException;

  /**
   * Converts the specified result to an XQuery value.
   * @param obj result object
   * @param ctx query context
   * @param sc static context
   * @return value
   * @throws QueryException query exception
   */
  public static Value toValue(final Object obj, final QueryContext ctx, final StaticContext sc)
      throws QueryException {

    if(obj == null) return Empty.SEQ;
    if(obj instanceof Value) return (Value) obj;
    if(obj instanceof Iter) return ((Iter) obj).value();
    // find XQuery mapping for specified type
    final Type type = type(obj);
    if(type != null) return type.cast(obj, ctx, sc, null);

    // primitive arrays
    if(obj instanceof byte[])    return BytSeq.get((byte[]) obj);
    if(obj instanceof long[])    return IntSeq.get((long[]) obj, AtomType.ITR);
    if(obj instanceof char[])    return Str.get(new String((char[]) obj));
    if(obj instanceof boolean[]) return BlnSeq.get((boolean[]) obj);
    if(obj instanceof double[])  return DblSeq.get((double[]) obj);
    if(obj instanceof float[])   return FltSeq.get((float[]) obj);

    // no array: return Java type
    if(!obj.getClass().isArray()) return new Jav(obj, ctx);

    // empty array
    final int s = Array.getLength(obj);
    if(s == 0) return Empty.SEQ;
    // string array
    if(obj instanceof String[]) {
      final String[] r = (String[]) obj;
      final byte[][] b = new byte[r.length][];
      for(int v = 0; v < s; v++) b[v] = token(r[v]);
      return StrSeq.get(b);
    }
    // character array
    if(obj instanceof char[][]) {
      final char[][] r = (char[][]) obj;
      final byte[][] b = new byte[r.length][];
      for(int v = 0; v < s; v++) b[v] = token(new String(r[v]));
      return StrSeq.get(b);
    }
    // short array
    if(obj instanceof short[]) {
      final short[] r = (short[]) obj;
      final long[] b = new long[r.length];
      for(int v = 0; v < s; v++) b[v] = r[v];
      return IntSeq.get(b, AtomType.SHR);
    }
    // integer array
    if(obj instanceof int[]) {
      final int[] r = (int[]) obj;
      final long[] b = new long[r.length];
      for(int v = 0; v < s; v++) b[v] = r[v];
      return IntSeq.get(b, AtomType.INT);
    }
    // any other array (also nested ones)
    final Object[] objs = (Object[]) obj;
    final ValueBuilder vb = new ValueBuilder(objs.length);
    for(final Object o : objs) vb.add(toValue(o, ctx, sc));
    return vb.value();
  }

  /**
   * Gets the specified method from a query module.
   * @param mod query module object
   * @param path path of the module
   * @param name method name
   * @param arity number of arguments
   * @param ctx query context
   * @param ii input info
   * @return method if found, {@code null} otherwise
   * @throws QueryException query exception
   */
  private static Method getModMethod(final Object mod, final String path, final String name,
      final long arity, final QueryContext ctx, final InputInfo ii) throws QueryException {

    // find method with identical name and arity
    Method meth = null;
    for(final Method m : mod.getClass().getMethods()) {
      if(m.getName().equals(name) && m.getParameterTypes().length == arity) {
        if(meth != null) throw JAVAAMBIG.get(ii, "Q{" + path + '}' + name + '#' + arity);
        meth = m;
      }
    }
    if(meth == null) throw FUNCJAVA.get(ii, path + ':' + name);

    // check if user has sufficient permissions to call the function
    Perm perm = Perm.ADMIN;
    final QueryModule.Requires req = meth.getAnnotation(QueryModule.Requires.class);
    if(req != null) perm = Perm.get(req.value().name());
    if(!ctx.context.user.has(perm)) return null;

    // Add module locks to QueryContext.
    final QueryModule.Lock lock = meth.getAnnotation(QueryModule.Lock.class);
    if(lock != null) {
      for(final String read : lock.read()) ctx.readLocks.add(DBLocking.MODULE_PREFIX + read);
      for(final String write : lock.write()) ctx.writeLocks.add(DBLocking.MODULE_PREFIX + write);
    }

    return meth;
  }

  /**
   * Converts a module URI to a Java path.
   * @param uri module URI
   * @return module path
   */
  private static String toPath(final byte[] uri) {
    final String path = string(uri), p = ModuleLoader.uri2path(path);
    return p == null ? path : ModuleLoader.capitalize(p).replace("/", ".").substring(1);
  }

  /**
   * Returns a new Java function instance.
   * @param qname function name
   * @param args arguments
   * @param ctx query context
   * @param sctx static context
   * @param ii input info
   * @return Java function, or {@code null}
   * @throws QueryException query exception
   */
  static JavaMapping get(final QNm qname, final Expr[] args, final QueryContext ctx,
      final StaticContext sctx, final InputInfo ii) throws QueryException {

    final byte[] uri = qname.uri();
    // check if URI starts with "java:" prefix (if yes, module must be Java code)
    final boolean java = startsWith(uri, JAVAPREF);

    // rewrite function name: convert dashes to upper-case initials
    final String name = camelCase(string(qname.local()));

    // check imported Java modules
    final String path = camelCase(toPath(java ? substring(uri, JAVAPREF.length) : uri));

<<<<<<< HEAD
    final Object jm  = ctx.resources.modules.findImport(path);
=======
    final ModuleLoader modules = ctx.modules();
    final Object jm  = modules.findImport(path);
>>>>>>> 88c331c6
    if(jm != null) {
      final Method meth = getModMethod(jm, path, name, args.length, ctx, ii);
      if(meth != null) return new JavaModuleFunc(sctx, ii, jm, meth, args);
    }

    // only allowed with administrator permissions
    if(!ctx.context.user.has(Perm.ADMIN)) return null;

    // check addressed class
    try {
<<<<<<< HEAD
      return new JavaFunc(sctx, ii, ctx.resources.modules.findClass(path), name, args);
=======
      return new JavaFunc(sctx, ii, modules.findClass(path), name, args);
>>>>>>> 88c331c6
    } catch(final ClassNotFoundException ex) {
      // only throw exception if "java:" prefix was explicitly specified
      if(java) throw FUNCJAVA.get(ii, path);
    } catch(final Throwable th) {
      throw JAVAINIT.get(ii, th);
    }

    // no function found
    return null;
  }

  /**
   * Returns an appropriate XQuery data type for the specified Java object.
   * @param o object
   * @return xquery type, or {@code null} if no appropriate type was found
   */
  private static Type type(final Object o) {
    final Type t = type(o.getClass());
    if(t != null) return t;

    if(o instanceof Element) return NodeType.ELM;
    if(o instanceof Document) return NodeType.DOC;
    if(o instanceof DocumentFragment) return NodeType.DOC;
    if(o instanceof Attr) return NodeType.ATT;
    if(o instanceof Comment) return NodeType.COM;
    if(o instanceof ProcessingInstruction) return NodeType.PI;
    if(o instanceof Text) return NodeType.TXT;

    if(o instanceof Duration) {
      final Duration d = (Duration) o;
      return !d.isSet(DatatypeConstants.YEARS) && !d.isSet(DatatypeConstants.MONTHS)
          ? AtomType.DTD : !d.isSet(DatatypeConstants.HOURS) &&
          !d.isSet(DatatypeConstants.MINUTES) && !d.isSet(DatatypeConstants.SECONDS)
          ? AtomType.YMD : AtomType.DUR;
    }

    if(o instanceof XMLGregorianCalendar) {
      final QName type = ((XMLGregorianCalendar) o).getXMLSchemaType();
      if(type == DatatypeConstants.DATE) return AtomType.DAT;
      if(type == DatatypeConstants.DATETIME) return AtomType.DTM;
      if(type == DatatypeConstants.TIME) return AtomType.TIM;
      if(type == DatatypeConstants.GYEARMONTH) return AtomType.YMO;
      if(type == DatatypeConstants.GMONTHDAY) return AtomType.MDA;
      if(type == DatatypeConstants.GYEAR) return AtomType.YEA;
      if(type == DatatypeConstants.GMONTH) return AtomType.MON;
      if(type == DatatypeConstants.GDAY) return AtomType.DAY;
    }
    return null;
  }

  /**
   * Returns an appropriate XQuery data type for the specified Java class.
   * @param type Java type
   * @return xquery type
   */
  static Type type(final Class<?> type) {
    for(int j = 0; j < JAVA.length; ++j) {
      if(JAVA[j] == type) return XQUERY[j];
    }
    return null;
  }

  /**
   * Returns a string representation of all found arguments.
   * @param args array with arguments
   * @return string representation
   */
  static String foundArgs(final Value[] args) {
    // compose found arguments
    final StringBuilder sb = new StringBuilder();
    for(final Value v : args) {
      if(sb.length() != 0) sb.append(", ");
      sb.append(v instanceof Jav ? Util.className(((Jav) v).toJava()) : v.type());
    }
    return sb.toString();
  }

  @Override
  public boolean has(final Flag flag) {
    return flag == Flag.NDT || super.has(flag);
  }
}<|MERGE_RESOLUTION|>--- conflicted
+++ resolved
@@ -230,12 +230,8 @@
     // check imported Java modules
     final String path = camelCase(toPath(java ? substring(uri, JAVAPREF.length) : uri));
 
-<<<<<<< HEAD
-    final Object jm  = ctx.resources.modules.findImport(path);
-=======
-    final ModuleLoader modules = ctx.modules();
+    final ModuleLoader modules = ctx.resources.modules();
     final Object jm  = modules.findImport(path);
->>>>>>> 88c331c6
     if(jm != null) {
       final Method meth = getModMethod(jm, path, name, args.length, ctx, ii);
       if(meth != null) return new JavaModuleFunc(sctx, ii, jm, meth, args);
@@ -246,11 +242,7 @@
 
     // check addressed class
     try {
-<<<<<<< HEAD
-      return new JavaFunc(sctx, ii, ctx.resources.modules.findClass(path), name, args);
-=======
-      return new JavaFunc(sctx, ii, modules.findClass(path), name, args);
->>>>>>> 88c331c6
+      return new JavaFunc(sctx, ii, ctx.resources.modules().findClass(path), name, args);
     } catch(final ClassNotFoundException ex) {
       // only throw exception if "java:" prefix was explicitly specified
       if(java) throw FUNCJAVA.get(ii, path);
