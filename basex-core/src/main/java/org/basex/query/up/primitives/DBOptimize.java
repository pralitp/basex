package org.basex.query.up.primitives;

import static org.basex.query.util.Err.*;

import java.io.*;

import org.basex.core.*;
import org.basex.core.cmd.*;
import org.basex.data.*;
import org.basex.query.*;
import org.basex.util.*;
import org.basex.util.ft.*;
import org.basex.util.options.*;

/**
 * Update primitive for the optimize function.
 *
 * @author BaseX Team 2005-14, BSD License
 * @author Dimitar Popov
 */
public final class DBOptimize extends DBUpdate {
  /** Database update options. */
  private final DBOptions updates;
  /** Flag to optimize all database structures. */
  private boolean all;

  /**
   * Constructor.
   * @param data data
   * @param all optimize all database structures flag
   * @param opts database options
   * @param qc database context
   * @param info input info
   * @throws QueryException query exception
   */
  public DBOptimize(final Data data, final boolean all, final Options opts,
      final QueryContext qc, final InputInfo info) throws QueryException {

    super(UpdateType.DBOPTIMIZE, data, info);
    this.all = all;
    updates = new DBOptions(qc, opts.free(), info);
    updates.check(false);
  }

  @Override
  public void merge(final Update up) {
    all |= ((DBOptimize) up).all;
  }

  @Override
  public void prepare(final MemData tmp) { }

  @Override
  public void apply() throws QueryException {
    final MetaData meta = data.meta;
    final MainOptions opts = meta.options;

    updates.nprops.put(MainOptions.TEXTINDEX, meta.createtext);
    updates.nprops.put(MainOptions.ATTRINDEX, meta.createattr);
    updates.nprops.put(MainOptions.FTINDEX,   meta.createftxt);
    updates.initOptions();
    updates.assignOptions();

    meta.createtext = opts.get(MainOptions.TEXTINDEX);
    meta.createattr = opts.get(MainOptions.ATTRINDEX);
    meta.createftxt = opts.get(MainOptions.FTINDEX);

    final int mc = opts.get(MainOptions.MAXCATS);
    final int ml = opts.get(MainOptions.MAXLEN);
    final boolean rebuild = mc != meta.maxcats || ml != meta.maxlen;

    final boolean st = opts.get(MainOptions.STEMMING);
    final boolean cs = opts.get(MainOptions.CASESENS);
    final boolean dc = opts.get(MainOptions.DIACRITICS);
    final String sw = opts.get(MainOptions.STOPWORDS);
    final Language ln = Language.get(opts);
    final boolean rebuildFT = rebuild || !ln.equals(meta.language) || st != meta.stemming ||
        cs != meta.casesens ||  dc != meta.diacritics || !sw.equals(meta.stopwords);

    meta.language   = ln;
    meta.stemming   = st;
    meta.casesens   = cs;
    meta.diacritics = dc;
    meta.stopwords  = sw;
    meta.maxcats    = mc;
    meta.maxlen     = ml;

    try {
      if(all) OptimizeAll.optimizeAll(data, updates.qc.context, null);
      else Optimize.optimize(data, rebuild, rebuildFT, null);
    } catch(final IOException ex) {
      throw UPDBOPTERR.get(info, ex);
    } finally {
      updates.resetOptions();
    }

    // remove old database reference
<<<<<<< HEAD
    if(all) updates.qc.resources.removeData(data.meta.name);
=======
    if(all) updates.qc.resource.remove(data.meta.name);
>>>>>>> c90d13c0
  }

  @Override
  public int size() {
    return 1;
  }
}<|MERGE_RESOLUTION|>--- conflicted
+++ resolved
@@ -95,11 +95,7 @@
     }
 
     // remove old database reference
-<<<<<<< HEAD
-    if(all) updates.qc.resources.removeData(data.meta.name);
-=======
-    if(all) updates.qc.resource.remove(data.meta.name);
->>>>>>> c90d13c0
+    if(all) updates.qc.resources.remove(data.meta.name);
   }
 
   @Override
