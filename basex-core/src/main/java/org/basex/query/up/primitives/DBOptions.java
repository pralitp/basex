package org.basex.query.up.primitives;

import static org.basex.query.util.Err.*;
import static org.basex.util.Token.*;

import java.util.*;
import java.util.Map.Entry;

import org.basex.core.*;
import org.basex.query.*;
import org.basex.util.*;
import org.basex.util.options.*;

/**
 * Contains various helper variables and methods for database operations.
 *
 * @author BaseX Team 2005-14, BSD License
 * @author Christian Gruen
 */
final class DBOptions {
  /** Index options. */
  static final Option<?>[] INDEXING = { MainOptions.MAXCATS, MainOptions.MAXLEN,
    MainOptions.INDEXSPLITSIZE, MainOptions.FTINDEXSPLITSIZE, MainOptions.LANGUAGE,
    MainOptions.STOPWORDS, MainOptions.TEXTINDEX, MainOptions.ATTRINDEX, MainOptions.FTINDEX,
    MainOptions.STEMMING, MainOptions.CASESENS, MainOptions.DIACRITICS, MainOptions.UPDINDEX };
  /** Parsing options. */
  static final Option<?>[] PARSING = { MainOptions.CREATEFILTER, MainOptions.ADDARCHIVES,
    MainOptions.SKIPCORRUPT, MainOptions.ADDRAW, MainOptions.ADDCACHE, MainOptions.CSVPARSER,
    MainOptions.TEXTPARSER, MainOptions.JSONPARSER, MainOptions.HTMLPARSER, MainOptions.PARSER,
    MainOptions.CHOP, MainOptions.INTPARSE, MainOptions.STRIPNS, MainOptions.DTD,
    MainOptions.CATFILE };

  /** Runtime options. */
  private final HashMap<Option<?>, Object> rOptions = new HashMap<>();
  /** Original options. */
  private final HashMap<Option<?>, Object> oOptions = new HashMap<>();

  /**
   * Constructor.
   * @param options query options
   * @param supported supported options
   * @param info input info
   * @throws QueryException query exception
   */
  DBOptions(final HashMap<String, String> options, final List<Option<?>> supported,
      final InputInfo info) throws QueryException {

<<<<<<< HEAD
    final HashMap<String, Option<?>> opts = new HashMap<>();
    final int n = OPTIONS.length;
    for(int o = 0; o < n; o++) opts.put(OPTIONS[o].name().toLowerCase(Locale.ENGLISH), OPTIONS[o]);
=======
    final HashMap<String, Option<?>> opts = new HashMap<String, Option<?>>();
    for(final Option<?> option : supported) {
      opts.put(option.name().toLowerCase(Locale.ENGLISH), option);
    }
>>>>>>> 0b2ef314

    for(final Entry<String, String> entry : options.entrySet()) {
      final String key = entry.getKey();
      final Option<?> option = opts.get(key);
      if(option == null) throw BASX_OPTIONS.get(info, key);

      final String value = entry.getValue();
      if(option instanceof NumberOption) {
        final int v = toInt(value);
        if(v < 0) throw BASX_VALUE.get(info, key, value);
        rOptions.put(option, v);
      } else if(option instanceof BooleanOption) {
        final boolean yes = Util.yes(value);
        if(!yes && !Util.no(value)) throw BASX_VALUE.get(info, key, value);
        rOptions.put(option, yes);
      } else {
        rOptions.put(option, value);
      }
    }
  }

  /**
   * Assigns the specified option if it has not been assigned before.
   * @param option option
   * @param value value
   */
  void assign(final Option<?> option, final Object value) {
    if(!rOptions.containsKey(option)) rOptions.put(option, value);
  }

  /**
   * Caches original options and assigns runtime options.
   * @param opts main options
   */
  void assign(final MainOptions opts) {
    for(final Map.Entry<Option<?>, Object> entry : rOptions.entrySet()) {
      final Option<?> option = entry.getKey();
      oOptions.put(option, opts.get(option));
      opts.put(option, entry.getValue());
    }
  }

  /**
   * Restores original options.
   * @param opts main options
   */
  void reset(final MainOptions opts) {
    for(final Entry<Option<?>, Object> e : oOptions.entrySet()) {
      opts.put(e.getKey(), e.getValue());
    }
  }
}<|MERGE_RESOLUTION|>--- conflicted
+++ resolved
@@ -45,16 +45,10 @@
   DBOptions(final HashMap<String, String> options, final List<Option<?>> supported,
       final InputInfo info) throws QueryException {
 
-<<<<<<< HEAD
     final HashMap<String, Option<?>> opts = new HashMap<>();
-    final int n = OPTIONS.length;
-    for(int o = 0; o < n; o++) opts.put(OPTIONS[o].name().toLowerCase(Locale.ENGLISH), OPTIONS[o]);
-=======
-    final HashMap<String, Option<?>> opts = new HashMap<String, Option<?>>();
     for(final Option<?> option : supported) {
       opts.put(option.name().toLowerCase(Locale.ENGLISH), option);
     }
->>>>>>> 0b2ef314
 
     for(final Entry<String, String> entry : options.entrySet()) {
       final String key = entry.getKey();
