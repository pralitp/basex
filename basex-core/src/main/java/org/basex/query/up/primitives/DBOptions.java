--- conflicted
+++ resolved
@@ -42,23 +42,12 @@
     for(int o = 0; o < s; o++) K_S_OPT[o] = S_OPT[o].name().toLowerCase(Locale.ENGLISH);
   }
 
-<<<<<<< HEAD
   /** New options. */
-  final HashMap<Option<?>, Object> nprops = new HashMap<>();
+  final HashMap<Option<?>, Object> tOptions = new HashMap<>();
   /** Original options. */
-  private final HashMap<Option<?>, Object> oprops = new HashMap<>();
+  private final HashMap<Option<?>, Object> oOptions = new HashMap<>();
   /** Optimization options. */
-  private final HashMap<String, String> options;
-  /** Query context. */
-  final QueryContext qc;
-=======
-  /** Temporary options. */
-  final HashMap<Option<?>, Object> tOptions = new HashMap<Option<?>, Object>();
-  /** Original options. */
-  private final HashMap<Option<?>, Object> oOptions = new HashMap<Option<?>, Object>();
-  /** Query options. */
   private final HashMap<String, String> qOptions;
->>>>>>> b3a8e55a
   /** Input info. */
   private final InputInfo info;
 
