--- conflicted
+++ resolved
@@ -2025,7 +2025,7 @@
         final ExprList argList = new ExprList();
         final int[] holes = argumentList(argList, e);
         final Expr[] args = argList.finish();
-        e = holes == null ? new DynFuncCall(ii, false, e, args) :
+        e = holes == null ? new DynFuncCall(ii, sc, false, e, args) :
           new PartFunc(sc, ii, e, args, holes);
       }
     } while(e != old);
@@ -2117,10 +2117,6 @@
     // inline function
     if(wsConsume(FUNCTION) && wsConsume(PAR1)) {
       if(ann != null) {
-<<<<<<< HEAD
-        if(!sc.mixUpdates && ann.contains(Ann.Q_UPDATING)) throw error(UPFUNCITEM);
-=======
->>>>>>> d285838c
         if(ann.contains(Ann.Q_PRIVATE) || ann.contains(Ann.Q_PUBLIC)) throw error(INVISIBLE);
       }
       final HashMap<Var, Expr> nonLocal = new HashMap<>();
@@ -2306,9 +2302,11 @@
         final Expr ret;
         if(holes != null) {
           final int card = args.length + holes.length;
-          final Expr lit = Functions.getLiteral(name, card, ctx, sc, ii),
-              f = lit != null ? lit : FuncLit.unknown(name, card, ctx, sc, ii);
+          final Expr lit = Functions.getLiteral(name, card, ctx, sc, ii);
+          final Expr f = lit != null ? lit : FuncLit.unknown(name, card, ctx, sc, ii);
           ret = new PartFunc(sc, ii, f, args, holes);
+          if((lit instanceof FuncItem ? ((FuncItem) lit).annotations() :
+            ((FuncLit) lit).annotations()).contains(Ann.Q_UPDATING)) ctx.updating();
         } else {
           final TypedFunc f = Functions.get(name, args, false, ctx, sc, ii);
           if(f == null) {
@@ -3598,8 +3596,8 @@
           } while(wsConsume(COMMA));
           if(!wsConsume(PAR2)) throw error(FUNCMISS, func);
         }
-        ctx.updating(true);
-        return new DynFuncCall(ii, true, func, argList.finish());
+        ctx.updating();
+        return new DynFuncCall(ii, sc, true, func, argList.finish());
       }
     }
     pos = p;
