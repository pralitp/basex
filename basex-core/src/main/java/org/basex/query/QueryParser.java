--- conflicted
+++ resolved
@@ -768,28 +768,12 @@
   }
 
   /**
-   * Parses an external module.
-   * @param path file path
-   * @param uri module uri
-   * @throws QueryException query exception
-   */
-  public void module(final byte[] path, final byte[] uri) throws QueryException {
-<<<<<<< HEAD
-    module(path, uri, false);
-  }
-
-  /**
    * Parses the specified module, checking function and variable references at the end.
    * @param path file path
    * @param uri module uri
-   * @param imprt if this is an imported module
-   * @throws QueryException query exception
-   */
-  private void module(final byte[] path, final byte[] uri, final boolean imprt)
-      throws QueryException {
-
-=======
->>>>>>> 43497287
+   * @throws QueryException query exception
+   */
+  public void module(final byte[] path, final byte[] uri) throws QueryException {
     // get absolute path
     final IO io = sc.io(string(path));
     final byte[] p = token(io.path());
@@ -813,13 +797,8 @@
     }
 
     ctx.modStack.push(p);
-<<<<<<< HEAD
     final StaticContext sub = new StaticContext(ctx.context);
-    final LibraryModule lib = new QueryParser(qu, io.path(), ctx, sub).parseLibrary(!imprt);
-=======
-    final StaticContext sub = new StaticContext(sc.xquery3());
     final LibraryModule lib = new QueryParser(qu, io.path(), ctx, sub).parseLibrary(false);
->>>>>>> 43497287
     final byte[] muri = lib.name.uri();
 
     // check if import and declaration uri match
