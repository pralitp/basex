package org.basex.query;

import static org.basex.query.QueryText.*;
import static org.basex.query.util.Err.*;
import static org.basex.util.Token.*;
import static org.basex.util.ft.FTFlag.*;

import java.io.*;
import java.util.*;

import org.basex.core.*;
import org.basex.io.*;
import org.basex.io.serial.*;
import org.basex.query.expr.*;
import org.basex.query.expr.CmpG.OpG;
import org.basex.query.expr.CmpN.OpN;
import org.basex.query.expr.CmpV.OpV;
import org.basex.query.expr.Expr.Flag;
import org.basex.query.expr.Context;
import org.basex.query.expr.List;
import org.basex.query.ft.*;
import org.basex.query.func.*;
import org.basex.query.gflwor.*;
import org.basex.query.gflwor.GFLWOR.Clause;
import org.basex.query.gflwor.Window.Condition;
import org.basex.query.iter.*;
import org.basex.query.path.*;
import org.basex.query.up.expr.*;
import org.basex.query.util.*;
import org.basex.query.util.format.*;
import org.basex.query.value.item.*;
import org.basex.query.value.node.*;
import org.basex.query.value.seq.*;
import org.basex.query.value.type.*;
import org.basex.query.value.type.SeqType.Occ;
import org.basex.query.var.*;
import org.basex.util.*;
import org.basex.util.ft.*;
import org.basex.util.hash.*;
import org.basex.util.options.*;

/**
 * Parser for XQuery expressions.
 *
 * @author BaseX Team 2005-14, BSD License
 * @author Christian Gruen
 */
public class QueryParser extends InputParser {
  /** QName check: URI is mandatory. */
  private static final byte[] URICHECK = {};
  /** QName check: skip namespace check. */
  private static final byte[] SKIPCHECK = {};
  /** Reserved function names (XQuery 1.0). */
  private static final TokenSet KEYWORDS10 = new TokenSet();
  /** Reserved function names (XQuery 3.0). */
  private static final TokenSet KEYWORDS30 = new TokenSet();

  static {
    final byte[][] keys = {
      NodeType.ATT.string(), NodeType.COM.string(), NodeType.DOC.string(),
      NodeType.ELM.string(), token(EMPTY_SEQUENCE), token(IF), AtomType.ITEM.string(),
      NodeType.NOD.string(), NodeType.PI.string(), token(SCHEMA_ATTRIBUTE),
      token(SCHEMA_ELEMENT), NodeType.TXT.string(), token(TYPESWITCH)
    };
    for(final byte[] key : keys) {
      KEYWORDS10.add(key);
      KEYWORDS30.add(key);
    }
    KEYWORDS30.add(FuncType.ANY_FUN.string());
    KEYWORDS30.add(NodeType.NSP.string());
    KEYWORDS30.add(SWITCH);
  }

  /** Imported modules. */
  final TokenSet imports = new TokenSet();
  /** Modules loaded by the current file. */
  public final TokenSet modules = new TokenSet();
  /** Parsed variables. */
<<<<<<< HEAD
  public final TokenObjMap<StaticVar> vars = new TokenObjMap<StaticVar>();
  /** Parsed functions. */
  public final TokenObjMap<StaticFunc> funcs = new TokenObjMap<StaticFunc>();

=======
  public final ArrayList<StaticVar> vars = new ArrayList<>();
  /** Parsed functions. */
  public final ArrayList<StaticFunc> funcs = new ArrayList<>();
>>>>>>> 5479c283
  /** Namespaces. */
  public final TokenMap namespaces = new TokenMap();

  /** Query context. */
  private final QueryContext qc;
  /** Static context. */
  private final StaticContext sc;

  /** Temporary token cache. */
  private final TokenBuilder tok = new TokenBuilder();
  /** XQDoc cache. */
  private final StringBuilder currDoc = new StringBuilder();
  /** Current XQDoc string. */
  private String moduleDoc = "";

  /** Name of current module. */
  private QNm module;

  /** Alternative error code. */
  private Err alter;
  /** Function name of alternative error. */
  private QNm alterFunc;
  /** Alternative position. */
  private int alterPos;

  /** Declared flags. */
  private final HashSet<String> decl = new HashSet<>();
  /** Cached QNames. */
  private final ArrayList<QNmCheck> names = new ArrayList<>();
  /** Stack of variable contexts. */
  private final ArrayList<VarContext> localVars = new ArrayList<>();

  /**
   * Constructor.
   * @param query query string
   * @param path file path (if {@code null}, {@link MainOptions#QUERYPATH} will be assigned)
   * @param qc query context
   * @param sc static context
   * @throws QueryException query exception
   */
  public QueryParser(final String query, final String path, final QueryContext qc,
      final StaticContext sc) throws QueryException {

    super(query);
    this.qc = qc;

    // set path to query file
    final MainOptions opts = qc.context.options;
    final String bi = path != null ? path : opts.get(MainOptions.QUERYPATH);
    final StaticContext sctx = sc != null ? sc : new StaticContext(qc.context);
    if(!bi.isEmpty()) sctx.baseURI(bi);
    this.sc = sctx;

    // parse pre-defined external variables
    final String bind = opts.get(MainOptions.BINDINGS).trim();
    final StringBuilder key = new StringBuilder();
    final StringBuilder val = new StringBuilder();
    boolean first = true;
    final int sl = bind.length();
    for(int s = 0; s < sl; s++) {
      final char ch = bind.charAt(s);
      if(first) {
        if(ch == '=') {
          first = false;
        } else {
          key.append(ch);
        }
      } else {
        if(ch == ',') {
          if(s + 1 == sl || bind.charAt(s + 1) != ',') {
            qc.bind(key.toString().trim(), new Atm(val.toString()));
            key.setLength(0);
            val.setLength(0);
            first = true;
            continue;
          }
          // literal commas are escaped by a second comma
          s++;
        }
        val.append(ch);
      }
    }
    if(key.length() != 0) qc.bind(key.toString().trim(), new Atm(val.toString()));
  }

  /**
   * Parses a main module.
   * Parses the "MainModule" rule.
   * Parses the "Setter" rule.
   * Parses the "QueryBody (= Expr)" rule.
   * @return resulting root expression
   * @throws QueryException query exception
   */
  public final MainModule parseMain() throws QueryException {
    init();
    try {
      versionDecl();

      final int i = pos;
      if(wsConsumeWs(MODULE, NSPACE, null)) throw error(MAINMOD);
      pos = i;

      prolog1();
      prolog2();

      pushVarContext(null);
      final Expr expr = expr();
      if(expr == null) throw alter == null ? error(EXPREMPTY) : error();
      final VarScope scope = popVarContext();

<<<<<<< HEAD
      final MainModule mm = new MainModule(
          e, scope, null, moduleDoc, funcs, vars, imports, sc, null);
=======
      final MainModule mm = new MainModule(expr, scope, moduleDoc, sc);
>>>>>>> 5479c283
      finish(mm, true);
      return mm;
    } catch(final QueryException ex) {
      mark();
      ex.pos(this);
      throw ex;
    }
  }

  /**
   * Parses a library module.
   * Parses the "ModuleDecl" rule.
   * @param check if functions and variables should be checked
   * @return name of the module
   * @throws QueryException query exception
   */
  public final LibraryModule parseLibrary(final boolean check) throws QueryException {
    init();
    try {
      versionDecl();

      wsCheck(MODULE);
      wsCheck(NSPACE);
      skipWs();
      final byte[] pref = ncName(NONAME);
      wsCheck(IS);
      final byte[] uri = stringLiteral();
      if(uri.length == 0) throw error(NSMODURI);
      module = new QNm(pref, uri);
      sc.ns.add(pref, uri, info());
      namespaces.put(pref, uri);
      wsCheck(";");

      // get absolute path
      final IO base = sc.baseIO();
      final byte[] p = token(base == null ? "" : base.path());
      qc.modParsed.put(p, uri);

      qc.modStack.push(p);
      prolog1();
      prolog2();

      finish(null, check);

<<<<<<< HEAD
      ctx.modStack.pop();

      return new LibraryModule(module, moduleDoc, funcs, vars, imports, sc);

=======
      qc.modStack.pop();
      return new LibraryModule(module, moduleDoc, sc);
>>>>>>> 5479c283
    } catch(final QueryException ex) {
      mark();
      ex.pos(this);
      throw ex;
    }
  }

  /**
   * Initializes the parsing process.
   * @throws QueryException query exception
   */
  private void init() throws QueryException {
    final IO baseIO = sc.baseIO();
    file = baseIO == null ? null : qc.context.user.has(Perm.ADMIN) ? baseIO.path() : baseIO.name();
    if(!more()) throw error(QUERYEMPTY);

    // checks if the query string contains invalid characters
    for(int i = 0; i < length;) {
      // only retrieve code points for large character codes (faster)
      int cp = input.charAt(i);
      final boolean hs = cp >= Character.MIN_HIGH_SURROGATE;
      if(hs) cp = input.codePointAt(i);
      if(!XMLToken.valid(cp)) {
        pos = i;
        throw error(QUERYINV, cp);
      }
      i += hs ? Character.charCount(cp) : 1;
    }
  }

  /**
   * Finishes the parsing step.
   * @param mm main module; {@code null} for library modules
   * @param check check function calls and variable references and update constraints
   * @throws QueryException query exception
   */
  private void finish(final MainModule mm, final boolean check) throws QueryException {
    if(more()) {
      if(alter != null) throw error();
      final String rest = rest();
      pos++;
      if(mm == null) throw error(MODEXPR, rest);
      throw error(QUERYEND, rest);
    }

    // completes the parsing step
    assignURI(0);
    if(sc.elemNS != null) sc.ns.add(EMPTY, sc.elemNS, null);

    // set default decimal format
    final byte[] empty = new QNm(EMPTY).id();
    if(sc.decFormats.get(empty) == null) {
      sc.decFormats.put(empty, new DecFormatter());
    }

    if(check) qc.check(mm, sc);
  }

  /**
   * Parses the "VersionDecl" rule.
   * @throws QueryException query exception
   */
  private void versionDecl() throws QueryException {
    final int i = pos;
    if(!wsConsumeWs(XQUERY)) return;

    final boolean version = wsConsumeWs(VERSION);
    if(version) {
      // parse xquery version
      final String ver = string(stringLiteral());
      if(ver.equals(XQ10)) sc.xquery3(false);
      else if(eq(ver, XQ11, XQ30)) sc.xquery3(true);
      else throw error(XQUERYVER, ver);
    }
    // parse xquery encoding (ignored, as input always comes in as string)
    if((version || sc.xquery3()) && wsConsumeWs(ENCODING)) {
      final String enc = string(stringLiteral());
      if(!supported(enc)) throw error(XQUERYENC2, enc);
    } else if(!version) {
      pos = i;
      return;
    }
    wsCheck(";");
  }

  /**
   * Parses the "Prolog" rule.
   * Parses the "Setter" rule.
   * @throws QueryException query exception
   */
  private void prolog1() throws QueryException {
    while(true) {
      final int i = pos;
      if(wsConsumeWs(DECLARE)) {
        if(wsConsumeWs(DEFAULT)) {
          if(!defaultNamespaceDecl() && !defaultCollationDecl() &&
             !emptyOrderDecl() && !(sc.xquery3() && decimalFormatDecl(true)))
            throw error(DECLINCOMPLETE);
        } else if(wsConsumeWs(BOUNDARY_SPACE)) {
          boundarySpaceDecl();
        } else if(wsConsumeWs(BASE_URI)) {
          baseURIDecl();
        } else if(wsConsumeWs(CONSTRUCTION)) {
          constructionDecl();
        } else if(wsConsumeWs(ORDERING)) {
          orderingModeDecl();
        } else if(wsConsumeWs(REVALIDATION)) {
          revalidationDecl();
        } else if(wsConsumeWs(COPY_NAMESPACES)) {
          copyNamespacesDecl();
        } else if(sc.xquery3() && wsConsumeWs(DECIMAL_FORMAT)) {
          decimalFormatDecl(false);
        } else if(wsConsumeWs(NSPACE)) {
          namespaceDecl();
        } else if(wsConsumeWs(FT_OPTION)) {
          final FTOpt fto = new FTOpt();
          while(ftMatchOption(fto));
          qc.ftOpt().copy(fto);
        } else {
          pos = i;
          return;
        }
      } else if(wsConsumeWs(IMPORT)) {
        if(wsConsumeWs(SCHEMA)) {
          schemaImport();
        } else if(wsConsumeWs(MODULE)) {
          moduleImport();
        } else {
          pos = i;
          return;
        }
      } else {
        return;
      }
      currDoc.setLength(0);
      skipWs();
      check(';');
    }
  }

  /**
   * Parses the "Prolog" rule.
   * @throws QueryException query exception
   */
  private void prolog2() throws QueryException {
    while(true) {
      final int i = pos;
      if(!wsConsumeWs(DECLARE)) break;

      if(sc.xquery3() && wsConsumeWs(CONTEXT)) {
        contextItemDecl();
      } else if(wsConsumeWs(OPTION)) {
        optionDecl();
      } else if(wsConsumeWs(DEFAULT)) {
        throw error(PROLOGORDER);
      } else {
        final Ann ann = new Ann();
        while(true) {
          if(wsConsumeWs(UPDATING)) {
            ann.add(Ann.Q_UPDATING, Empty.SEQ, info());
          } else if(sc.xquery3() && consume('%')) {
            annotation(ann);
          } else {
            break;
          }
        }
        if(wsConsumeWs(VARIABLE)) {
          // variables cannot be updating
          if(ann.contains(Ann.Q_UPDATING)) throw error(UPDATINGVAR);
          ann.check(true);
          varDecl(ann);
        } else if(wsConsumeWs(FUNCTION)) {
          ann.check(false);
          functionDecl(ann);
        } else if(!ann.isEmpty()) {
          throw error(VARFUNC);
        } else {
          pos = i;
          break;
        }
      }
      currDoc.setLength(0);
      skipWs();
      check(';');
    }
  }

  /**
   * Parses the "Annotation" rule.
   * @return annotations
   * @throws QueryException query exception
   */
  private Ann annotations() throws QueryException {
    final Ann ann = new Ann();
    while(wsConsume("%")) annotation(ann);
    ann.check(false);
    skipWs();
    return ann;
  }

  /**
   * Parses a single annotation.
   * @param ann annotations
   * @throws QueryException query exception
   */
  private void annotation(final Ann ann) throws QueryException {
    skipWs();
    final InputInfo info = info();
    final QNm name = eQName(QNAMEINV, XQURI);

    final ValueBuilder vb = new ValueBuilder();
    if(wsConsumeWs(PAR1)) {
      do {
        final Expr ex = literal();
        if(!(ex instanceof Item)) throw error(ANNVALUE);
        vb.add((Item) ex);
      } while(wsConsumeWs(COMMA));
      wsCheck(PAR2);
    }
    skipWs();
    ann.add(name, vb.value(), info);
  }

  /**
   * Parses the "NamespaceDecl" rule.
   * @throws QueryException query exception
   */
  private void namespaceDecl() throws QueryException {
    final byte[] pref = ncName(NONAME);
    wsCheck(IS);
    final byte[] uri = stringLiteral();
    if(sc.ns.staticURI(pref) != null) throw error(DUPLNSDECL, pref);
    sc.ns.add(pref, uri, info());
    namespaces.put(pref, uri);
  }

  /**
   * Parses the "RevalidationDecl" rule.
   * @throws QueryException query exception
   */
  private void revalidationDecl() throws QueryException {
    if(!decl.add(REVALIDATION)) throw error(DUPLREVAL);
    if(wsConsumeWs(STRICT) || wsConsumeWs(LAX)) throw error(NOREVAL);
    wsCheck(SKIP);
  }

  /**
   * Parses the "BoundarySpaceDecl" rule.
   * @throws QueryException query exception
   */
  private void boundarySpaceDecl() throws QueryException {
    if(!decl.add(BOUNDARY_SPACE)) throw error(DUPLBOUND);
    final boolean spaces = wsConsumeWs(PRESERVE);
    if(!spaces) wsCheck(STRIP);
    sc.spaces = spaces;
  }

  /**
   * Parses the "DefaultNamespaceDecl" rule.
   * @return true if declaration was found
   * @throws QueryException query exception
   */
  private boolean defaultNamespaceDecl() throws QueryException {
    final boolean elem = wsConsumeWs(ELEMENT);
    if(!elem && !wsConsumeWs(FUNCTION)) return false;
    wsCheck(NSPACE);
    final byte[] uri = stringLiteral();
    if(eq(XMLURI, uri)) throw error(BINDXMLURI, uri, XML);
    if(eq(XMLNSURI, uri)) throw error(BINDXMLURI, uri, XMLNS);

    if(elem) {
      if(!decl.add(ELEMENT)) throw error(DUPLNS);
      sc.elemNS = uri.length == 0 ? null : uri;
    } else {
      if(!decl.add(FUNCTION)) throw error(DUPLNS);
      sc.funcNS = uri.length == 0 ? null : uri;
    }
    return true;
  }

  /**
   * Parses the "OptionDecl" rule.
   * @throws QueryException query exception
   */
  private void optionDecl() throws QueryException {
    skipWs();
    final QNm qnm = eQName(QNAMEINV, sc.xquery3() ? XQURI : URICHECK);
    final byte[] val = stringLiteral();
    final String name = string(qnm.local());

    if(sc.xquery3() && eq(qnm.uri(), OUTPUTURI)) {
      // output declaration
      if(module != null) throw error(MODOUT);

      if(qc.serialOpts == null) {
        qc.serialOpts = qc.context.options.get(MainOptions.SERIALIZER);
      }
      if(!decl.add("S " + name)) throw error(OUTDUPL, name);
      try {
        qc.serialOpts.assign(name, string(val));
      } catch(final BaseXException ex) {
        for(final Option<?> o : qc.serialOpts) if(o.name().equals(name)) throw error(SERANY, ex);
        throw error(OUTINVALID, ex);
      }

      if(name.equals(SerializerOptions.PARAMETER_DOCUMENT.name())) {
        final IO io = IO.get(string(resolvedUri(val).string()));
        try {
          final ANode node = new DBNode(io, qc.context.options).children().next();
          // check parameters and add values to serialization parameters
          final InputInfo info = info();
          FuncOptions.serializer(node, qc.serialOpts, info);

          final HashMap<String, String> free = qc.serialOpts.free();
          if(!free.isEmpty()) throw SERWHICH.get(info, free.keySet().iterator().next());
          final StringOption cm = SerializerOptions.USE_CHARACTER_MAPS;
          if(!qc.serialOpts.get(cm).isEmpty()) throw SERWHICH.get(info, cm.name());
        } catch(final IOException ex) {
          throw error(OUTDOC, val);
        }
      }
    } else if(sc.xquery3() && eq(qnm.uri(), XQURI)) {
      throw error(DECLOPTION, qnm);
    } else if(eq(qnm.uri(), DBURI)) {
      // project-specific declaration
      final String ukey = name.toUpperCase(Locale.ENGLISH);
      final Option<?> opt = qc.context.options.option(ukey);
      if(opt == null) throw error(BASX_OPTIONS, ukey);
      // cache old value (to be reset after query evaluation)
      qc.staticOpts.put(opt, qc.context.options.get(opt));
      qc.tempOpts.add(name).add(string(val));
    } else if(eq(qnm.uri(), QUERYURI)) {
      // query-specific options
      if(name.equals(READ_LOCK)) {
        for(final byte[] lock : split(val, ','))
          qc.readLocks.add(DBLocking.USER_PREFIX + string(lock).trim());
      } else if(name.equals(WRITE_LOCK)) {
        for(final byte[] lock : split(val, ','))
          qc.writeLocks.add(DBLocking.USER_PREFIX + string(lock).trim());
      } else {
        throw error(BASX_OPTIONS, name);
      }
    }
    // ignore unknown options
  }

  /**
   * Parses the "OrderingModeDecl" rule.
   * @throws QueryException query exception
   */
  private void orderingModeDecl() throws QueryException {
    if(!decl.add(ORDERING)) throw error(DUPLORD);
    sc.ordered = wsConsumeWs(ORDERED);
    if(!sc.ordered) wsCheck(UNORDERED);
  }

  /**
   * Parses the "emptyOrderDecl" rule.
   * @return true if declaration was found
   * @throws QueryException query exception
   */
  private boolean emptyOrderDecl() throws QueryException {
    if(!wsConsumeWs(ORDER)) return false;
    wsCheck(EMPTYORD);
    if(!decl.add(EMPTYORD)) throw error(DUPLORDEMP);
    sc.orderGreatest = wsConsumeWs(GREATEST);
    if(!sc.orderGreatest) wsCheck(LEAST);
    return true;
  }

  /**
   * Parses the "copyNamespacesDecl" rule.
   * Parses the "PreserveMode" rule.
   * Parses the "InheritMode" rule.
   * @throws QueryException query exception
   */
  private void copyNamespacesDecl() throws QueryException {
    if(!decl.add(COPY_NAMESPACES)) throw error(DUPLCOPYNS);
    sc.preserveNS = wsConsumeWs(PRESERVE);
    if(!sc.preserveNS) wsCheck(NO_PRESERVE);
    wsCheck(COMMA);
    sc.inheritNS = wsConsumeWs(INHERIT);
    if(!sc.inheritNS) wsCheck(NO_INHERIT);
  }

  /**
   * Parses the "DecimalFormatDecl" rule.
   * @param def default flag
   * @return true if declaration was found
   * @throws QueryException query exception
   */
  private boolean decimalFormatDecl(final boolean def) throws QueryException {
    if(def && !wsConsumeWs(DECIMAL_FORMAT)) return false;

    // use empty name for default declaration
    final QNm name = def ? new QNm() : eQName(QNAMEINV, null);

    // check if format has already been declared
    if(sc.decFormats.get(name.id()) != null) throw error(DECDUPL);

    // create new format
    final TokenMap map = new TokenMap();
    // collect all property declarations
    int n;
    do {
      n = map.size();
      skipWs();
      final byte[] prop = ncName(null);
      for(final byte[] s : DECFORMATS) {
        if(!eq(prop, s)) continue;
        if(map.get(s) != null) throw error(DECDUPLPROP, s);
        wsCheck(IS);
        map.put(s, stringLiteral());
        break;
      }
      if(map.isEmpty()) throw error(NODECLFORM, prop);
    } while(n != map.size());

    // completes the format declaration
    sc.decFormats.put(name.id(), new DecFormatter(info(), map));
    return true;
  }

  /**
   * Parses the "DefaultCollationDecl" rule.
   * @return query expression
   * @throws QueryException query exception
   */
  private boolean defaultCollationDecl() throws QueryException {
    if(!wsConsumeWs(COLLATION)) return false;
    if(!decl.add(COLLATION)) throw error(DUPLCOLL);
    sc.collation = Collation.get(stringLiteral(), qc, sc, info(), WHICHDEFCOLL);
    return true;
  }

  /**
   * Parses the "BaseURIDecl" rule.
   * @throws QueryException query exception
   */
  private void baseURIDecl() throws QueryException {
    if(!decl.add(BASE_URI)) throw error(DUPLBASE);
    final byte[] base = stringLiteral();
    if(base.length != 0) sc.baseURI(string(base));
  }

  /**
   * Parses the "SchemaImport" rule.
   * Parses the "SchemaPrefix" rule.
   * @throws QueryException query exception
   */
  private void schemaImport() throws QueryException {
    byte[] pref = null;
    if(wsConsumeWs(NSPACE)) {
      pref = ncName(NONAME);
      if(eq(pref, XML, XMLNS)) throw error(BINDXML, pref);
      wsCheck(IS);
    } else if(wsConsumeWs(DEFAULT)) {
      wsCheck(ELEMENT);
      wsCheck(NSPACE);
    }
    byte[] ns = stringLiteral();
    if(pref != null && ns.length == 0) throw error(NSEMPTY);
    if(!Uri.uri(ns).isValid()) throw error(INVURI, ns);
    if(wsConsumeWs(AT)) {
      do {
        ns = stringLiteral();
        if(!Uri.uri(ns).isValid()) throw error(INVURI, ns);
      } while(wsConsumeWs(COMMA));
    }
    throw error(IMPLSCHEMA);
  }

  /**
   * Parses the "ModuleImport" rule.
   * @throws QueryException query exception
   */
  private void moduleImport() throws QueryException {
    byte[] pref = EMPTY;
    if(wsConsumeWs(NSPACE)) {
      pref = ncName(NONAME);
      wsCheck(IS);
    }

    final byte[] uri = trim(stringLiteral());
    if(uri.length == 0) throw error(NSMODURI);
    if(!Uri.uri(uri).isValid()) throw error(INVURI, uri);
    if(modules.contains(uri)) throw error(DUPLMODULE, uri);
    modules.add(uri);

    // add non-default namespace
    if(pref != EMPTY) {
      if(sc.ns.staticURI(pref) != null) throw error(DUPLNSDECL, pref);
      sc.ns.add(pref, uri, info());
      namespaces.put(pref, uri);
    }

    // check modules at specified locations
    if(wsConsumeWs(AT)) {
      do {
        module(stringLiteral(), uri);
      } while(wsConsumeWs(COMMA));
      return;
    }

    // check pre-declared module files
    final byte[] path = qc.modDeclared.get(uri);
    if(path != null) {
      module(path, uri);
      return;
    }

    // check built-in modules
    for(final byte[] u : Function.URIS.values()) if(eq(uri, u)) return;

    // resolve module uri
<<<<<<< HEAD
    if(ctx.modLoader.addImport(uri, info(), this)) return;
=======
    if(qc.resources.modules().addImport(uri, info(), this)) return;
>>>>>>> 5479c283

    throw error(WHICHMODULE, uri);
  }

  /**
   * Parses the specified module, checking function and variable references at the end.
   * @param path file path
   * @param uri module uri
   * @throws QueryException query exception
   */
<<<<<<< HEAD
  private void module(final byte[] path, final byte[] uri, final boolean imprt)
      throws QueryException {

=======
  public void module(final byte[] path, final byte[] uri) throws QueryException {
>>>>>>> 5479c283
    // get absolute path
    final IO io = sc.io(string(path));
    final byte[] pth = token(io.path());

    // check if module has already been parsed
<<<<<<< HEAD
    final byte[] u = ctx.modParsed.get(pth);
    if(u != null) {
      if(!eq(uri, u)) throw error(WRONGMODULE, uri,
          ctx.context.user.has(Perm.ADMIN) ? io.path() : io.name());
      if(!sc.xquery3() && ctx.modStack.contains(pth)) throw error(CIRCMODULE);
      return;
    }
    ctx.modParsed.put(pth, uri);
    imports.put(uri);
=======
    final byte[] u = qc.modParsed.get(p);
    if(u != null) {
      if(!eq(uri, u)) throw error(WRONGMODULE, uri,
          qc.context.user.has(Perm.ADMIN) ? io.path() : io.name());
      if(!sc.xquery3() && qc.modStack.contains(p)) throw error(CIRCMODULE);
      return;
    }
    qc.modParsed.put(p, uri);
>>>>>>> 5479c283

    // read module
    final String qu;
    try {
      qu = string(io.read());
    } catch(final IOException ex) {
      throw error(WHICHMODFILE, qc.context.user.has(Perm.ADMIN) ? io.path() : io.name());
    }

<<<<<<< HEAD
    ctx.modStack.push(pth);
    final StaticContext sub = new StaticContext(sc.xquery3());
    final LibraryModule lib = new QueryParser(qu, io.path(), ctx, sub).parseLibrary(!imprt);
=======
    qc.modStack.push(p);
    final StaticContext sub = new StaticContext(qc.context);
    final LibraryModule lib = new QueryParser(qu, io.path(), qc, sub).parseLibrary(false);
>>>>>>> 5479c283
    final byte[] muri = lib.name.uri();

    // check if import and declaration uri match
    if(!eq(uri, muri)) throw error(WRONGMODULE, muri, file);

    // check if context item declaration types are compatible to each other
    if(sub.initType != null) {
      if(sc.initType == null) {
        sc.initType = sub.initType;
      } else if(!sub.initType.eq(sc.initType)) {
        throw error(CITYPES, sub.initType, sc.initType);
      }
    }
    qc.modStack.pop();
  }

  /**
   * Parses the "ContextItemDecl" rule.
   * @throws QueryException query exception
   */
  private void contextItemDecl() throws QueryException {
    wsCheck(ITEMM);
    if(!decl.add(ITEMM)) throw error(DUPLITEM);

    if(wsConsumeWs(AS)) {
      final SeqType type = itemType();
      if(sc.initType == null) {
        sc.initType = type;
      } else if(!sc.initType.eq(type)) {
        throw error(CITYPES, sc.initType, type);
      }
    }

    if(!wsConsumeWs(EXTERNAL)) wsCheck(ASSIGN);
    else if(!wsConsumeWs(ASSIGN)) return;

    pushVarContext(null);
    final Expr expr = check(single(), NOVARDECL);
    final SeqType type = sc.initType == null ? SeqType.ITEM : sc.initType;
    final VarScope scope = popVarContext();
<<<<<<< HEAD
    ctx.ctxItem = MainModule.get(expr, scope, type, currDoc.toString(), sc, info());

    if(module != null) throw error(DECITEM);
    if(expr.has(Flag.UPD)) throw error(UPCTX, expr);
=======
    qc.ctxItem = new MainModule(e, scope, type, currDoc.toString(), sc, info());

    if(module != null) throw error(DECITEM);
    if(!sc.mixUpdates && e.has(Flag.UPD)) throw error(UPCTX, e);
>>>>>>> 5479c283
  }

  /**
   * Parses the "VarDecl" rule.
   * @param ann annotations
   * @throws QueryException query exception
   */
  private void varDecl(final Ann ann) throws QueryException {
    final QNm vn = varName();
    final SeqType tp = optAsType();
    if(module != null && !eq(vn.uri(), module.uri())) throw error(MODNS, vn);

    pushVarContext(null);
    final boolean external = wsConsumeWs(EXTERNAL);
    final Expr bind;
    if(external) {
      bind = sc.xquery3() && wsConsumeWs(ASSIGN) ? check(single(), NOVARDECL) : null;
    } else {
      wsCheck(ASSIGN);
      bind = check(single(), NOVARDECL);
    }

    final VarScope scope = popVarContext();
<<<<<<< HEAD
    final StaticVar var = ctx.vars.declare(vn, tp, ann, bind, external, sc, scope,
        currDoc.toString(), info());
    vars.put(var.id(), var);
=======
    vars.add(qc.vars.declare(vn, tp, ann, bind, external, sc, scope, currDoc.toString(), info()));
>>>>>>> 5479c283
  }

  /**
   * Parses an optional SeqType declaration.
   * @return type if preceded by {@code as}, {@code null} otherwise
   * @throws QueryException query exception
   */
  private SeqType optAsType() throws QueryException {
    return wsConsumeWs(AS) ? sequenceType() : null;
  }

  /**
   * Parses the "ConstructionDecl" rule.
   * @throws QueryException query exception
   */
  private void constructionDecl() throws QueryException {
    if(!decl.add(CONSTRUCTION)) throw error(DUPLCONS);
    sc.strip = wsConsumeWs(STRIP);
    if(!sc.strip) wsCheck(PRESERVE);
  }

  /**
   * Parses the "FunctionDecl" rule.
   * @param ann annotations
   * @throws QueryException query exception
   */
  private void functionDecl(final Ann ann) throws QueryException {
    final InputInfo ii = info();
    final QNm name = eQName(FUNCNAME, sc.funcNS);
    if(sc.xquery3() && keyword(name)) throw error(RESERVED, name.local());
    wsCheck(PAR1);
    if(module != null && !eq(name.uri(), module.uri())) throw error(MODNS, name);

    pushVarContext(null);
    final Var[] args = paramList();
    wsCheck(PAR2);
    final SeqType tp = optAsType();
    if(ann.contains(Ann.Q_UPDATING)) qc.updating();
    final Expr body = wsConsumeWs(EXTERNAL) ? null : enclosed(NOFUNBODY);
    final VarScope scope = popVarContext();
<<<<<<< HEAD

    final StaticFunc func = ctx.funcs.declare(ann, name, args, tp, body, sc, scope,
        currDoc.toString(), ii);
    funcs.put(func.id(), func);
=======
    funcs.add(qc.funcs.declare(ann, name, args, tp, body, sc, scope, currDoc.toString(), ii));
>>>>>>> 5479c283
  }

  /**
   * Checks if the specified name equals reserved function names.
   * @param name name to be checked
   * @return result of check
   */
  private boolean keyword(final QNm name) {
    return !name.hasPrefix() &&
        (sc.xquery3() ? KEYWORDS30 : KEYWORDS10).contains(name.string());
  }

  /**
   * Parses a ParamList.
   * @return declared variables
   * @throws QueryException query exception
   */
  private Var[] paramList() throws QueryException {
    Var[] args = { };
    while(true) {
      skipWs();
      if(curr() != '$') {
        if(args.length == 0) break;
        check('$');
      }
      final Var var = addVar(varName(), optAsType(), true);
      for(final Var v : args)
        if(v.name.eq(var.name)) throw error(FUNCDUPL, var);

      args = Array.add(args, new Var[args.length + 1], var);
      if(!consume(',')) break;
    }
    return args;
  }

  /**
   * Parses the "EnclosedExpr" rule.
   * @param err error message
   * @return query expression
   * @throws QueryException query exception
   */
  private Expr enclosed(final Err err) throws QueryException {
    wsCheck(BRACE1);
    final Expr e = check(expr(), err);
    wsCheck(BRACE2);
    return e;
  }

  /**
   * Parses the "Expr" rule.
   * @return query expression
   * @throws QueryException query exception
   */
  private Expr expr() throws QueryException {
    final Expr e = single();
    if(e == null) {
      if(more()) return null;
      throw alter == null ? error(NOEXPR) : error();
    }

    if(!wsConsume(COMMA)) return e;
    final ExprList el = new ExprList(e);
    do add(el, single()); while(wsConsume(COMMA));
    return new List(info(), el.finish());
  }

  /**
   * Parses the "ExprSingle" rule.
   * @return query expression
   * @throws QueryException query exception
   */
  private Expr single() throws QueryException {
    alter = null;
    Expr e = flwor();
    if(e == null) e = quantified();
    if(e == null) e = switchh();
    if(e == null) e = typeswitch();
    if(e == null) e = iff();
    if(e == null) e = tryCatch();
    if(e == null) e = insert();
    if(e == null) e = deletee();
    if(e == null) e = rename();
    if(e == null) e = replace();
    if(e == null) e = transform();
    if(e == null) e = updatingFunctionCall();
    if(e == null) e = or();
    return e;
  }

  /**
   * Parses the "FLWORExpr" rule.
   * Parses the "WhereClause" rule.
   * Parses the "OrderByClause" rule.
   * Parses the "OrderSpecList" rule.
   * Parses the "GroupByClause" rule.
   * @return query expression
   * @throws QueryException query exception
   */
  private Expr flwor() throws QueryException {
    final int s = openSubScope();
    final LinkedList<Clause> clauses = initialClause(null);
    if(clauses == null) return null;

    final TokenObjMap<Var> curr = new TokenObjMap<>();
    for(final Clause fl : clauses)
      for(final Var v : fl.vars()) curr.put(v.name.id(), v);

    int size;
    do {
      do {
        size = clauses.size();
        initialClause(clauses);
        for(int i = size; i < clauses.size(); i++)
          for(final Var v : clauses.get(i).vars()) curr.put(v.name.id(), v);
      } while(size < clauses.size());

      if(wsConsumeWs(WHERE)) {
        alterPos = pos;
        clauses.add(new Where(check(single(), NOWHERE), info()));
        alter = NOWHERE;
      }

      if(sc.xquery3() && wsConsumeWs(GROUP)) {
        wsCheck(BY);
        skipWs();
        alterPos = pos;
        final GroupBy.Spec[] specs = groupSpecs(clauses);

        // find all non-grouping variables that aren't shadowed
        final ArrayList<VarRef> ng = new ArrayList<>();
        for(final GroupBy.Spec spec : specs) curr.put(spec.var.name.id(), spec.var);
        vars:
        for(final Var v : curr.values()) {
          for(final GroupBy.Spec spec : specs) if(spec.var.is(v)) continue vars;
          ng.add(new VarRef(specs[0].info, v));
        }

        // add new copies for all non-grouping variables
        final Var[] ngrp = new Var[ng.size()];
        for(int i = ng.size(); --i >= 0;) {
          final VarRef v = ng.get(i);

          // if one groups variables such as $x as xs:integer, then the resulting
          // sequence isn't compatible with the type and can't be assigned
          final Var nv = addVar(v.var.name, null, false);
          // [LW] should be done everywhere
          if(v.type().one())
            nv.refineType(SeqType.get(v.type().type, Occ.ONE_MORE), qc, info());
          ngrp[i] = nv;
          curr.put(nv.name.id(), nv);
        }

        final VarRef[] pre = new VarRef[ng.size()];
        clauses.add(new GroupBy(specs, ng.toArray(pre), ngrp, specs[0].info));
        alter = GRPBY;
      }

      final boolean stable = wsConsumeWs(STABLE);
      if(stable) wsCheck(ORDER);
      if(stable || wsConsumeWs(ORDER)) {
        wsCheck(BY);
        alterPos = pos;
        OrderBy.Key[] ob = null;
        do {
          final OrderBy.Key key = orderSpec();
          ob = ob == null ? new OrderBy.Key[] { key } : Array.add(ob, key);
        } while(wsConsume(COMMA));

        final VarRef[] vs = new VarRef[curr.size()];
        int i = 0;
        for(final Var v : curr.values()) vs[i++] = new VarRef(ob[0].info, v);
        clauses.add(new OrderBy(vs, ob, ob[0].info));
        alter = ORDERBY;
      }

      if(sc.xquery3() && wsConsumeWs(COUNT, DOLLAR, NOCOUNT)) {
        final Var v = addVar(varName(), SeqType.ITR, false);
        curr.put(v.name.id(), v);
        clauses.add(new Count(v, info()));
      }
    } while(sc.xquery3() && size < clauses.size());

    if(!wsConsumeWs(RETURN)) throw alter == null ? error(FLWORRETURN) : error();

    final Expr ret = check(single(), NORETURN);
    closeSubScope(s);
    return new GFLWOR(clauses.get(0).info, clauses, ret);
  }

  /**
   * Parses the "InitialClause" rule.
   * @param clauses FLWOR clauses
   * @return query expression
   * @throws QueryException query exception
   */
  private LinkedList<Clause> initialClause(final LinkedList<Clause> clauses)
      throws QueryException {
    LinkedList<Clause> cls = clauses;
    // ForClause / LetClause
    final boolean let = wsConsumeWs(LET, SCORE, NOLET) || wsConsumeWs(LET, DOLLAR, NOLET);
    if(let || wsConsumeWs(FOR, DOLLAR, NOFOR)) {
      if(cls == null) cls = new LinkedList<>();
      if(let) letClause(cls);
      else    forClause(cls);
    } else if(sc.xquery3()) {
      // WindowClause
      final boolean slide = wsConsumeWs(FOR, SLIDING, NOWINDOW);
      if(slide || wsConsumeWs(FOR, TUMBLING, NOWINDOW)) {
        if(cls == null) cls = new LinkedList<>();
        cls.add(windowClause(slide));
      }
    }
    return cls;
  }

  /**
   * Parses the "ForClause" rule.
   * Parses the "PositionalVar" rule.
   * @param cls list of clauses
   * @throws QueryException parse exception
   */
  private void forClause(final LinkedList<Clause> cls) throws QueryException {
    do {
      final QNm nm = varName();
      final SeqType tp = optAsType();

      final boolean emp = sc.xquery3() && wsConsume(ALLOWING);
      if(emp) wsCheck(EMPTYORD);

      final QNm p = wsConsumeWs(AT) ? varName() : null;
      final QNm s = wsConsumeWs(SCORE) ? varName() : null;

      wsCheck(IN);
      final Expr e = check(single(), NOVARDECL);

      // declare late because otherwise it would shadow the wrong variables
      final Var var = addVar(nm, tp, false);
      final Var ps = p != null ? addVar(p, SeqType.ITR, false) : null;
      final Var scr = s != null ? addVar(s, SeqType.DBL, false) : null;
      if(p != null) {
        if(nm.eq(p)) throw error(DUPLVAR, var);
        if(s != null && p.eq(s)) throw error(DUPLVAR, ps);
      }
      if(s != null && nm.eq(s)) throw error(DUPLVAR, var);

      cls.add(new For(var, ps, scr, e, emp, info()));
    } while(wsConsumeWs(COMMA));
  }

  /**
   * Parses the "LetClause" rule.
   * Parses the "FTScoreVar" rule.
   * @param cls list of clauses
   * @throws QueryException parse exception
   */
  private void letClause(final LinkedList<Clause> cls) throws QueryException {
    do {
      final boolean score = wsConsumeWs(SCORE);
      final QNm nm = varName();
      final SeqType tp = score ? SeqType.DBL : optAsType();
      wsCheck(ASSIGN);
      final Expr e = check(single(), NOVARDECL);
      cls.add(new Let(addVar(nm, tp, false), e, score, info()));
    } while(wsConsume(COMMA));
  }

  /**
   * Parses the "TumblingWindowClause" rule.
   * Parses the "SlidingWindowClause" rule.
   * @param slide sliding window flag
   * @return the window clause
   * @throws QueryException parse exception
   */
  private Window windowClause(final boolean slide) throws QueryException {
    wsCheck(slide ? SLIDING : TUMBLING);
    wsCheck(WINDOW);
    skipWs();

    final QNm nm = varName();
    final SeqType tp = optAsType();

    wsCheck(IN);
    final Expr e = check(single(), NOVARDECL);

    // WindowStartCondition
    wsCheck(START);
    final Condition start = windowCond(true);

    // WindowEndCondition
    Condition end = null;
    final boolean only = wsConsume(ONLY), check = slide || only;
    if(check || wsConsume(END)) {
      if(check) wsCheck(END);
      end = windowCond(false);
    }
    return new Window(info(), slide, addVar(nm, tp, false), e, start, only, end);
  }

  /**
   * Parses the "WindowVars" rule.
   * @param start start condition flag
   * @return an array containing the current, positional, previous and next variable name
   * @throws QueryException parse exception
   */
  private Condition windowCond(final boolean start) throws QueryException {
    skipWs();
    final InputInfo ii = info();
    final Var var = curr('$')             ? addVar(varName(), null, false) : null,
              at  = wsConsumeWs(AT)       ? addVar(varName(), null, false) : null,
              prv = wsConsumeWs(PREVIOUS) ? addVar(varName(), null, false) : null,
              nxt = wsConsumeWs(NEXT)     ? addVar(varName(), null, false) : null;
    wsCheck(WHEN);
    return new Condition(start, var, at, prv, nxt, check(single(), NOEXPR), ii);
  }

  /**
   * Parses the "OrderSpec" rule.
   * Parses the "OrderModifier" rule.
   *
   * Empty order specs are ignored, {@code order} is then returned unchanged.
   * @return new order key
   * @throws QueryException query exception
   */
  private OrderBy.Key orderSpec() throws QueryException {
    final Expr e = check(single(), ORDERBY);

    boolean desc = false;
    if(!wsConsumeWs(ASCENDING)) desc = wsConsumeWs(DESCENDING);
    boolean least = !sc.orderGreatest;
    if(wsConsumeWs(EMPTYORD)) {
      least = !wsConsumeWs(GREATEST);
      if(least) wsCheck(LEAST);
    }
    final Collation coll = wsConsumeWs(COLLATION) ?
      Collation.get(stringLiteral(), qc, sc, info(), FLWORCOLL) : sc.collation;
    return new OrderBy.Key(info(), e, desc, least, coll);
  }

  /**
   * Parses the "GroupingSpec" rule.
   * @param cl preceding clauses
   * @return new group specification
   * @throws QueryException query exception
   */
  private GroupBy.Spec[] groupSpecs(final LinkedList<Clause> cl) throws QueryException {
    GroupBy.Spec[] specs = null;
    do {
      final InputInfo ii = info();
      final QNm name = varName();
      final SeqType type = optAsType();

      final Expr by;
      if(type != null || wsConsume(ASSIGN)) {
        if(type != null) wsCheck(ASSIGN);
        by = check(single(), NOVARDECL);
      } else {
        final VarRef vr = resolveLocalVar(name, ii);
        // the grouping variable has to be declared by the same FLWOR expression
        boolean dec = false;
        if(vr != null) {
          // check preceding clauses
          for(final Clause f : cl) {
            if(f.declares(vr.var)) {
              dec = true;
              break;
            }
          }

          // check other grouping variables
          if(!dec && specs != null) {
            for(final GroupBy.Spec spec : specs) {
              if(spec.var.is(vr.var)) {
                dec = true;
                break;
              }
            }
          }
        }
        if(!dec) throw error(GVARNOTDEFINED, '$' + string(name.string()));
        by = vr;
      }

      final Collation coll = wsConsumeWs(COLLATION) ? Collation.get(stringLiteral(),
          qc, sc, info(), FLWORCOLL) : sc.collation;
      final GroupBy.Spec spec =
          new GroupBy.Spec(ii, addVar(name, type, false), by, coll);
      if(specs == null) {
        specs = new GroupBy.Spec[] { spec };
      } else {
        for(int i = specs.length; --i >= 0;) {
          if(specs[i].var.name.eq(spec.var.name)) {
            specs[i].occluded = true;
            break;
          }
        }
        specs = Array.add(specs, spec);
      }
    } while(wsConsumeWs(COMMA));
    return specs;
  }

  /**
   * Parses the "QuantifiedExpr" rule.
   * @return query expression
   * @throws QueryException query exception
   */
  private Expr quantified() throws QueryException {
    final boolean some = wsConsumeWs(SOME, DOLLAR, NOSOME);
    if(!some && !wsConsumeWs(EVERY, DOLLAR, NOSOME)) return null;

    final int s = openSubScope();
    For[] fl = { };
    do {
      final QNm nm = varName();
      final SeqType tp = optAsType();
      wsCheck(IN);
      final Expr e = check(single(), NOSOME);
      fl = Array.add(fl, new For(addVar(nm, tp, false), null, null, e, false, info()));
    } while(wsConsumeWs(COMMA));

    wsCheck(SATISFIES);
    final Expr e = check(single(), NOSOME);
    closeSubScope(s);
    return new Quantifier(info(), fl, e, !some);
  }

  /**
   * Parses the "SwitchExpr" rule.
   * @return query expression
   * @throws QueryException query exception
   */
  private Expr switchh() throws QueryException {
    if(!sc.xquery3() || !wsConsumeWs(SWITCH, PAR1, TYPEPAR)) return null;
    wsCheck(PAR1);
    final Expr expr = check(expr(), NOSWITCH);
    SwitchCase[] exprs = { };
    wsCheck(PAR2);

    // collect all cases
    ExprList cases;
    do {
      cases = new ExprList(null);
      while(wsConsumeWs(CASE)) add(cases, single());
      if(cases.size() == 1) {
        // add default case
        if(exprs.length == 0) throw error(WRONGCHAR, CASE, found());
        wsCheck(DEFAULT);
      }
      wsCheck(RETURN);
      cases.set(0, check(single(), NOSWITCH));
      exprs = Array.add(exprs, new SwitchCase(info(), cases.finish()));
    } while(cases.size() != 1);

    return new Switch(info(), expr, exprs);
  }

  /**
   * Parses the "TypeswitchExpr" rule.
   * @return query expression
   * @throws QueryException query exception
   */
  private Expr typeswitch() throws QueryException {
    if(!wsConsumeWs(TYPESWITCH, PAR1, TYPEPAR)) return null;
    wsCheck(PAR1);
    final Expr ts = check(expr(), NOTYPESWITCH);
    wsCheck(PAR2);

    TypeCase[] cases = { };
    final ArrayList<SeqType> types = new ArrayList<>();
    final int s = openSubScope();
    boolean cs;
    do {
      types.clear();
      cs = wsConsumeWs(CASE);
      if(!cs) {
        wsCheck(DEFAULT);
        skipWs();
      }
      Var var = null;
      if(curr('$')) {
        var = addVar(varName(), null, false);
        if(cs) wsCheck(AS);
      }
      if(cs) {
        do types.add(sequenceType());
        while(sc.xquery3() && wsConsume(PIPE));
      }
      wsCheck(RETURN);
      final Expr ret = check(single(), NOTYPESWITCH);
      cases = Array.add(cases, new TypeCase(info(), var,
          types.toArray(new SeqType[types.size()]), ret));
      closeSubScope(s);
    } while(cs);
    if(cases.length == 1) throw error(NOTYPESWITCH);
    return new TypeSwitch(info(), ts, cases);
  }

  /**
   * Parses the "IfExpr" rule.
   * @return query expression
   * @throws QueryException query exception
   */
  private Expr iff() throws QueryException {
    if(!wsConsumeWs(IF, PAR1, IFPAR)) return null;
    wsCheck(PAR1);
    final Expr iff = check(expr(), NOIF);
    wsCheck(PAR2);
    if(!wsConsumeWs(THEN)) throw error(NOIF);
    final Expr thn = check(single(), NOIF);
    if(!wsConsumeWs(ELSE)) throw error(NOIF);
    final Expr els = check(single(), NOIF);
    return new If(info(), iff, thn, els);
  }

  /**
   * Parses the "OrExpr" rule.
   * @return query expression
   * @throws QueryException query exception
   */
  private Expr or() throws QueryException {
    final Expr e = and();
    if(!wsConsumeWs(OR)) return e;

    final ExprList el = new ExprList(e);
    do add(el, and()); while(wsConsumeWs(OR));
    return new Or(info(), el.finish());
  }

  /**
   * Parses the "AndExpr" rule.
   * @return query expression
   * @throws QueryException query exception
   */
  private Expr and() throws QueryException {
    final Expr e = update();
    if(!wsConsumeWs(AND)) return e;

    final ExprList el = new ExprList(e);
    do add(el, update()); while(wsConsumeWs(AND));
    return new And(info(), el.finish());
  }

  /**
   * Parses the "UpdateExpr" rule.
   * @return query expression
   * @throws QueryException query exception
   */
  private Expr update() throws QueryException {
    final Expr e = comparison();
    if(e != null) {
      if(wsConsumeWs(UPDATE)) {
        final int s = openSubScope();
        qc.updating();
        final Expr m = check(single(), COPYEXPR);
        closeSubScope(s);
        return new Modify(info(), e, m);
      }
    }
    return e;
  }

  /**
   * Parses the "ComparisonExpr" rule.
   * @return query expression
   * @throws QueryException query exception
   */
  private Expr comparison() throws QueryException {
    final Expr e = ftContains();
    if(e != null) {
      for(final OpV c : OpV.VALUES) if(wsConsumeWs(c.name))
        return new CmpV(e, check(ftContains(), CMPEXPR), c, sc.collation, info());
      for(final OpN c : OpN.VALUES) if(wsConsumeWs(c.name))
        return new CmpN(e, check(ftContains(), CMPEXPR), c, info());
      for(final OpG c : OpG.VALUES) if(wsConsumeWs(c.name))
        return new CmpG(e, check(ftContains(), CMPEXPR), c, sc.collation, info());
    }
    return e;
  }

  /**
   * Parses the "FTContainsExpr" rule.
   * @return query expression
   * @throws QueryException query exception
   */
  private Expr ftContains() throws QueryException {
    final Expr e = stringConcat();

    final int i = pos;
    // extensions to the official extension: "=>" and "<-"
    if(consume('=') && consume('>') || consume('<') && consume('-')) {
      skipWs();
    } else if(!wsConsumeWs(CONTAINS) || !wsConsumeWs(TEXT)) {
      pos = i;
      return e;
    }

    final FTExpr select = ftSelection(false);
    if(wsConsumeWs(WITHOUT)) {
      wsCheck(CONTENT);
      union();
      throw error(FTIGNORE);
    }
    return new FTContainsExpr(e, select, info());
  }

  /**
   * Parses the "StringConcatExpr" rule.
   * @return query expression
   * @throws QueryException query exception
   */
  private Expr stringConcat() throws QueryException {
    final Expr e = range();
    if(e == null || !consume(CONCAT)) return e;

    final ExprList el = new ExprList(e);
    do add(el, range()); while(wsConsume(CONCAT));
    return Function.CONCAT.get(sc, info(), el.finish());
  }

  /**
   * Parses the "RangeExpr" rule.
   * @return query expression
   * @throws QueryException query exception
   */
  private Expr range() throws QueryException {
    final Expr e = additive();
    if(!wsConsumeWs(TO)) return e;
    return new Range(info(), e, check(additive(), INCOMPLETE));
  }

  /**
   * Parses the "AdditiveExpr" rule.
   * @return query expression
   * @throws QueryException query exception
   */
  private Expr additive() throws QueryException {
    Expr e = multiplicative();
    while(e != null) {
      final Calc c = consume('+') ? Calc.PLUS : consume('-') ? Calc.MINUS : null;
      if(c == null) break;
      e = new Arith(info(), e, check(multiplicative(), CALCEXPR), c);
    }
    return e;
  }

  /**
   * Parses the "MultiplicativeExpr" rule.
   * @return query expression
   * @throws QueryException query exception
   */
  private Expr multiplicative() throws QueryException {
    Expr e = union();
    while(e != null) {
      final Calc c = consume('*') ? Calc.MULT : wsConsumeWs(DIV) ? Calc.DIV
          : wsConsumeWs(IDIV) ? Calc.IDIV : wsConsumeWs(MOD) ? Calc.MOD : null;
      if(c == null) break;
      e = new Arith(info(), e, check(union(), CALCEXPR), c);
    }
    return e;
  }

  /**
   * Parses the "UnionExpr" rule.
   * @return query expression
   * @throws QueryException query exception
   */
  private Expr union() throws QueryException {
    final Expr e = intersect();
    if(e == null || !isUnion()) return e;
    final ExprList el = new ExprList(e);
    do add(el, intersect()); while(isUnion());
    return new Union(info(), el.finish());
  }

  /**
   * Checks if a union operator is found.
   * @return result of check
   * @throws QueryException query exception
   */
  private boolean isUnion() throws QueryException {
    if(wsConsumeWs(UNION)) return true;
    final int i = pos;
    if(consume(PIPE) && !consume(PIPE)) return true;
    pos = i;
    return false;
  }

  /**
   * Parses the "IntersectExceptExpr" rule.
   * @return query expression
   * @throws QueryException query exception
   */
  private Expr intersect() throws QueryException {
    final Expr e = instanceoff();

    if(wsConsumeWs(INTERSECT)) {
      final ExprList el = new ExprList(e);
      do add(el, instanceoff()); while(wsConsumeWs(INTERSECT));
      return new InterSect(info(), el.finish());
    }
    if(wsConsumeWs(EXCEPT)) {
      final ExprList el = new ExprList(e);
      do add(el, instanceoff()); while(wsConsumeWs(EXCEPT));
      return new Except(info(), el.finish());
    }
    return e;
  }

  /**
   * Parses the "InstanceofExpr" rule.
   * @return query expression
   * @throws QueryException query exception
   */
  private Expr instanceoff() throws QueryException {
    final Expr e = treat();
    if(!wsConsumeWs(INSTANCE)) return e;
    wsCheck(OF);
    return new Instance(info(), e, sequenceType());
  }

  /**
   * Parses the "TreatExpr" rule.
   * @return query expression
   * @throws QueryException query exception
   */
  private Expr treat() throws QueryException {
    final Expr e = castable();
    if(!wsConsumeWs(TREAT)) return e;
    wsCheck(AS);
    return new Treat(info(), e, sequenceType());
  }

  /**
   * Parses the "CastableExpr" rule.
   * @return query expression
   * @throws QueryException query exception
   */
  private Expr castable() throws QueryException {
    final Expr e = cast();
    if(!wsConsumeWs(CASTABLE)) return e;
    wsCheck(AS);
    return new Castable(sc, info(), e, simpleType());
  }

  /**
   * Parses the "CastExpr" rule.
   * @return query expression
   * @throws QueryException query exception
   */
  private Expr cast() throws QueryException {
    final Expr e = unary();
    if(!wsConsumeWs(CAST)) return e;
    wsCheck(AS);
    return new Cast(sc, info(), e, simpleType());
  }

  /**
   * Parses the "UnaryExpr" rule.
   * @return query expression
   * @throws QueryException query exception
   */
  private Expr unary() throws QueryException {
    boolean minus = false;
    boolean found = false;
    do {
      skipWs();
      if(consume('-')) {
        minus ^= true;
        found = true;
      } else if(consume('+')) {
        found = true;
      } else {
        final Expr e = value();
        return found ? new Unary(info(), check(e, EVALUNARY), minus) : e;
      }
    } while(true);
  }

  /**
   * Parses the "ValueExpr" rule.
   * @return query expression
   * @throws QueryException query exception
   */
  private Expr value() throws QueryException {
    validate();
    final Expr e = path();
    return e != null ? e : extension();
  }

  /**
   * Parses the "ValidateExpr" rule.
   * @throws QueryException query exception
   */
  private void validate() throws QueryException {
    final int i = pos;
    if(!wsConsumeWs(VALIDATE)) return;

    boolean brace = true;
    if(consume(BRACE1)) {
      brace = false;
    } else if(consume(TYPE)) {
      final QNm qnm = eQName(QNAMEINV, SKIPCHECK);
      names.add(new QNmCheck(qnm));
    } else if(!consume(STRICT) && !consume(LAX)) {
      pos = i;
      return;
    }

    if(brace) wsCheck(BRACE1);
    check(single(), NOVALIDATE);
    wsCheck(BRACE2);
    throw error(IMPLVAL);
  }

  /**
   * Parses the "ExtensionExpr" rule.
   * @return query expression
   * @throws QueryException query exception
   */
  private Expr extension() throws QueryException {
    final Pragma[] pragmas = pragma();
    if(pragmas == null) return null;
    final Expr expr = enclosed(NOPRAGMA);
    return pragmas.length == 0 ? expr : new Extension(info(), pragmas, expr);
  }

  /**
   * Parses the "Pragma" rule.
   * @return array of pragmas
   * @throws QueryException query exception
   */
  private Pragma[] pragma() throws QueryException {
    if(!wsConsumeWs(PRAGMA)) return null;

    final ArrayList<Pragma> el = new ArrayList<>();
    do {
      final QNm name = eQName(QNAMEINV, URICHECK);
      char c = curr();
      if(c != '#' && !ws(c)) throw error(PRAGMAINV);
      tok.reset();
      while(c != '#' || next() != ')') {
        if(c == 0) throw error(PRAGMAINV);
        tok.add(consume());
        c = curr();
      }

      final byte[] v = tok.trim().finish();
      if(eq(name.prefix(), DB)) {
        // project-specific declaration
        final String key = string(uc(name.local()));
        final Option<?> opt = qc.context.options.option(key);
        if(opt == null) throw error(BASX_OPTIONS, key);
        el.add(new DBPragma(name, opt, v));
      }
      pos += 2;
    } while(wsConsumeWs(PRAGMA));
    return el.toArray(new Pragma[el.size()]);
  }

  /**
   * Parses the "PathExpr" rule.
   * @return query expression
   * @throws QueryException query exception
   */
  private Expr path() throws QueryException {
    checkInit();

    final ExprList el;
    Expr root = null;
    if(consume('/')) {
      root = new Root(info());
      el = new ExprList();
      final Expr ex;
      if(consume('/')) {
        // two slashes: absolute descendant path
        checkAxis(Axis.DESC);
        add(el, descOrSelf());
        mark();
        ex = step();
        if(ex == null) {
          // two slashes, but no following step: error
          if(more()) checkInit();
          throw error(PATHMISS, found());
        }
      } else {
        // one slash: absolute child path
        checkAxis(Axis.CHILD);
        mark();
        ex = step();
        // no more steps: return root expression
        if(ex == null) return root;
      }
      add(el, ex);
      relativePath(el);
    } else {
      // relative path (no preceding slash)
      mark();
      final Expr ex = step();
      if(ex == null) return null;
      // return non-step expression if no path or map operator follows
      final boolean nostep = curr() != '/' && (curr() != '!' || next() == '=');
      if(nostep && !(ex instanceof Step)) return ex;
      el = new ExprList();
      if(ex instanceof Step) add(el, ex);
      else root = ex;
      relativePath(el);
    }
    return Path.get(info(), root, el.finish());
  }

  /**
   * Parses the "RelativePathExpr" rule.
   * @param el expression list
   * @throws QueryException query exception
   */
  private void relativePath(final ExprList el) throws QueryException {
    while(true) {
      boolean map = false;
      if(consume('/')) {
        if(consume('/')) {
          add(el, descOrSelf());
          checkAxis(Axis.DESC);
        } else {
          checkAxis(Axis.CHILD);
        }
      } else if(next() != '=' && consume('!')) {
        map = true;
      } else {
        return;
      }
      mark();
      Expr st = step();
      if(st == null) throw error(PATHMISS, found());
      if(map) st = new Bang(info(), st);
      add(el, st);
    }
  }

  /**
   * Returns a standard descendant-or-self::node() step.
   * @return step
   */
  private Step descOrSelf() {
    return Step.get(info(), Axis.DESCORSELF, Test.NOD);
  }

  // methods for query suggestions

  /**
   * Performs an optional check init.
   */
  void checkInit() { }

  /**
   * Performs an optional axis check.
   * @param axis axis
   */
  @SuppressWarnings("unused")
  void checkAxis(final Axis axis) { }

  /**
   * Performs an optional test check.
   * @param test node test
   * @param attr attribute flag
   */
  @SuppressWarnings("unused")
  void checkTest(final Test test, final boolean attr) { }

  /**
   * Checks a predicate.
   * @param open open flag
   */
  @SuppressWarnings("unused")
  void checkPred(final boolean open) { }

  /**
   * Parses the "StepExpr" rule.
   * @return query expression
   * @throws QueryException query exception
   */
  private Expr step() throws QueryException {
    final Expr e = postfix();
    return e != null ? e : axisStep();
  }

  /**
   * Parses the "AxisStep" rule.
   * @return query expression
   * @throws QueryException query exception
   */
  private Step axisStep() throws QueryException {
    Axis ax = null;
    Test test = null;
    if(wsConsume(DOT2)) {
      ax = Axis.PARENT;
      test = Test.NOD;
      checkTest(test, false);
    } else if(consume('@')) {
      ax = Axis.ATTR;
      test = nodeTest(true, true);
      checkTest(test, true);
      if(test == null) {
        --pos;
        throw error(NOATTNAME);
      }
    } else {
      for(final Axis a : Axis.VALUES) {
        final int i = pos;
        if(!wsConsumeWs(a.name)) continue;
        alter = NOLOCSTEP;
        if(wsConsumeWs(COLS)) {
          alterPos = pos;
          ax = a;
          test = nodeTest(a == Axis.ATTR, true);
          checkTest(test, a == Axis.ATTR);
          break;
        }
        pos = i;
      }
    }

    if(ax == null) {
      ax = Axis.CHILD;
      test = nodeTest(false, true);
      if(test == Test.NSP) throw error(NSNOTALL);
      if(test != null && test.type == NodeType.ATT) ax = Axis.ATTR;
      checkTest(test, ax == Axis.ATTR);
    }
    if(test == null) return null;

    final ExprList el = new ExprList();
    while(wsConsume(BR1)) {
      checkPred(true);
      add(el, expr());
      wsCheck(BR2);
      checkPred(false);
    }
    return Step.get(info(), ax, test, el.finish());
  }

  /**
   * Parses the "NodeTest" rule.
   * Parses the "NameTest" rule.
   * Parses the "KindTest" rule.
   * @param att attribute flag
   * @param all check all tests, or only names
   * @return query expression
   * @throws QueryException query exception
   */
  private Test nodeTest(final boolean att, final boolean all) throws QueryException {
    final int i = pos;
    if(consume('*')) {
      // name test: *
      if(!consume(':')) return new NameTest(att);
      // name test: *:name
      return new NameTest(new QNm(ncName(QNAMEINV)), NameTest.Kind.NAME, att, sc.elemNS);
    }

    if(sc.xquery3() && consume(EQNAME)) {
      // name test: Q{uri}*
      final byte[] uri = bracedURILiteral();
      if(consume('*')) {
        final QNm nm = new QNm(COLON, uri);
        return new NameTest(nm, NameTest.Kind.URI, att, sc.elemNS);
      }
    }
    pos = i;

    final QNm name = eQName(null, SKIPCHECK);
    if(name != null) {
      final int i2 = pos;
      if(all && wsConsumeWs(PAR1)) {
        final NodeType type = NodeType.find(name);
        if(type != null) return kindTest(type);
      } else {
        pos = i2;
        // name test: prefix:name, name, Q{uri}name
        if(name.hasPrefix() || !consume(':')) {
          skipWs();
          names.add(new QNmCheck(name, !att));
          return new NameTest(name, NameTest.Kind.URI_NAME, att, sc.elemNS);
        }
        // name test: prefix:*
        if(consume('*')) {
          final QNm nm = new QNm(concat(name.string(), COLON));
          names.add(new QNmCheck(nm, !att));
          return new NameTest(nm, NameTest.Kind.URI, att, sc.elemNS);
        }
      }
    }
    pos = i;
    return null;
  }

  /**
   * Parses the "FilterExpr" rule.
   * Parses the "Predicate" rule.
   * @return postfix expression
   * @throws QueryException query exception
   */
  private Expr postfix() throws QueryException {
    Expr e = primary(), old;
    do {
      old = e;
      if(wsConsume(BR1)) {
        if(e == null) throw error(PREDMISSING);
        final ExprList el = new ExprList();
        do {
          add(el, expr());
          wsCheck(BR2);
        } while(wsConsume(BR1));
        e = Filter.get(info(), e, el.finish());
      } else if(e != null) {
        if(!wsConsume(PAR1)) break;

        final InputInfo ii = info();
        final ExprList argList = new ExprList();
        final int[] holes = argumentList(argList, e);
        final Expr[] args = argList.finish();
        // only set updating flag if updating and non-updating expressions are mixed
        Ann ann = null;
        if(e instanceof FuncItem) ann = ((FuncItem) e).annotations();
        else if(e instanceof FuncLit) ann = ((FuncLit) e).annotations();
        else if(e instanceof PartFunc) ann = ((PartFunc) e).annotations();
        final boolean up = sc.mixUpdates && ann != null && ann.contains(Ann.Q_UPDATING);
        if(up) qc.updating();
        e = holes == null ? new DynFuncCall(ii, sc, up, e, args) :
          new PartFunc(sc, ii, e, args, holes);
      }
    } while(e != old);
    return e;
  }

  /**
   * Parses the "PrimaryExpr" rule.
   * Parses the "VarRef" rule.
   * Parses the "ContextItem" rule.
   * Parses the "Literal" rule.
   * @return query expression
   * @throws QueryException query exception
   */
  private Expr primary() throws QueryException {
    skipWs();
    final char c = curr();
    // variables
    if(c == '$') {
      final InputInfo ii = info();
      return resolveVar(varName(), ii);
    }
    // parentheses
    if(c == '(' && next() != '#') return parenthesized();
    // direct constructor
    if(c == '<') return constructor();
    // function item
    if(sc.xquery3()) {
      final Expr e = functionItem();
      if(e != null) return e;
    }
    // function call
    Expr e = functionCall();
    if(e != null) return e;
    // computed constructors
    e = compConstructor();
    if(e != null) return e;
    // ordered expression
    if(wsConsumeWs(ORDERED, BRACE1, INCOMPLETE) ||
        wsConsumeWs(UNORDERED, BRACE1, INCOMPLETE)) return enclosed(NOENCLEXPR);
    // map (including legacy syntax)
    if(wsConsumeWs(MAPSTR, BRACE1, INCOMPLETE) || curr('{')) return new LitMap(info(), keyValues());
    // general array constructor
    //if(wsConsumeWs(ARRAY, BRACE1, INCOMPLETE)) return new LitArray(info(), keyValues());

    // context item
    if(c == '.' && !digit(next())) {
      if(next() == '.') return null;
      consume('.');
      return new Context(info());
    }
    // literals
    return literal();
  }

  /**
   * Parses keys and values of maps and arrays.
   * @return map literal
   * @throws QueryException query exception
   */
  private Expr[] keyValues() throws QueryException {
    wsCheck(BRACE1);
    final ExprList el = new ExprList();
    if(!wsConsume(BRACE2)) {
      do {
        add(el, check(single(), INVMAPKEY));
        if(!wsConsume(ASSIGN)) check(':');
        add(el, check(single(), INVMAPVAL));
      } while(wsConsume(COMMA));
      wsCheck(BRACE2);
    }
    return el.finish();
  }

  /**
   * Parses the "FunctionItemExpr" rule.
   * Parses the "NamedFunctionRef" rule.
   * Parses the "LiteralFunctionItem" rule.
   * Parses the "InlineFunction" rule.
   * @return query expression, or {@code null}
   * @throws QueryException query exception
   */
  private Expr functionItem() throws QueryException {
    skipWs();
    final int ip = pos;

    // parse annotations; will only be visited for XQuery 3.0 expressions
    final Ann ann = curr('%') ? annotations() : null;
    // inline function
    if(wsConsume(FUNCTION) && wsConsume(PAR1)) {
      if(ann != null) {
        if(ann.contains(Ann.Q_PRIVATE) || ann.contains(Ann.Q_PUBLIC)) throw error(INVISIBLE);
      }
      final HashMap<Var, Expr> nonLocal = new HashMap<>();
      pushVarContext(nonLocal);
      final Var[] args = paramList();
      wsCheck(PAR2);
      final SeqType type = optAsType();
      final Expr body = enclosed(NOFUNBODY);
      final VarScope scope = popVarContext();
      return new Closure(info(), type, args, body, ann, nonLocal, sc, scope);
    }
    // annotations not allowed here
    if(ann != null) throw error(NOANN);

    // named function reference
    pos = ip;
    final QNm name = eQName(null, sc.funcNS);
    if(name != null && consume('#')) {
      if(keyword(name)) throw error(RESERVED, name.local());
      final Expr ex = numericLiteral(true);
      if(!(ex instanceof Int)) return ex;
      final long card = ((ANum) ex).itr();
      final Expr lit = Functions.getLiteral(name, (int) card, qc, sc, info());
      return lit != null ? lit : FuncLit.unknown(name, card, qc, sc, info());
    }

    pos = ip;
    return null;
  }

  /**
   * Parses the "Literal" rule.
   * @return query expression, or {@code null}
   * @throws QueryException query exception
   */
  private Expr literal() throws QueryException {
    final char c = curr();
    // literals
    if(digit(c) || c == '.') return numericLiteral(false);
    // strings
    return quote(c) ? Str.get(stringLiteral()) : null;
  }

  /**
   * Parses the "NumericLiteral" rule.
   * Parses the "DecimalLiteral" rule.
   * Parses the "IntegerLiteral" rule.
   * @param itr integer flag
   * @return query expression
   * @throws QueryException query exception
   */
  private Expr numericLiteral(final boolean itr) throws QueryException {
    tok.reset();
    while(digit(curr())) tok.add(consume());

    final boolean dec = consume('.');
    if(dec) {
      // decimal literal
      if(itr) throw error(NUMBERITR);
      tok.add('.');
      while(digit(curr())) tok.add(consume());
    }
    if(XMLToken.isNCStartChar(curr())) return checkDbl();

    if(dec) {
      final byte[] t = tok.finish();
      if(t.length == 1 && t[0] == '.') throw error(NUMBERDEC, t);
      return new Dec(t);
    }

    final long l = toLong(tok.finish());
    if(l != Long.MIN_VALUE) return Int.get(l);
    return FNInfo.error(new QueryException(info(), RANGE, tok), SeqType.ITR);
  }

  /**
   * Parses the "DoubleLiteral" rule. Checks if a number is followed by a
   * whitespace.
   * @return expression
   * @throws QueryException query exception
   */
  private Dbl checkDbl() throws QueryException {
    if(!consume('e') && !consume('E')) throw error(NUMBERWS);
    tok.add('e');
    if(curr('+') || curr('-')) tok.add(consume());
    final int s = tok.size();
    while(digit(curr())) tok.add(consume());
    if(s == tok.size()) throw error(NUMBERDBL, tok);

    if(XMLToken.isNCStartChar(curr())) throw error(NUMBERWS);
    return Dbl.get(tok.finish(), info());
  }

  /**
   * Parses the "StringLiteral" rule.
   * @return query expression
   * @throws QueryException query exception
   */
  private byte[] stringLiteral() throws QueryException {
    skipWs();
    final char del = curr();
    if(!quote(del)) throw error(NOQUOTE, found());
    consume();
    tok.reset();
    while(true) {
      while(!consume(del)) {
        if(!more()) throw error(NOQUOTE, found());
        entity(tok);
      }
      if(!consume(del)) break;
      tok.add(del);
    }
    return tok.finish();
  }

  /**
   * Resolves a relative URI literal against the base uri.
   * @param string uri string
   * @return resolved URI
   * @throws QueryException query exception
   */
  private Uri resolvedUri(final byte[] string) throws QueryException {
    final Uri uri = Uri.uri(string);
    if(!uri.isValid()) throw error(INVURI, string);
    return uri.isAbsolute() ? uri : sc.baseURI().resolve(uri, info());
  }

  /**
   * Parses the "BracedURILiteral" rule without the "Q{" prefix.
   * @return query expression
   * @throws QueryException query exception
   */
  private byte[] bracedURILiteral() throws QueryException {
    tok.reset();
    while(!consume('}')) {
      if(!more()) throw error(WRONGCHAR, BRACE2, found());
      entity(tok);
    }
    return tok.finish();
  }

  /**
   * Parses the "VarName" rule.
   * @return query expression
   * @throws QueryException query exception
   */
  private QNm varName() throws QueryException {
    check('$');
    skipWs();
    return eQName(NOVARNAME, null);
  }

  /**
   * Parses the "ParenthesizedExpr" rule.
   * @return query expression
   * @throws QueryException query exception
   */
  private Expr parenthesized() throws QueryException {
    wsCheck(PAR1);
    final Expr e = expr();
    wsCheck(PAR2);
    return e == null ? Empty.SEQ : e;
  }

  /**
   * Parses the "FunctionCall" rule.
   * @return query expression
   * @throws QueryException query exception
   */
  private Expr functionCall() throws QueryException {
    final int i = pos;
    final QNm name = eQName(null, sc.funcNS);
    if(name != null && !keyword(name)) {
      if(wsConsume(PAR1)) {
        final InputInfo ii = info();
        final ExprList argList = new ExprList();
        final int[] holes = argumentList(argList, name.string());
        final Expr[] args = argList.finish();
        alter = FUNCUNKNOWN;
        alterFunc = name;
        alterPos = pos;

        final Expr ret;
        if(holes != null) {
          final int card = args.length + holes.length;
          final Expr lit = Functions.getLiteral(name, card, qc, sc, ii);
          final Expr f = lit != null ? lit : FuncLit.unknown(name, card, qc, sc, ii);
          ret = new PartFunc(sc, ii, f, args, holes);
          if(lit != null && (lit instanceof FuncItem ? ((FuncItem) f).annotations() :
            ((FuncLit) lit).annotations()).contains(Ann.Q_UPDATING)) qc.updating();
        } else {
          final TypedFunc f = Functions.get(name, args, false, qc, sc, ii);
          if(f == null) {
            ret = null;
          } else {
            if(f.ann.contains(Ann.Q_UPDATING)) qc.updating();
            ret = f.fun;
          }
        }

        if(ret != null) {
          alter = null;
          return ret;
        }
      }
    }

    pos = i;
    return null;
  }

  /**
   * Parses the "ArgumentList" rule after the opening parenthesis was read.
   * @param args list to put the argument expressions into
   * @param name name of the function (item)
   * @return array of arguments, place-holders '?' are represented as {@code null} entries
   * @throws QueryException query exception
   */
  private int[] argumentList(final ExprList args, final Object name) throws QueryException {
    int[] holes = null;
    if(!wsConsume(PAR2)) {
      int i = 0;
      do {
        if(wsConsume(PLHOLDER)) {
          holes = holes == null ? new int[] { i } : Array.add(holes, i);
        } else {
          final Expr e = single();
          if(e == null) throw error(FUNCMISS, name);
          args.add(e);
        }
        i++;
      } while(wsConsume(COMMA));
      if(!wsConsume(PAR2)) throw error(FUNCMISS, name);
    }
    return holes;
  }

  /**
   * Parses the "Constructor" rule.
   * Parses the "DirectConstructor" rule.
   * @return query expression
   * @throws QueryException query exception
   */
  private Expr constructor() throws QueryException {
    check('<');
    return consume('!') ? dirComment() : consume('?') ? dirPI() : dirElement();
  }

  /**
   * Parses the "DirElemConstructor" rule.
   * Parses the "DirAttributeList" rules.
   * @return query expression
   * @throws QueryException query exception
   */
  private Expr dirElement() throws QueryException {
    // cache namespace information
    final int s = sc.ns.size();
    final byte[] nse = sc.elemNS;
    final int npos = names.size();

    final QNm tag = new QNm(qName(TAGNAME));
    names.add(new QNmCheck(tag));
    consumeWS();

    final Atts ns = new Atts();
    final ExprList cont = new ExprList();

    // parse attributes...
    boolean xmlDecl = false; // xml prefix explicitly declared?
    ArrayList<QNm> atts = null;
    while(true) {
      final byte[] atn = qName(null);
      if(atn.length == 0) break;

      final ExprList attv = new ExprList();
      consumeWS();
      check('=');
      consumeWS();
      final char delim = consume();
      if(!quote(delim)) throw error(NOQUOTE, found());
      final TokenBuilder tb = new TokenBuilder();

      boolean simple = true;
      do {
        while(!consume(delim)) {
          final char ch = curr();
          if(ch == '{') {
            if(next() == '{') {
              tb.add(consume());
              consume();
            } else {
              final byte[] text = tb.finish();
              if(text.length == 0) {
                add(attv, enclosed(NOENCLEXPR));
                simple = false;
              } else {
                add(attv, Str.get(text));
              }
              tb.reset();
            }
          } else if(ch == '}') {
            consume();
            check('}');
            tb.add('}');
          } else if(ch == '<' || ch == 0) {
            throw error(NOQUOTE, found());
          } else if(ch == '\n' || ch == '\t') {
            tb.add(' ');
            consume();
          } else if(ch == '\r') {
            if(next() != '\n') tb.add(' ');
            consume();
          } else {
            entity(tb);
          }
        }
        if(!consume(delim)) break;
        tb.add(delim);
      } while(true);

      if(!tb.isEmpty()) add(attv, Str.get(tb.finish()));

      // parse namespace declarations
      final boolean pr = startsWith(atn, XMLNSC);
      if(pr || eq(atn, XMLNS)) {
        if(!simple) throw error(NSCONS);
        final byte[] pref = pr ? local(atn) : EMPTY;
        final byte[] uri = attv.isEmpty() ? EMPTY : ((Str) attv.get(0)).string();
        if(eq(pref, XML) && eq(uri, XMLURI)) {
          if(xmlDecl) throw error(DUPLNSDEF, XML);
          xmlDecl = true;
        } else {
          if(!Uri.uri(uri).isValid()) throw error(INVURI, uri);
          if(pr) {
            if(uri.length == 0) throw error(NSEMPTYURI);
            if(eq(pref, XML, XMLNS)) throw error(BINDXML, pref);
            if(eq(uri, XMLURI)) throw error(BINDXMLURI, uri, XML);
            if(eq(uri, XMLNSURI)) throw error(BINDXMLURI, uri, XMLNS);
            sc.ns.add(pref, uri);
          } else {
            if(eq(uri, XMLURI)) throw error(XMLNSDEF, uri);
            sc.elemNS = uri;
          }
          if(ns.contains(pref)) throw error(DUPLNSDEF, pref);
          ns.add(pref, uri);
        }
      } else {
        final QNm attn = new QNm(atn);
        if(atts == null) atts = new ArrayList<>(1);
        atts.add(attn);
        names.add(new QNmCheck(attn, false));
        add(cont, new CAttr(sc, info(), false, attn, attv.finish()));
      }
      if(!consumeWS()) break;
    }

    if(consume('/')) {
      check('>');
    } else {
      check('>');
      while(curr() != '<' || next() != '/') {
        final Expr e = dirElemContent(tag.string());
        if(e == null) continue;
        add(cont, e);
      }
      pos += 2;

      final byte[] close = qName(TAGNAME);
      consumeWS();
      check('>');
      if(!eq(tag.string(), close)) throw error(TAGWRONG, tag.string(), close);
    }

    assignURI(npos);

    // check for duplicate attribute names
    if(atts != null) {
      final int as = atts.size();
      for(int a = 0; a < as - 1; a++) {
        for(int b = a + 1; b < as; b++) {
          if(atts.get(a).eq(atts.get(b))) throw error(ATTDUPL, atts.get(a));
        }
      }
    }

    sc.ns.size(s);
    sc.elemNS = nse;
    return new CElem(sc, info(), tag, ns, cont.finish());
  }

  /**
   * Parses the "DirElemContent" rule.
   * @param tag opening tag
   * @return query expression
   * @throws QueryException query exception
   */
  private Expr dirElemContent(final byte[] tag) throws QueryException {
    final TokenBuilder tb = new TokenBuilder();
    boolean strip = true;
    do {
      final char c = curr();
      if(c == '<') {
        if(wsConsume(CDATA)) {
          tb.add(cDataSection());
          strip = false;
        } else {
          final Str txt = text(tb, strip);
          return txt != null ? txt : next() == '/' ? null : constructor();
        }
      } else if(c == '{') {
        if(next() == '{') {
          tb.add(consume());
          consume();
        } else {
          final Str txt = text(tb, strip);
          return txt != null ? txt : enclosed(NOENCLEXPR);
        }
      } else if(c == '}') {
        consume();
        check('}');
        tb.add('}');
      } else if(c != 0) {
        strip &= !entity(tb);
      } else {
        throw error(NOCLOSING, tag);
      }
    } while(true);
  }

  /**
   * Returns a string item.
   * @param tb token builder
   * @param strip strip flag
   * @return text or {@code null}
   */
  private Str text(final TokenBuilder tb, final boolean strip) {
    final byte[] t = tb.finish();
    return t.length == 0 || strip && !sc.spaces && ws(t) ?
        null : Str.get(t);
  }

  /**
   * Parses the "DirCommentConstructor" rule.
   * @return query expression
   * @throws QueryException query exception
   */
  private Expr dirComment() throws QueryException {
    check('-');
    check('-');
    final TokenBuilder tb = new TokenBuilder();
    do {
      while(not('-'))
        tb.add(consume());
      consume();
      if(consume('-')) {
        check('>');
        return new CComm(sc, info(), Str.get(tb.finish()));
      }
      tb.add('-');
    } while(true);
  }

  /**
   * Parses the "DirPIConstructor" rule.
   * Parses the "DirPIContents" rule.
   * @return query expression
   * @throws QueryException query exception
   */
  private Expr dirPI() throws QueryException {
    final byte[] str = ncName(INVALPI);
    if(eq(lc(str), XML)) throw error(PIXML, str);

    final boolean space = skipWs();
    final TokenBuilder tb = new TokenBuilder();
    do {
      while(not('?')) {
        if(!space) throw error(PIWRONG);
        tb.add(consume());
      }
      consume();
      if(consume('>')) {
        return new CPI(sc, info(), Str.get(str), Str.get(tb.finish()));
      }
      tb.add('?');
    } while(true);
  }

  /**
   * Parses the "CDataSection" rule.
   * @return CData
   * @throws QueryException query exception
   */
  private byte[] cDataSection() throws QueryException {
    final TokenBuilder tb = new TokenBuilder();
    while(true) {
      while(not(']')) {
        char ch = consume();
        if(ch == '\r') {
          ch = '\n';
          if(curr(ch)) consume();
        }
        tb.add(ch);
      }
      consume();
      if(curr(']') && next() == '>') {
        pos += 2;
        return tb.finish();
      }
      tb.add(']');
    }
  }

  /**
   * Parses the "ComputedConstructor" rule.
   * @return query expression
   * @throws QueryException query exception
   */
  private Expr compConstructor() throws QueryException {
    final int i = pos;
    if(wsConsumeWs(DOCUMENT))  return consume(compDoc(), i);
    if(wsConsumeWs(ELEMENT))   return consume(compElement(), i);
    if(wsConsumeWs(ATTRIBUTE)) return consume(compAttribute(), i);
    if(wsConsumeWs(NSPACE))    return consume(compNamespace(), i);
    if(wsConsumeWs(TEXT))      return consume(compText(), i);
    if(wsConsumeWs(COMMENT))   return consume(compComment(), i);
    if(wsConsumeWs(PI))        return consume(compPI(), i);
    return null;
  }

  /**
   * Consumes the specified expression or resets the query position.
   * @param expr expression
   * @param p query position
   * @return expression or {@code null}
   */
  private Expr consume(final Expr expr, final int p) {
    if(expr == null) pos = p;
    return expr;
  }

  /**
   * Parses the "CompDocConstructor" rule.
   * @return query expression
   * @throws QueryException query exception
   */
  private Expr compDoc() throws QueryException {
    if(!wsConsume(BRACE1)) return null;
    final Expr e = check(expr(), NODOCCONS);
    wsCheck(BRACE2);
    return new CDoc(sc, info(), e);
  }

  /**
   * Parses the "CompElemConstructor" rule.
   * Parses the "ContextExpr" rule.
   * @return query expression
   * @throws QueryException query exception
   */
  private Expr compElement() throws QueryException {
    skipWs();

    final Expr name;
    final QNm qn = eQName(null, SKIPCHECK);
    if(qn != null) {
      name = qn;
      names.add(new QNmCheck(qn));
    } else {
      if(!wsConsume(BRACE1)) return null;
      name = check(expr(), NOTAG);
      wsCheck(BRACE2);
    }

    if(!wsConsume(BRACE1)) return null;
    final Expr e = expr();
    wsCheck(BRACE2);
    return new CElem(sc, info(), name, null, e == null ? new Expr[0] : new Expr[] { e });
  }

  /**
   * Parses the "CompAttrConstructor" rule.
   * @return query expression
   * @throws QueryException query exception
   */
  private Expr compAttribute() throws QueryException {
    skipWs();

    final Expr name;
    final QNm qn = eQName(null, SKIPCHECK);
    if(qn != null) {
      name = qn;
      names.add(new QNmCheck(qn, false));
    } else {
      if(!wsConsume(BRACE1)) return null;
      name = check(expr(), NOATTNAME);
      wsCheck(BRACE2);
    }

    if(!wsConsume(BRACE1)) return null;
    final Expr e = expr();
    wsCheck(BRACE2);
    return new CAttr(sc, info(), true, name, e == null ? Empty.SEQ : e);
  }

  /**
   * Parses the "CompNamespaceConstructor" rule.
   * @return query expression
   * @throws QueryException query exception
   */
  private Expr compNamespace() throws QueryException {
    if(!sc.xquery3()) return null;
    skipWs();

    final Expr name;
    final byte[] str = ncName(null);
    if(str.length == 0) {
      if(!wsConsume(BRACE1)) return null;
      name = check(expr(), NSWRONG);
      wsCheck(BRACE2);
    } else {
      name = Str.get(str);
    }

    if(!wsConsume(BRACE1)) return null;
    final Expr e = expr();
    wsCheck(BRACE2);
    return new CNSpace(sc, info(), name, e == null ? Empty.SEQ : e);
  }

  /**
   * Parses the "CompTextConstructor" rule.
   * @return query expression
   * @throws QueryException query exception
   */
  private Expr compText() throws QueryException {
    if(!wsConsume(BRACE1)) return null;
    final Expr e = check(expr(), NOTXTCONS);
    wsCheck(BRACE2);
    return new CTxt(sc, info(), e);
  }

  /**
   * Parses the "CompCommentConstructor" rule.
   * @return query expression
   * @throws QueryException query exception
   */
  private Expr compComment() throws QueryException {
    if(!wsConsume(BRACE1)) return null;
    final Expr e = check(expr(), NOCOMCONS);
    wsCheck(BRACE2);
    return new CComm(sc, info(), e);
  }

  /**
   * Parses the "CompPIConstructor" rule.
   * @return query expression
   * @throws QueryException query exception
   */
  private Expr compPI() throws QueryException {
    skipWs();

    final Expr name;
    final byte[] str = ncName(null);
    if(str.length == 0) {
      if(!wsConsume(BRACE1)) return null;
      name = check(expr(), PIWRONG);
      wsCheck(BRACE2);
    } else {
      name = Str.get(str);
    }

    if(!wsConsume(BRACE1)) return null;
    final Expr e = expr();
    wsCheck(BRACE2);
    return new CPI(sc, info(), name, e == null ? Empty.SEQ : e);
  }

  /**
   * Parses the "SimpleType" rule.
   * @return sequence type
   * @throws QueryException query exception
   */
  private SeqType simpleType() throws QueryException {
    skipWs();
    final QNm name = eQName(TYPEINVALID, sc.elemNS);
    Type t = ListType.find(name);
    if(t == null) {
      t = AtomType.find(name, false);
      if(t == null) {
        if(wsConsume(PAR1)) throw error(SIMPLETYPE, name);
        if(sc.xquery3()) {
          if(!AtomType.AST.name.eq(name)) throw error(TYPEUNKNOWN30, name);
          t = AtomType.AST;
        } else {
          throw error(TYPEUNKNOWN, name);
        }
      }
      if(t == AtomType.AST || t == AtomType.AAT || t == AtomType.NOT)
        throw error(CASTUNKNOWN, name);
    }
    skipWs();
    return SeqType.get(t, consume('?') ? Occ.ZERO_ONE : Occ.ONE);
  }

  /**
   * Parses the "SequenceType" rule.
   * Parses the "OccurrenceIndicator" rule.
   * Parses the "KindTest" rule.
   * @return sequence type
   * @throws QueryException query exception
   */
  private SeqType sequenceType() throws QueryException {
    // empty sequence
    if(wsConsumeWs(EMPTY_SEQUENCE, PAR1, null)) {
      wsCheck(PAR1);
      wsCheck(PAR2);
      return SeqType.get(AtomType.ITEM, Occ.ZERO);
    }

    // parse item type and occurrence indicator
    final SeqType tw = itemType();
    skipWs();
    final Occ occ = consume('?') ? Occ.ZERO_ONE : consume('+') ? Occ.ONE_MORE :
      consume('*') ? Occ.ZERO_MORE : Occ.ONE;
    skipWs();
    return tw.withOcc(occ);
  }

  /**
   * Parses the "ItemType" rule.
   * Parses the "ParenthesizedItemType" rule.
   * @return item type
   * @throws QueryException query exception
   */
  private SeqType itemType() throws QueryException {
    skipWs();

    // parenthesized item type
    if(consume(PAR1)) {
      final SeqType ret = itemType();
      wsCheck(PAR2);
      return ret;
    }

    // parse optional annotation and type name
    final Ann ann = sc.xquery3() && curr('%') ? annotations() : null;
    final QNm name = eQName(TYPEINVALID, null);
    skipWs();
    // check if name is followed by parentheses
    final boolean func = curr('(');

    // item type
    Type t = null;
    if(func) {
      consume(PAR1);
      // item type
      if(name.eq(AtomType.ITEM.name)) t = AtomType.ITEM;
      // node types
      if(t == null) t = NodeType.find(name);
      // function types
      if(t == null) {
        t = FuncType.find(name);
        if(t != null) return functionTest(ann, t).seqType();
      }
      // no type found
      if(t == null) throw error(NOTYPE, name.string());
    } else {
      // attach default element namespace
      if(!name.hasURI()) name.uri(sc.elemNS);
      // atomic types
      t = AtomType.find(name, false);
      // no type found
      if(t == null) throw error(TYPEUNKNOWN, name);
    }

    // annotations are not allowed for remaining types
    if(ann != null) throw error(NOANN);

    // atomic value, or closing parenthesis
    if(!func || wsConsume(PAR2)) return t.seqType();

    // raise error if type different to node is not finalized by a parenthesis
    if(!(t instanceof NodeType)) wsCheck(PAR2);

    // return type with an optional kind test for node types
    return SeqType.get(t, Occ.ONE, kindTest((NodeType) t));
  }

  /**
   * Parses the "FunctionTest" rule.
   * @param ann annotations
   * @param t function type
   * @return resulting type
   * @throws QueryException query exception
   */
  private Type functionTest(final Ann ann, final Type t) throws QueryException {
    // wildcard
    if(wsConsume(ASTERISK)) {
      wsCheck(PAR2);
      return t;
    }

    // map
    if(t instanceof MapType) {
      final Type key = itemType().type;
      if(!key.instanceOf(AtomType.AAT)) throw error(MAPTAAT, key);
      wsCheck(COMMA);
      final Type tp = MapType.get((AtomType) key, sequenceType());
      wsCheck(PAR2);
      return tp;
    }

    // function type
    SeqType[] args = { };
    if(!wsConsume(PAR2)) {
      // function has got arguments
      do args = Array.add(args, sequenceType());
      while(wsConsume(COMMA));
      wsCheck(PAR2);
    }
    wsCheck(AS);
    final SeqType st = sequenceType();
    return FuncType.get(ann, st, args);
  }

  /**
   * Parses the "ElementTest" rule without the type name and the opening bracket.
   * @param t type
   * @return arguments
   * @throws QueryException query exception
   */
  private Test kindTest(final NodeType t) throws QueryException {
    Test tp = null;
    switch(t) {
      case DOC: tp = documentTest(); break;
      case ELM: tp = elementTest(); break;
      case ATT: tp = attributeTest(); break;
      case PI:  tp = piTest(); break;
      case SCE:
      case SCA: tp = schemaTest(); break;
      default:  break;
    }
    wsCheck(PAR2);
    if(tp != null) return tp;
    tp = Test.get(t);
    if(tp == Test.NSP && !sc.xquery3()) throw error(NSNOTALL);
    return tp;
  }

  /**
   * Parses the "DocumentTest" rule without the leading keyword and its brackets.
   * @return arguments
   * @throws QueryException query exception
   */
  private Test documentTest() throws QueryException {
    final boolean elem = consume(ELEMENT);
    if(!elem && !consume(SCHEMA_ELEMENT)) return null;

    wsCheck(PAR1);
    skipWs();
    final Test t = elem ? elementTest() : schemaTest();
    wsCheck(PAR2);
    return new DocTest(t != null ? t : Test.ELM);
  }

  /**
   * Parses the "ElementTest" rule without the leading keyword and its brackets.
   * @return arguments
   * @throws QueryException query exception
   */
  private Test elementTest() throws QueryException {
    final QNm name = eQName(null, sc.elemNS);
    if(name == null && !consume(ASTERISK)) return null;

    Type type = null;
    if(wsConsumeWs(COMMA)) {
      // parse type name
      final QNm tn = eQName(QNAMEINV, sc.elemNS);
      type = ListType.find(tn);
      if(type == null) type = AtomType.find(tn, true);
      if(type == null) throw error(TYPEUNDEF, tn);
      // parse optional question mark
      wsConsume(PLHOLDER);
    }
    return new NodeTest(NodeType.ELM, name, type, sc.strip);
  }

  /**
   * Parses the "ElementTest" rule without the leading keyword and its brackets.
   * @return arguments
   * @throws QueryException query exception
   */
  private Test schemaTest() throws QueryException {
    final QNm name = eQName(QNAMEINV, sc.elemNS);
    throw error(SCHEMAINV, name);
  }

  /**
   * Parses the "AttributeTest" rule without the leading keyword and its brackets.
   * @return arguments
   * @throws QueryException query exception
   */
  private Test attributeTest() throws QueryException {
    final QNm name = eQName(null, null);
    if(name == null && !consume(ASTERISK)) return null;

    Type type = null;
    if(wsConsumeWs(COMMA)) {
      // parse type name
      final QNm tn = eQName(QNAMEINV, sc.elemNS);
      type = ListType.find(tn);
      if(type == null) type = AtomType.find(tn, true);
      if(type == null) throw error(TYPEUNDEF, tn);
    }
    return new NodeTest(NodeType.ATT, name, type, sc.strip);
  }

  /**
   * Parses the "PITest" rule without the leading keyword and its brackets.
   * @return arguments
   * @throws QueryException query exception
   */
  private Test piTest() throws QueryException {
    tok.reset();
    final byte[] nm;
    if(quote(curr())) {
      nm = trim(stringLiteral());
      if(!XMLToken.isNCName(nm)) throw error(INVNCNAME, nm);
    } else if(ncName()) {
      nm = tok.finish();
    } else {
      return null;
    }
    return new NodeTest(NodeType.PI, new QNm(nm));
  }

  /**
   * Parses the "TryCatch" rules.
   * @return query expression
   * @throws QueryException query exception
   */
  private Expr tryCatch() throws QueryException {
    if(!sc.xquery3() || !wsConsumeWs(TRY)) return null;

    final Expr tr = enclosed(NOENCLEXPR);
    wsCheck(CATCH);

    Catch[] ct = { };
    do {
      NameTest[] codes = { };
      do {
        skipWs();
        final NameTest test = (NameTest) nodeTest(false, false);
        if(test == null) throw error(NOCATCH);
        codes = Array.add(codes, test);
      } while(wsConsumeWs(PIPE));

      final int s = openSubScope();
      final Var[] vs = new Var[Catch.NAMES.length];
      for(int i = 0; i < Catch.NAMES.length; i++)
        vs[i] = addVar(Catch.NAMES[i], Catch.TYPES[i], false);
      final Catch c = new Catch(info(), codes, vs);
      c.expr = enclosed(NOENCLEXPR);
      closeSubScope(s);

      ct = Array.add(ct, c);
    } while(wsConsumeWs(CATCH));

    return new Try(info(), tr, ct);
  }

  /**
   * Parses the "FTSelection" rules.
   * @param prg pragma flag
   * @return query expression
   * @throws QueryException query exception
   */
  private FTExpr ftSelection(final boolean prg) throws QueryException {
    FTExpr expr = ftOr(prg);
    FTExpr old;
    FTExpr first = null;
    boolean ordered = false;
    do {
      old = expr;
      if(wsConsumeWs(ORDERED)) {
        ordered = true;
        old = null;
      } else if(wsConsumeWs(WINDOW)) {
        expr = new FTWindow(info(), expr, additive(), ftUnit());
      } else if(wsConsumeWs(DISTANCE)) {
        final Expr[] rng = ftRange(false);
        if(rng == null) throw error(FTRANGE);
        expr = new FTDistance(info(), expr, rng[0], rng[1], ftUnit());
      } else if(wsConsumeWs(AT)) {
        final FTContents cont = wsConsumeWs(START) ? FTContents.START : wsConsumeWs(END) ?
          FTContents.END : null;
        if(cont == null) throw error(INCOMPLETE);
        expr = new FTContent(info(), expr, cont);
      } else if(wsConsumeWs(ENTIRE)) {
        wsCheck(CONTENT);
        expr = new FTContent(info(), expr, FTContents.ENTIRE);
      } else {
        final boolean same = wsConsumeWs(SAME);
        final boolean diff = !same && wsConsumeWs(DIFFERENT);
        if(same || diff) {
          final FTUnit unit;
          if(wsConsumeWs(SENTENCE)) unit = FTUnit.SENTENCES;
          else if(wsConsumeWs(PARAGRAPH)) unit = FTUnit.PARAGRAPHS;
          else throw error(INCOMPLETE);
          expr = new FTScope(info(), expr, same, unit);
        }
      }
      if(first == null && old != null && old != expr) first = expr;
    } while(old != expr);

    if(ordered) {
      if(first == null) return new FTOrder(info(), expr);
      first.exprs[0] = new FTOrder(info(), first.exprs[0]);
    }
    return expr;
  }

  /**
   * Parses the "FTOr" rule.
   * @param prg pragma flag
   * @return query expression
   * @throws QueryException query exception
   */
  private FTExpr ftOr(final boolean prg) throws QueryException {
    final FTExpr e = ftAnd(prg);
    if(!wsConsumeWs(FTOR)) return e;

    FTExpr[] list = { e };
    do list = Array.add(list, ftAnd(prg)); while(wsConsumeWs(FTOR));
    return new FTOr(info(), list);
  }

  /**
   * Parses the "FTAnd" rule.
   * @param prg pragma flag
   * @return query expression
   * @throws QueryException query exception
   */
  private FTExpr ftAnd(final boolean prg) throws QueryException {
    final FTExpr e = ftMildNot(prg);
    if(!wsConsumeWs(FTAND)) return e;

    FTExpr[] list = { e };
    do list = Array.add(list, ftMildNot(prg)); while(wsConsumeWs(FTAND));
    return new FTAnd(info(), list);
  }

  /**
   * Parses the "FTMildNot" rule.
   * @param prg pragma flag
   * @return query expression
   * @throws QueryException query exception
   */
  private FTExpr ftMildNot(final boolean prg) throws QueryException {
    final FTExpr e = ftUnaryNot(prg);
    if(!wsConsumeWs(NOT)) return e;

    FTExpr[] list = { };
    do {
      wsCheck(IN);
      list = Array.add(list, ftUnaryNot(prg));
    } while(wsConsumeWs(NOT));
    // convert "A not in B not in ..." to "A not in(B or ...)"
    return new FTMildNot(info(), e, list.length == 1 ? list[0] : new FTOr(
        info(), list));
  }

  /**
   * Parses the "FTUnaryNot" rule.
   * @param prg pragma flag
   * @return query expression
   * @throws QueryException query exception
   */
  private FTExpr ftUnaryNot(final boolean prg) throws QueryException {
    final boolean not = wsConsumeWs(FTNOT);
    final FTExpr e = ftPrimaryWithOptions(prg);
    return not ? new FTNot(info(), e) : e;
  }

  /**
   * Parses the "FTPrimaryWithOptions" rule.
   * @param prg pragma flag
   * @return query expression
   * @throws QueryException query exception
   */
  private FTExpr ftPrimaryWithOptions(final boolean prg) throws QueryException {
    FTExpr expr = ftPrimary(prg);

    final FTOpt fto = new FTOpt();
    boolean found = false;
    while(ftMatchOption(fto)) found = true;

    // check if specified language is not available
    if(fto.ln == null) fto.ln = Language.def();
    if(!Tokenizer.supportFor(fto.ln)) throw error(FTNOTOK, fto.ln);
    if(fto.is(ST) && fto.sd == null && !Stemmer.supportFor(fto.ln)) throw error(FTNOSTEM, fto.ln);

    // consume weight option
    if(wsConsumeWs(WEIGHT)) expr = new FTWeight(info(), expr, enclosed(NOENCLEXPR));

    // skip options if none were specified...
    return found ? new FTOpts(info(), expr, fto) : expr;
  }

  /**
   * Parses the "FTPrimary" rule.
   * @param prg pragma flag
   * @return query expression
   * @throws QueryException query exception
   */
  private FTExpr ftPrimary(final boolean prg) throws QueryException {
    final Pragma[] pragmas = pragma();
    if(pragmas != null) {
      wsCheck(BRACE1);
      final FTExpr e = ftSelection(true);
      wsCheck(BRACE2);
      return new FTExtensionSelection(info(), pragmas, e);
    }

    if(wsConsumeWs(PAR1)) {
      final FTExpr e = ftSelection(false);
      wsCheck(PAR2);
      return e;
    }

    skipWs();
    final Expr e;
    if(quote(curr())) {
      e = Str.get(stringLiteral());
    } else if(curr('{')) {
      e = enclosed(NOENCLEXPR);
    } else {
      throw error(prg ? NOPRAGMA : NOFTSELECT, found());
    }

    // FTAnyAllOption
    FTMode mode = FTMode.ANY;
    if(wsConsumeWs(ALL)) {
      mode = wsConsumeWs(WORDS) ? FTMode.ALL_WORDS : FTMode.ALL;
    } else if(wsConsumeWs(ANY)) {
      mode = wsConsumeWs(WORD) ? FTMode.ANY_WORD : FTMode.ANY;
    } else if(wsConsumeWs(PHRASE)) {
      mode = FTMode.PHRASE;
    }

    // FTTimes
    Expr[] occ = null;
    if(wsConsumeWs(OCCURS)) {
      occ = ftRange(false);
      if(occ == null) throw error(FTRANGE);
      wsCheck(TIMES);
    }
    return new FTWords(info(), e, mode, occ);
  }

  /**
   * Parses the "FTRange" rule.
   * @param i accept only integers ("FTLiteralRange")
   * @return query expression
   * @throws QueryException query exception
   */
  private Expr[] ftRange(final boolean i) throws QueryException {
    final Expr[] occ = { Int.get(0), Int.get(Long.MAX_VALUE) };
    if(wsConsumeWs(EXACTLY)) {
      occ[0] = ftAdditive(i);
      occ[1] = occ[0];
    } else if(wsConsumeWs(AT)) {
      if(wsConsumeWs(LEAST)) {
        occ[0] = ftAdditive(i);
      } else if(wsConsumeWs(MOST)) {
        occ[1] = ftAdditive(i);
      } else {
        return null;
      }
    } else if(wsConsumeWs(FROM)) {
      occ[0] = ftAdditive(i);
      wsCheck(TO);
      occ[1] = ftAdditive(i);
    } else {
      return null;
    }
    return occ;
  }

  /**
   * Returns an argument of the "FTRange" rule.
   * @param i accept only integers
   * @return query expression
   * @throws QueryException query exception
   */
  private Expr ftAdditive(final boolean i) throws QueryException {
    if(!i) return additive();
    skipWs();
    tok.reset();
    while(digit(curr()))
      tok.add(consume());
    if(tok.isEmpty()) throw error(INTEXP);
    return Int.get(toLong(tok.finish()));
  }

  /**
   * Parses the "FTUnit" rule.
   * @return query expression
   * @throws QueryException query exception
   */
  private FTUnit ftUnit() throws QueryException {
    if(wsConsumeWs(WORDS)) return FTUnit.WORDS;
    if(wsConsumeWs(SENTENCES)) return FTUnit.SENTENCES;
    if(wsConsumeWs(PARAGRAPHS)) return FTUnit.PARAGRAPHS;
    throw error(INCOMPLETE);
  }

  /**
   * Parses the "FTMatchOption" rule.
   * @param opt options instance
   * @return false if no options were found
   * @throws QueryException query exception
   */
  private boolean ftMatchOption(final FTOpt opt) throws QueryException {
    if(!wsConsumeWs(USING)) return false;

    if(wsConsumeWs(LOWERCASE)) {
      if(opt.cs != null) throw error(FTDUP, CASE);
      opt.cs = FTCase.LOWER;
    } else if(wsConsumeWs(UPPERCASE)) {
      if(opt.cs != null) throw error(FTDUP, CASE);
      opt.cs = FTCase.UPPER;
    } else if(wsConsumeWs(CASE)) {
      if(opt.cs != null) throw error(FTDUP, CASE);
      if(wsConsumeWs(SENSITIVE)) {
        opt.cs = FTCase.SENSITIVE;
      } else {
        opt.cs = FTCase.INSENSITIVE;
        wsCheck(INSENSITIVE);
      }
    } else if(wsConsumeWs(DIACRITICS)) {
      if(opt.isSet(DC)) throw error(FTDUP, DIACRITICS);
      opt.set(DC, wsConsumeWs(SENSITIVE));
      if(!opt.is(DC)) wsCheck(INSENSITIVE);
    } else if(wsConsumeWs(LANGUAGE)) {
      if(opt.ln != null) throw error(FTDUP, LANGUAGE);
      final byte[] lan = stringLiteral();
      opt.ln = Language.get(string(lan));
      if(opt.ln == null) throw error(FTNOTOK, lan);
    } else if(wsConsumeWs(OPTION)) {
      optionDecl();
    } else {
      final boolean using = !wsConsumeWs(NO);

      if(wsConsumeWs(STEMMING)) {
        if(opt.isSet(ST)) throw error(FTDUP, STEMMING);
        opt.set(ST, using);
      } else if(wsConsumeWs(THESAURUS)) {
        if(opt.th != null) throw error(FTDUP, THESAURUS);
        opt.th = new ThesQuery();
        if(using) {
          final boolean par = wsConsume(PAR1);
          if(!wsConsumeWs(DEFAULT)) ftThesaurusID(opt.th);
          while(par && wsConsume(COMMA))
            ftThesaurusID(opt.th);
          if(par) wsCheck(PAR2);
        }
      } else if(wsConsumeWs(STOP)) {
        // add union/except
        wsCheck(WORDS);

        if(opt.sw != null) throw error(FTDUP, STOP + ' ' + WORDS);
        opt.sw = new StopWords();
        if(wsConsumeWs(DEFAULT)) {
          if(!using) throw error(FTSTOP);
        } else {
          boolean union = false;
          boolean except = false;
          while(using) {
            if(wsConsume(PAR1)) {
              do {
                final byte[] sl = stringLiteral();
                if(except) opt.sw.delete(sl);
                else if(!union || !opt.sw.contains(sl)) opt.sw.add(sl);
              } while(wsConsume(COMMA));
              wsCheck(PAR2);
            } else if(wsConsumeWs(AT)) {
              final String fn = string(stringLiteral());
              // optional: resolve URI reference
              final IO fl = qc.stop != null ? qc.stop.get(fn) : sc.io(fn);
              if(!opt.sw.read(fl, except)) throw error(NOSTOPFILE, fl);
            } else if(!union && !except) {
              throw error(FTSTOP);
            }
            union = wsConsumeWs(UNION);
            except = !union && wsConsumeWs(EXCEPT);
            if(!union && !except) break;
          }
        }
      } else if(wsConsumeWs(WILDCARDS)) {
        if(opt.isSet(WC)) throw error(FTDUP, WILDCARDS);
        if(opt.is(FZ)) throw error(BXFT_MATCH);
        opt.set(WC, using);
      } else if(wsConsumeWs(FUZZY)) {
        // extension to the official extension: "using fuzzy"
        if(opt.isSet(FZ)) throw error(FTDUP, FUZZY);
        if(opt.is(WC)) throw error(BXFT_MATCH);
        opt.set(FZ, using);
      } else {
        throw error(FTMATCH, consume());
      }
    }
    return true;
  }

  /**
   * Parses the "FTThesaurusID" rule.
   * @param thes link to thesaurus
   * @throws QueryException query exception
   */
  private void ftThesaurusID(final ThesQuery thes) throws QueryException {
    wsCheck(AT);

    final String fn = string(stringLiteral());
    // optional: resolve URI reference
    final IO fl = qc.thes != null ? qc.thes.get(fn) : sc.io(fn);
    final byte[] rel = wsConsumeWs(RELATIONSHIP) ? stringLiteral() : EMPTY;
    final Expr[] range = ftRange(true);
    long min = 0;
    long max = Long.MAX_VALUE;
    if(range != null) {
      wsCheck(LEVELS);
      // values will always be integer instances
      min = ((ANum) range[0]).itr();
      max = ((ANum) range[1]).itr();
    }
    thes.add(new Thesaurus(fl, rel, min, max, qc.context));
  }

  /**
   * Parses the "InsertExpr" rule.
   * @return query expression
   * @throws QueryException query exception
   */
  private Expr insert() throws QueryException {
    final int i = pos;
    if(!wsConsumeWs(INSERT) || !wsConsumeWs(NODE) && !wsConsumeWs(NODES)) {
      pos = i;
      return null;
    }

    final Expr s = check(single(), INCOMPLETE);
    boolean first = false;
    boolean last = false;
    boolean before = false;
    boolean after = false;
    if(wsConsumeWs(AS)) {
      first = wsConsumeWs(FIRST);
      if(!first) {
        wsCheck(LAST);
        last = true;
      }
      wsCheck(INTO);
    } else if(!wsConsumeWs(INTO)) {
      after = wsConsumeWs(AFTER);
      before = !after && wsConsumeWs(BEFORE);
      if(!after && !before) throw error(INCOMPLETE);
    }
    final Expr trg = check(single(), INCOMPLETE);
    qc.updating();
    return new Insert(sc, info(), s, first, last, before, after, trg);
  }

  /**
   * Parses the "DeleteExpr" rule.
   * @return query expression
   * @throws QueryException query exception
   */
  private Expr deletee() throws QueryException {
    final int i = pos;
    if(!wsConsumeWs(DELETE) || !wsConsumeWs(NODES) && !wsConsumeWs(NODE)) {
      pos = i;
      return null;
    }
    qc.updating();
    return new Delete(sc, info(), check(single(), INCOMPLETE));
  }

  /**
   * Parses the "RenameExpr" rule.
   * @return query expression
   * @throws QueryException query exception
   */
  private Expr rename() throws QueryException {
    final int i = pos;
    if(!wsConsumeWs(RENAME) || !wsConsumeWs(NODE)) {
      pos = i;
      return null;
    }

    final Expr trg = check(single(), INCOMPLETE);
    wsCheck(AS);
    final Expr n = check(single(), INCOMPLETE);
    qc.updating();
    return new Rename(sc, info(), trg, n);
  }

  /**
   * Parses the "ReplaceExpr" rule.
   * @return query expression
   * @throws QueryException query exception
   */
  private Expr replace() throws QueryException {
    final int i = pos;
    if(!wsConsumeWs(REPLACE)) return null;

    final boolean v = wsConsumeWs(VALUEE);
    if(v) {
      wsCheck(OF);
      wsCheck(NODE);
    } else if(!wsConsumeWs(NODE)) {
      pos = i;
      return null;
    }

    final Expr t = check(single(), INCOMPLETE);
    wsCheck(WITH);
    final Expr r = check(single(), INCOMPLETE);
    qc.updating();
    return new Replace(sc, info(), t, r, v);
  }

  /**
   * Parses the "TransformExpr" rule.
   * @return query expression
   * @throws QueryException query exception
   */
  private Expr transform() throws QueryException {
    if(!wsConsumeWs(COPY, DOLLAR, INCOMPLETE)) return null;
    final int s = openSubScope();

    Let[] fl = { };
    do {
      final QNm name = varName();
      wsCheck(ASSIGN);
      final Expr e = check(single(), INCOMPLETE);
      fl = Array.add(fl, new Let(addVar(name, SeqType.NOD, false), e, false, info()));
    } while(wsConsumeWs(COMMA));
    wsCheck(MODIFY);

    final Expr m = check(single(), INCOMPLETE);
    wsCheck(RETURN);
    final Expr r = check(single(), INCOMPLETE);

    closeSubScope(s);
    qc.updating();
    return new Transform(info(), fl, m, r);
  }

  /**
   * Parses the "UpdatingFunctionCall" rule.
   * @return query expression
   * @throws QueryException query exception
   */
  private Expr updatingFunctionCall() throws QueryException {
    final int p = pos;
    if(wsConsumeWs(UPDATING)) {
      final Expr func = primary();
      if(wsConsume(PAR1)) {
        final InputInfo ii = info();
        final ExprList argList = new ExprList();

        if(!wsConsume(PAR2)) {
          do {
            final Expr e = single();
            if(e == null) throw error(FUNCMISS, func);
            argList.add(e);
          } while(wsConsume(COMMA));
          if(!wsConsume(PAR2)) throw error(FUNCMISS, func);
        }
        qc.updating();
        return new DynFuncCall(ii, sc, true, func, argList.finish());
      }
    }
    pos = p;
    return null;
  }

  /**
   * Parses the "NCName" rule.
   * @param err optional error message
   * @return string
   * @throws QueryException query exception
   */
  private byte[] ncName(final Err err) throws QueryException {
    tok.reset();
    if(ncName()) return tok.finish();
    if(err != null) throw error(err, consume());
    return EMPTY;
  }

  /**
   * Parses the "EQName" rule.
   * @param err optional error message. Will be thrown if no EQName is found,
   *   or ignored if set to {@code null}
   * @param def default namespace, or operation mode
   *   ({@link #URICHECK}, {@link #SKIPCHECK})
   * @return string
   * @throws QueryException query exception
   */
  private QNm eQName(final Err err, final byte[] def) throws QueryException {
    final int i = pos;
    if(sc.xquery3() && consume(EQNAME)) {
      final byte[] uri = bracedURILiteral();
      final byte[] name = ncName(null);
      if(name.length != 0) {
        if(def == URICHECK && uri.length == 0) {
          pos = i;
          throw error(NOURI, name);
        }
        return new QNm(name, uri);
      }
      pos = i;
    }

    // parse QName
    final byte[] nm = qName(err);
    if(nm.length == 0) return null;
    if(def == SKIPCHECK) return new QNm(nm);

    // create new EQName and set namespace
    final QNm name = new QNm(nm, sc);
    if(!name.hasURI()) {
      if(def == URICHECK) {
        pos = i;
        throw error(NSMISS, name);
      }
      if(name.hasPrefix()) {
        pos = i;
        throw error(NOURI, name);
      }
      name.uri(def);
    }
    return name;
  }

  /**
   * Parses the "QName" rule.
   * @param err optional error message. Will be thrown if no QName is found, and
   *   ignored if set to {@code null}
   * @return string
   * @throws QueryException query exception
   */
  private byte[] qName(final Err err) throws QueryException {
    tok.reset();
    if(!ncName()) {
      if(err != null) throw error(err, consume());
    } else if(consume(':')) {
      if(XMLToken.isNCStartChar(curr())) {
        tok.add(':');
        do {
          tok.add(consume());
        } while(XMLToken.isNCChar(curr()));
      } else {
        --pos;
      }
    }
    return tok.finish();
  }

  /**
   * Helper method for parsing NCNames.
   * @return true for success
   */
  private boolean ncName() {
    if(!XMLToken.isNCStartChar(curr())) return false;
    do tok.add(consume()); while(XMLToken.isNCChar(curr()));
    return true;
  }

  /**
   * Parses and converts entities.
   * @param tb token builder
   * @return true if an entity was found
   * @throws QueryException query exception
   */
  private boolean entity(final TokenBuilder tb) throws QueryException {
    final int i = pos;
    final boolean ent = consume('&');
    if(ent) {
      if(consume('#')) {
        final int b = consume('x') ? 0x10 : 10;
        boolean ok = true;
        int n = 0;
        do {
          final char c = curr();
          final boolean m = digit(c);
          final boolean h = b == 0x10 && (c >= 'a' && c <= 'f' || c >= 'A' && c <= 'F');
          if(!m && !h) entityError(i, INVENTITY);
          final long nn = n;
          n = n * b + (consume() & 0xF);
          if(n < nn) ok = false;
          if(!m) n += 9;
        } while(!consume(';'));
        if(!ok) entityError(i, INVCHARREF);
        if(!XMLToken.valid(n)) entityError(i, INVCHARREF);
        tb.add(n);
      } else {
        if(consume("lt")) {
          tb.add('<');
        } else if(consume("gt")) {
          tb.add('>');
        } else if(consume("amp")) {
          tb.add('&');
        } else if(consume("quot")) {
          tb.add('"');
        } else if(consume("apos")) {
          tb.add('\'');
        } else {
          entityError(i, INVENTITY);
        }
        if(!consume(';')) entityError(i, INVENTITY);
      }
    } else {
      final char c = consume();
      int ch = c;
      if(Character.isHighSurrogate(c) && curr() != 0
          && Character.isLowSurrogate(curr())) {
        ch = Character.toCodePoint(c, consume());
      }
      if(ch == '\r') {
        ch = '\n';
        if(curr(ch)) consume();
      }
      tb.add(ch);
    }
    return ent;
  }

  /**
   * Raises an entity error.
   * @param p start position
   * @param c error code
   * @throws QueryException query exception
   */
  private void entityError(final int p, final Err c) throws QueryException {
    final String sub = input.substring(p, Math.min(p + 20, length));
    final int semi = sub.indexOf(';');
    final String ent = semi == -1 ? sub + "..." : sub.substring(0, semi + 1);
    throw error(c, ent);
  }

  /**
   * Raises an error if the specified expression is empty.
   * @param <E> expression type
   * @param expr expression
   * @param err error message
   * @return expression
   * @throws QueryException query exception
   */
  private <E extends Expr> E check(final E expr, final Err err) throws QueryException {
    if(expr == null) throw error(err);
    return expr;
  }

  /**
   * Raises an error if the specified character cannot be consumed.
   * @param ch character to be found
   * @throws QueryException query exception
   */
  private void check(final int ch) throws QueryException {
    if(!consume(ch)) throw error(WRONGCHAR, (char) ch, found());
  }

  /**
   * Skips whitespaces, raises an error if the specified string cannot be
   * consumed.
   * @param s string to be found
   * @throws QueryException query exception
   */
  private void wsCheck(final String s) throws QueryException {
    if(!wsConsume(s)) throw error(WRONGCHAR, s, found());
  }

  /**
   * Creates and registers a new local variable in the current scope.
   * @param name variable name
   * @param tp variable type
   * @param prm if the variable is a function parameter
   * @return registered variable
   */
  private Var addVar(final QNm name, final SeqType tp, final boolean prm) {
    return localVars.get(localVars.size() - 1).addVar(name, tp, prm);
  }

  /**
   * Resolves a local variable reference.
   * @param name variable name
   * @param ii input info
   * @return variable reference if the variable was found, {@code null} otherwise
   */
  private VarRef resolveLocalVar(final QNm name, final InputInfo ii) {
    int i = localVars.size();
    Var var = null;

    // look up through the scopes until we find the declaring scope
    while(--i >= 0) {
      var = localVars.get(i).stack.get(name);
      if(var != null) break;
    }

    // looked through all scopes, must be a static variable
    if(var == null) return null;

    // go down through the scopes and add bindings to their closures
    while(++i < localVars.size()) {
      final VarContext vctx = localVars.get(i);
      final Var local = vctx.addVar(var.name, var.type(), false);
      vctx.nonLocal.put(local, new VarRef(ii, var));
      var = local;
    }

    // return the properly propagated variable reference
    return new VarRef(ii, var);
  }

  /**
   * Resolves the referenced variable as a local or static variable and returns a reference to it.
   * IF the variable is not declared, the specified error is thrown.
   * @param name variable name
   * @param ii input info
   * @return referenced variable
   * @throws QueryException if the variable isn't defined
   */
  private Expr resolveVar(final QNm name, final InputInfo ii) throws QueryException {
    // local variable
    final VarRef local = resolveLocalVar(name, ii);
    if(local != null) return local;

    // static variable
    final byte[] uri = name.uri();

    // accept variable reference if:
    // - XQuery 3.0 is used or variable is declared, and
    // - a variable uses the module or an imported URI or if it is specified in the main module
    if((sc.xquery3() || qc.vars.declared(name)) &&
        (module == null || eq(module.uri(), uri) || modules.contains(uri)))
      return qc.vars.newRef(name, sc, ii);

    throw error(VARUNDEF, '$' + string(name.string()));
  }

  /**
   * Pushes a new variable context onto the stack.
   * @param nonLocal mapping for non-local variables
   */
  private void pushVarContext(final HashMap<Var, Expr> nonLocal) {
    localVars.add(new VarContext(nonLocal));
  }

  /**
   * Pops one variable context from the stack.
   * @return the removed context's variable scope
   */
  private VarScope popVarContext() {
    return localVars.remove(localVars.size() - 1).scope;
  }

  /**
   * Opens a new sub-scope inside the current one. The returned marker has to be supplied to
   * the corresponding call to {@link #closeSubScope(int)} in order to mark the variables
   * as inaccessible.
   * @return marker for the current bindings
   */
  private int openSubScope() {
    return localVars.get(localVars.size() - 1).stack.size();
  }

  /**
   * Closes the sub-scope and marks all contained variables as inaccessible.
   * @param marker marker for the start of the sub-scope
   */
  private void closeSubScope(final int marker) {
    localVars.get(localVars.size() - 1).stack.size(marker);
  }

  /**
   * Checks if the specified character is not found. An error is raised if the
   * input is exhausted.
   * @param ch character to be found
   * @return result of check
   * @throws QueryException query exception
   */
  private boolean not(final char ch) throws QueryException {
    final char c = curr();
    if(c == 0) throw error(WRONGCHAR, ch, found());
    return c != ch;
  }

  /**
   * Consumes the specified token and surrounding whitespaces.
   * @param t token to consume
   * @return true if token was found
   * @throws QueryException query exception
   */
  private boolean wsConsumeWs(final String t) throws QueryException {
    final int i = pos;
    if(!wsConsume(t)) return false;
    if(skipWs() || !XMLToken.isNCStartChar(t.charAt(0)) || !XMLToken.isNCChar(curr())) return true;
    pos = i;
    return false;
  }

  /**
   * Consumes the specified two strings or jumps back to the old query position.
   * If the strings are found, the cursor is placed after the first token.
   * @param s1 string to be consumed
   * @param s2 second string
   * @param expr alternative error message
   * @return result of check
   * @throws QueryException query exception
   */
  private boolean wsConsumeWs(final String s1, final String s2, final Err expr)
      throws QueryException {

    final int i = pos;
    if(!wsConsumeWs(s1)) return false;
    alter = expr;
    alterPos = pos;
    final int i2 = pos;
    final boolean ok = wsConsume(s2);
    pos = ok ? i2 : i;
    return ok;
  }

  /**
   * Skips whitespaces, consumes the specified string and ignores trailing
   * characters.
   * @param str string to consume
   * @return true if string was found
   * @throws QueryException query exception
   */
  private boolean wsConsume(final String str) throws QueryException {
    skipWs();
    return consume(str);
  }

  /**
   * Consumes all whitespace characters from the remaining query.
   * @return true if whitespaces were found
   * @throws QueryException query exception
   */
  private boolean skipWs() throws QueryException {
    final int i = pos;
    while(more()) {
      final int c = curr();
      if(c == '(' && next() == ':') {
        comment();
      } else {
        if(c <= 0 || c > ' ') return i != pos;
        ++pos;
      }
    }
    return i != pos;
  }

  /**
   * Consumes a comment.
   * @throws QueryException query exception
   */
  private void comment() throws QueryException {
    ++pos;
    final boolean doc = next() == '~';
    if(doc) {
      currDoc.setLength(0);
      ++pos;
    }
    while(++pos < length) {
      char curr = curr();
      if(curr == '(' && next() == ':') {
        comment();
        curr = curr();
      }
      if(curr == ':' && next() == ')') {
        pos += 2;
        if(moduleDoc.isEmpty()) {
          moduleDoc = currDoc.toString().trim();
          currDoc.setLength(0);
        }
        return;
      }
      if(doc) currDoc.append(curr);
    }
    throw error(COMCLOSE);
  }

  /**
   * Consumes all following whitespace characters.
   * @return true if whitespaces were found
   */
  private boolean consumeWS() {
    final int i = pos;
    while(more()) {
      final int c = curr();
      if(c <= 0 || c > ' ') return i != pos;
      ++pos;
    }
    return true;
  }

  /**
   * Creates an alternative error.
   * @return error
   */
  private QueryException error() {
    pos = alterPos;
    if(alter != FUNCUNKNOWN) return error(alter);
    final QueryException qe = qc.funcs.similarError(alterFunc, info());
    return qe == null ? error(alter, alterFunc.string()) : qe;
  }

  /**
   * Adds an expression to the specified array.
   * @param ar input array
   * @param e new expression
   * @throws QueryException query exception
   */
  private void add(final ExprList ar, final Expr e) throws QueryException {
    if(e == null) throw error(INCOMPLETE);
    ar.add(e);
  }

  /**
   * Creates the specified error.
   * @param err error to be thrown
   * @param arg error arguments
   * @return error
   */
  QueryException error(final Err err, final Object... arg) {
    return err.get(info(), arg);
  }

  /**
   * Finalizes the QNames by assigning namespace URIs.
   * @param npos first entry to be checked
   * @throws QueryException query exception
   */
  private void assignURI(final int npos) throws QueryException {
    for(int i = npos; i < names.size(); i++) {
      if(names.get(i).assign(npos == 0)) names.remove(i--);
    }
  }

  /** Cache for checking QNames after their construction. */
  private class QNmCheck {
    /** QName to be checked. */
    final QNm name;
    /** Flag for assigning default element namespace. */
    final boolean nsElem;

    /**
     * Constructor.
     * @param nm qname
     */
    QNmCheck(final QNm nm) {
      this(nm, true);
    }

    /**
     * Constructor.
     * @param nm qname
     * @param nse default check
     */
    QNmCheck(final QNm nm, final boolean nse) {
      name = nm;
      nsElem = nse;
    }

    /**
     * Assigns the namespace URI that is currently in scope.
     * @param check check if prefix URI was assigned
     * @return true if URI has a URI
     * @throws QueryException query exception
     */
    boolean assign(final boolean check) throws QueryException {
      if(name.hasURI()) return true;

      if(name.hasPrefix()) {
        name.uri(sc.ns.uri(name.prefix()));
        if(check && !name.hasURI()) throw error(NOURI, name.string());
      } else if(nsElem) {
        name.uri(sc.elemNS);
      }
      return name.hasURI();
    }
  }

  /** Variable context for resolving local variables. */
  private class VarContext {
    /** Stack of local variables. */
    final VarStack stack = new VarStack();
    /** Current scope containing all variables and the closure. */
    final VarScope scope = new VarScope(sc);
    /** Non-local variable bindings for closures. */
    final HashMap<Var, Expr> nonLocal;

    /**
     * Constructor.
     * @param bindings non-local variable bindings for closures
     */
    public VarContext(final HashMap<Var, Expr> bindings) {
      nonLocal = bindings;
    }

    /**
     * Adds a new variable to this context.
     * @param name variable name
     * @param tp variable type
     * @param prm promotion flag
     * @return the variable
     */
    public Var addVar(final QNm name, final SeqType tp, final boolean prm) {
      final Var var = scope.newLocal(qc, name, tp, prm);
      stack.push(var);
      return var;
    }
  }
}<|MERGE_RESOLUTION|>--- conflicted
+++ resolved
@@ -76,16 +76,10 @@
   /** Modules loaded by the current file. */
   public final TokenSet modules = new TokenSet();
   /** Parsed variables. */
-<<<<<<< HEAD
-  public final TokenObjMap<StaticVar> vars = new TokenObjMap<StaticVar>();
+  public final TokenObjMap<StaticVar> vars = new TokenObjMap<>();
   /** Parsed functions. */
-  public final TokenObjMap<StaticFunc> funcs = new TokenObjMap<StaticFunc>();
-
-=======
-  public final ArrayList<StaticVar> vars = new ArrayList<>();
-  /** Parsed functions. */
-  public final ArrayList<StaticFunc> funcs = new ArrayList<>();
->>>>>>> 5479c283
+  public final TokenObjMap<StaticFunc> funcs = new TokenObjMap<>();
+
   /** Namespaces. */
   public final TokenMap namespaces = new TokenMap();
 
@@ -196,12 +190,8 @@
       if(expr == null) throw alter == null ? error(EXPREMPTY) : error();
       final VarScope scope = popVarContext();
 
-<<<<<<< HEAD
       final MainModule mm = new MainModule(
-          e, scope, null, moduleDoc, funcs, vars, imports, sc, null);
-=======
-      final MainModule mm = new MainModule(expr, scope, moduleDoc, sc);
->>>>>>> 5479c283
+          expr, scope, null, moduleDoc, funcs, vars, imports, sc, null);
       finish(mm, true);
       return mm;
     } catch(final QueryException ex) {
@@ -246,15 +236,8 @@
 
       finish(null, check);
 
-<<<<<<< HEAD
-      ctx.modStack.pop();
-
+      qc.modStack.pop();
       return new LibraryModule(module, moduleDoc, funcs, vars, imports, sc);
-
-=======
-      qc.modStack.pop();
-      return new LibraryModule(module, moduleDoc, sc);
->>>>>>> 5479c283
     } catch(final QueryException ex) {
       mark();
       ex.pos(this);
@@ -770,11 +753,7 @@
     for(final byte[] u : Function.URIS.values()) if(eq(uri, u)) return;
 
     // resolve module uri
-<<<<<<< HEAD
-    if(ctx.modLoader.addImport(uri, info(), this)) return;
-=======
     if(qc.resources.modules().addImport(uri, info(), this)) return;
->>>>>>> 5479c283
 
     throw error(WHICHMODULE, uri);
   }
@@ -785,38 +764,21 @@
    * @param uri module uri
    * @throws QueryException query exception
    */
-<<<<<<< HEAD
-  private void module(final byte[] path, final byte[] uri, final boolean imprt)
-      throws QueryException {
-
-=======
   public void module(final byte[] path, final byte[] uri) throws QueryException {
->>>>>>> 5479c283
     // get absolute path
     final IO io = sc.io(string(path));
     final byte[] pth = token(io.path());
 
     // check if module has already been parsed
-<<<<<<< HEAD
-    final byte[] u = ctx.modParsed.get(pth);
-    if(u != null) {
-      if(!eq(uri, u)) throw error(WRONGMODULE, uri,
-          ctx.context.user.has(Perm.ADMIN) ? io.path() : io.name());
-      if(!sc.xquery3() && ctx.modStack.contains(pth)) throw error(CIRCMODULE);
-      return;
-    }
-    ctx.modParsed.put(pth, uri);
-    imports.put(uri);
-=======
-    final byte[] u = qc.modParsed.get(p);
+    final byte[] u = qc.modParsed.get(pth);
     if(u != null) {
       if(!eq(uri, u)) throw error(WRONGMODULE, uri,
           qc.context.user.has(Perm.ADMIN) ? io.path() : io.name());
-      if(!sc.xquery3() && qc.modStack.contains(p)) throw error(CIRCMODULE);
+      if(!sc.xquery3() && qc.modStack.contains(pth)) throw error(CIRCMODULE);
       return;
     }
-    qc.modParsed.put(p, uri);
->>>>>>> 5479c283
+    qc.modParsed.put(pth, uri);
+    imports.put(uri);
 
     // read module
     final String qu;
@@ -826,15 +788,9 @@
       throw error(WHICHMODFILE, qc.context.user.has(Perm.ADMIN) ? io.path() : io.name());
     }
 
-<<<<<<< HEAD
-    ctx.modStack.push(pth);
-    final StaticContext sub = new StaticContext(sc.xquery3());
-    final LibraryModule lib = new QueryParser(qu, io.path(), ctx, sub).parseLibrary(!imprt);
-=======
-    qc.modStack.push(p);
+    qc.modStack.push(pth);
     final StaticContext sub = new StaticContext(qc.context);
     final LibraryModule lib = new QueryParser(qu, io.path(), qc, sub).parseLibrary(false);
->>>>>>> 5479c283
     final byte[] muri = lib.name.uri();
 
     // check if import and declaration uri match
@@ -875,17 +831,10 @@
     final Expr expr = check(single(), NOVARDECL);
     final SeqType type = sc.initType == null ? SeqType.ITEM : sc.initType;
     final VarScope scope = popVarContext();
-<<<<<<< HEAD
-    ctx.ctxItem = MainModule.get(expr, scope, type, currDoc.toString(), sc, info());
+    qc.ctxItem = MainModule.get(expr, scope, type, currDoc.toString(), sc, info());
 
     if(module != null) throw error(DECITEM);
-    if(expr.has(Flag.UPD)) throw error(UPCTX, expr);
-=======
-    qc.ctxItem = new MainModule(e, scope, type, currDoc.toString(), sc, info());
-
-    if(module != null) throw error(DECITEM);
-    if(!sc.mixUpdates && e.has(Flag.UPD)) throw error(UPCTX, e);
->>>>>>> 5479c283
+    if(!sc.mixUpdates && expr.has(Flag.UPD)) throw error(UPCTX, expr);
   }
 
   /**
@@ -909,13 +858,9 @@
     }
 
     final VarScope scope = popVarContext();
-<<<<<<< HEAD
-    final StaticVar var = ctx.vars.declare(vn, tp, ann, bind, external, sc, scope,
+    final StaticVar var = qc.vars.declare(vn, tp, ann, bind, external, sc, scope,
         currDoc.toString(), info());
     vars.put(var.id(), var);
-=======
-    vars.add(qc.vars.declare(vn, tp, ann, bind, external, sc, scope, currDoc.toString(), info()));
->>>>>>> 5479c283
   }
 
   /**
@@ -956,14 +901,10 @@
     if(ann.contains(Ann.Q_UPDATING)) qc.updating();
     final Expr body = wsConsumeWs(EXTERNAL) ? null : enclosed(NOFUNBODY);
     final VarScope scope = popVarContext();
-<<<<<<< HEAD
-
-    final StaticFunc func = ctx.funcs.declare(ann, name, args, tp, body, sc, scope,
+
+    final StaticFunc func = qc.funcs.declare(ann, name, args, tp, body, sc, scope,
         currDoc.toString(), ii);
     funcs.put(func.id(), func);
-=======
-    funcs.add(qc.funcs.declare(ann, name, args, tp, body, sc, scope, currDoc.toString(), ii));
->>>>>>> 5479c283
   }
 
   /**
