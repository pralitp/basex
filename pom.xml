--- conflicted
+++ resolved
@@ -1,1017 +1,508 @@
-<<<<<<< HEAD
-<?xml version="1.0"?>
-<project xmlns="http://maven.apache.org/POM/4.0.0" xmlns:xsi="http://www.w3.org/2001/XMLSchema-instance" xsi:schemaLocation="http://maven.apache.org/POM/4.0.0 http://maven.apache.org/xsd/maven-4.0.0.xsd">
-  <modelVersion>4.0.0</modelVersion>
-
-  <!-- Artifact information -->
-  <groupId>org.basex</groupId>
-  <artifactId>basex-parent</artifactId>
-  <version>8.0-SNAPSHOT</version>
-  <packaging>pom</packaging>
-
-  <modules>
-    <module>basex-core</module>
-    <module>basex-api</module>
-  </modules>
-
-  <properties>
-    <compileSource>1.7</compileSource>
-    <project.build.sourceEncoding>UTF-8</project.build.sourceEncoding>
-    <project.reporting.outputEncoding>UTF-8</project.reporting.outputEncoding>
-    <project.lib.directory>lib</project.lib.directory>
-    <jettyVersion>8.1.14.v20131031</jettyVersion>
-  </properties>
-
-  <dependencyManagement>
-    <dependencies>
-      <dependency>
-        <groupId>junit</groupId>
-        <artifactId>junit</artifactId>
-        <version>4.8.2</version>
-        <scope>test</scope>
-      </dependency>
-      <dependency>
-        <groupId>jp.sourceforge.igo</groupId>
-        <artifactId>igo</artifactId>
-        <version>0.4.3</version>
-        <scope>runtime</scope>
-        <optional>true</optional>
-      </dependency>
-      <dependency>
-        <groupId>org.apache</groupId>
-        <artifactId>lucene-stemmers</artifactId>
-        <version>3.4.0</version>
-        <scope>runtime</scope>
-        <optional>true</optional>
-      </dependency>
-      <dependency>
-        <groupId>org.ccil.cowan.tagsoup</groupId>
-        <artifactId>tagsoup</artifactId>
-        <version>1.2</version>
-        <scope>runtime</scope>
-        <optional>true</optional>
-      </dependency>
-      <dependency>
-        <groupId>xml-resolver</groupId>
-        <artifactId>xml-resolver</artifactId>
-        <version>1.2</version>
-        <scope>runtime</scope>
-        <optional>true</optional>
-      </dependency>
-      <dependency>
-        <groupId>jline</groupId>
-        <artifactId>jline</artifactId>
-        <version>1.0</version>
-        <scope>runtime</scope>
-        <optional>true</optional>
-      </dependency>
-      <dependency>
-        <groupId>net.xqj</groupId>
-        <artifactId>basex-xqj</artifactId>
-        <version>1.3.0</version>
-      </dependency>
-      <dependency>
-        <groupId>org.xmldb</groupId>
-        <artifactId>xmldb-api</artifactId>
-        <version>1.0</version>
-      </dependency>
-      <dependency>
-        <groupId>org.eclipse.jetty</groupId>
-        <artifactId>jetty-server</artifactId>
-        <version>${jettyVersion}</version>
-      </dependency>
-      <dependency>
-        <groupId>org.eclipse.jetty</groupId>
-        <artifactId>jetty-servlet</artifactId>
-        <version>${jettyVersion}</version>
-      </dependency>
-      <dependency>
-        <groupId>org.eclipse.jetty</groupId>
-        <artifactId>jetty-webapp</artifactId>
-        <version>${jettyVersion}</version>
-      </dependency>
-      <dependency>
-        <groupId>com.ettrema</groupId>
-        <artifactId>milton-api</artifactId>
-        <version>1.8.1.4</version>
-        <exclusions>
-          <exclusion>
-            <artifactId>commons-logging</artifactId>
-            <groupId>commons-logging</groupId>
-          </exclusion>
-          <exclusion>
-            <artifactId>commons-beanutils</artifactId>
-            <groupId>commons-beanutils</groupId>
-          </exclusion>
-          <exclusion>
-            <artifactId>slf4j-log4j12</artifactId>
-            <groupId>org.slf4j</groupId>
-          </exclusion>
-          <exclusion>
-            <artifactId>log4j</artifactId>
-            <groupId>log4j</groupId>
-          </exclusion>
-          <exclusion>
-            <artifactId>slf4j-api</artifactId>
-            <groupId>org.slf4j</groupId>
-          </exclusion>
-        </exclusions>
-      </dependency>
-      <dependency>
-        <groupId>commons-fileupload</groupId>
-        <artifactId>commons-fileupload</artifactId>
-        <version>1.2.2</version>
-      </dependency>
-      <dependency>
-        <groupId>com.vividsolutions</groupId>
-        <artifactId>jts</artifactId>
-        <version>1.13</version>
-      </dependency>
-      <dependency>
-        <groupId>org.slf4j</groupId>
-        <artifactId>slf4j-nop</artifactId>
-        <version>1.7.5</version>
-      </dependency>
-    </dependencies>
-  </dependencyManagement>
-
-  <dependencies><!-- TODO --></dependencies>
-
-
-
-  <!-- Project Information -->
-  <name>BaseX</name>
-  <description>BaseX XML database and XPath/XQuery processor</description>
-  <url>http://basex.org</url>
-  <inceptionYear>2005</inceptionYear>
-
-  <licenses>
-    <license>
-      <name>BSD License</name>
-      <url>http://www.opensource.org/licenses/bsd-license.php</url>
-    </license>
-  </licenses>
-
-  <organization>
-    <name>BaseX Team</name>
-    <url>http://basex.org</url>
-  </organization>
-
-  <developers><!-- TODO --></developers>
-  <contributors><!-- TODO --></contributors>
-
-
-
-  <!-- Environment Settings -->
-  <issueManagement>
-    <system>GitHub Tracker</system>
-    <url>https://github.com/BaseXdb/basex/issues</url>
-  </issueManagement>
-
-  <mailingLists>
-    <mailingList>
-      <name>BaseX Talk</name>
-      <post>basex-talk@mailman.uni-konstanz.de</post>
-      <archive>https://mailman.uni-konstanz.de/mailman/listinfo/basex-talk</archive>
-    </mailingList>
-  </mailingLists>
-
-  <scm>
-    <connection>scm:git:git://github.com/BaseXdb/basex.git</connection>
-    <developerConnection>scm:git:git@github.com:BaseXdb/basex.git</developerConnection>
-    <url>https://github.com/BaseXdb/basex</url>
-    <tag>HEAD</tag>
-  </scm>
-
-  <repositories>
-    <repository>
-      <id>basex</id>
-      <name>BaseX Maven Repository</name>
-      <url>http://files.basex.org/maven</url>
-    </repository>
-    <repository>
-      <id>central</id>
-      <name>Central Maven Repository</name>
-      <url>http://repo2.maven.org/maven2/</url>
-    </repository>
-    <repository>
-      <id>xqj</id>
-      <name>XQJ Maven Repository</name>
-      <url>http://xqj.net/maven</url>
-    </repository>
-    <repository>
-      <id>karatachi</id>
-      <name>Karatachi Maven Repository</name>
-      <url>http://repo.karatachi.org/mvn/</url>
-    </repository>
-    <repository>
-      <id>milton</id>
-      <name>Milton Maven Repository</name>
-      <url>http://milton.io/maven</url>
-    </repository>
-  </repositories>
-
-  <prerequisites>
-    <maven>3.0.0</maven>
-  </prerequisites>
-
-  <ciManagement><!-- TODO --></ciManagement>
-  <pluginRepositories><!-- TODO --></pluginRepositories>
-
-  <profiles>
-    <profile>
-      <id>release</id>
-      <activation>
-        <activeByDefault>false</activeByDefault>
-      </activation>
-      <build>
-        <plugins>
-          <plugin>
-            <artifactId>maven-assembly-plugin</artifactId>
-            <version>2.4</version>
-            <inherited>true</inherited>
-            <executions>
-              <execution>
-                <id>create-executable-jar</id>
-                <phase>package</phase>
-                <goals>
-                  <goal>single</goal>
-                </goals>
-              </execution>
-            </executions>
-            <configuration>
-              <descriptorRefs>
-                <descriptorRef>src</descriptorRef>
-              </descriptorRefs>
-              <appendAssemblyId>false</appendAssemblyId>
-            </configuration>
-          </plugin>
-        </plugins>
-      </build>
-    </profile>
-  </profiles>
-
-
-
-  <!-- Build Settings -->
-  <build>
-    <pluginManagement>
-      <plugins>
-        <plugin>
-          <groupId>org.codehaus.mojo</groupId>
-          <artifactId>javacc-maven-plugin</artifactId>
-          <version>2.6</version>
-          <inherited>true</inherited>
-          <executions>
-            <execution>
-              <id>javacc</id>
-              <goals>
-                <goal>javacc</goal>
-              </goals>
-            </execution>
-          </executions>
-          <configuration>
-            <outputDirectory>src/main/java</outputDirectory>
-          </configuration>
-        </plugin>
-
-        <plugin>
-          <groupId>org.apache.maven.plugins</groupId>
-          <artifactId>maven-compiler-plugin</artifactId>
-          <version>3.1</version>
-          <inherited>true</inherited>
-          <configuration>
-            <source>${compileSource}</source>
-            <target>${compileSource}</target>
-            <useIncrementalCompilation>false</useIncrementalCompilation>
-          </configuration>
-        </plugin>
-
-        <plugin>
-          <groupId>org.codehaus.mojo</groupId>
-          <artifactId>buildnumber-maven-plugin</artifactId>
-          <version>1.2</version>
-          <executions>
-            <execution>
-              <phase>validate</phase>
-              <goals>
-                <goal>create</goal>
-              </goals>
-            </execution>
-          </executions>
-          <configuration>
-            <doCheck>false</doCheck>
-            <doUpdate>false</doUpdate>
-            <shortRevisionLength>7</shortRevisionLength>
-          </configuration>
-        </plugin>
-
-        <plugin>
-          <groupId>org.apache.maven.plugins</groupId>
-          <artifactId>maven-jar-plugin</artifactId>
-          <version>2.4</version>
-          <inherited>true</inherited>
-          <configuration>
-            <archive>
-              <manifest>
-                <addDefaultImplementationEntries>true</addDefaultImplementationEntries>
-              </manifest>
-              <manifestEntries>
-                <Implementation-Build>${buildNumber}</Implementation-Build>
-              </manifestEntries>
-            </archive>
-          </configuration>
-        </plugin>
-
-        <plugin>
-          <groupId>org.apache.maven.plugins</groupId>
-          <artifactId>maven-surefire-plugin</artifactId>
-          <version>2.15</version>
-          <inherited>true</inherited>
-          <configuration>
-            <!-- <skipTests>true</skipTests> -->
-            <forkMode>always</forkMode>
-          </configuration>
-        </plugin>
-
-        <plugin>
-          <groupId>org.apache.maven.plugins</groupId>
-          <artifactId>maven-source-plugin</artifactId>
-          <version>2.2.1</version>
-          <inherited>true</inherited>
-          <configuration>
-            <outputDirectory>target</outputDirectory>
-          </configuration>
-          <executions>
-            <execution>
-              <id>attach-sources</id>
-              <phase>package</phase>
-              <goals>
-                <goal>jar-no-fork</goal>
-              </goals>
-            </execution>
-          </executions>
-        </plugin>
-
-        <plugin>
-          <groupId>org.apache.maven.plugins</groupId>
-          <artifactId>maven-release-plugin</artifactId>
-          <version>2.4.1</version>
-          <configuration>
-            <tagNameFormat>@{project.version}</tagNameFormat>
-            <releaseProfiles>release</releaseProfiles>
-            <scmCommentPrefix>Release: </scmCommentPrefix>
-          </configuration>
-        </plugin>
-
-        <plugin>
-          <groupId>org.apache.maven.plugins</groupId>
-          <artifactId>maven-dependency-plugin</artifactId>
-          <version>2.8</version>
-          <inherited>true</inherited>
-          <configuration>
-            <outputDirectory>${project.lib.directory}</outputDirectory>
-            <includeScope>runtime</includeScope>
-          </configuration>
-          <executions>
-            <execution>
-              <id>copy-libs</id>
-              <phase>package</phase>
-              <goals>
-                <goal>copy-dependencies</goal>
-              </goals>
-            </execution>
-          </executions>
-        </plugin>
-
-        <plugin>
-          <groupId>org.codehaus.mojo</groupId>
-          <artifactId>exec-maven-plugin</artifactId>
-          <version>1.2.1</version>
-          <inherited>true</inherited>
-          <executions>
-            <execution>
-              <goals>
-                <goal>java</goal>
-              </goals>
-            </execution>
-          </executions>
-        </plugin>
-
-        <plugin>
-          <groupId>org.apache.maven.plugins</groupId>
-          <artifactId>maven-deploy-plugin</artifactId>
-          <version>2.7</version>
-          <inherited>true</inherited>
-        </plugin>
-
-        <plugin>
-          <groupId>org.apache.maven.plugins</groupId>
-          <artifactId>maven-javadoc-plugin</artifactId>
-          <version>2.9</version>
-          <inherited>true</inherited>
-          <executions>
-            <execution>
-              <id>attach-javadocs</id>
-              <goals>
-                <goal>jar</goal>
-              </goals>
-            </execution>
-          </executions>
-        </plugin>
-
-        <plugin>
-          <groupId>org.apache.maven.plugins</groupId>
-          <artifactId>maven-checkstyle-plugin</artifactId>
-          <version>2.10</version>
-          <inherited>true</inherited>
-          <executions>
-            <execution>
-              <phase>test</phase>
-              <goals>
-                <goal>check</goal>
-              </goals>
-            </execution>
-          </executions>
-          <configuration>
-            <configLocation>.settings/checkstyle.xml</configLocation>
-            <failsOnError>true</failsOnError>
-            <includeTestSourceDirectory>true</includeTestSourceDirectory>
-            <linkXRef>false</linkXRef>
-            <consoleOutput>true</consoleOutput>
-            <violationSeverity>warning</violationSeverity>
-          </configuration>
-        </plugin>
-
-        <!-- Eclipse m2e plugin does not "support plugin execution" -->
-        <!-- we need to tell it to ignore the goals -->
-        <plugin>
-          <groupId>org.eclipse.m2e</groupId>
-          <artifactId>lifecycle-mapping</artifactId>
-          <version>1.0.0</version>
-          <inherited>true</inherited>
-          <configuration>
-            <lifecycleMappingMetadata>
-              <pluginExecutions>
-                <pluginExecution>
-                  <pluginExecutionFilter>
-                    <groupId>org.apache.maven.plugins</groupId>
-                    <artifactId>maven-dependency-plugin</artifactId>
-                    <versionRange>[2.0,)</versionRange>
-                    <goals>
-                      <goal>copy-dependencies</goal>
-                    </goals>
-                  </pluginExecutionFilter>
-                  <action>
-                    <ignore />
-                  </action>
-                </pluginExecution>
-                <pluginExecution>
-                  <pluginExecutionFilter>
-                    <groupId>org.codehaus.mojo</groupId>
-                    <artifactId>javacc-maven-plugin</artifactId>
-                    <versionRange>[2.6,)</versionRange>
-                    <goals>
-                      <goal>javacc</goal>
-                    </goals>
-                  </pluginExecutionFilter>
-                  <action>
-                    <ignore />
-                  </action>
-                </pluginExecution>
-              </pluginExecutions>
-            </lifecycleMappingMetadata>
-          </configuration>
-        </plugin>
-
-        <plugin>
-          <groupId>org.mortbay.jetty</groupId>
-          <artifactId>jetty-maven-plugin</artifactId>
-          <version>${jettyVersion}</version>
-        </plugin>
-      </plugins>
-    </pluginManagement>
-
-    <extensions>
-      <extension>
-        <groupId>org.apache.maven.wagon</groupId>
-        <artifactId>wagon-ssh</artifactId>
-        <version>2.4</version>
-      </extension>
-    </extensions>
-  </build>
-
-  <reporting><!-- TODO --></reporting>
-
-</project>
-=======
-<?xml version="1.0"?>
-<project xmlns="http://maven.apache.org/POM/4.0.0" xmlns:xsi="http://www.w3.org/2001/XMLSchema-instance" xsi:schemaLocation="http://maven.apache.org/POM/4.0.0 http://maven.apache.org/xsd/maven-4.0.0.xsd">
-  <modelVersion>4.0.0</modelVersion>
-
-  <!-- Artifact information -->
-  <groupId>org.basex</groupId>
-  <artifactId>basex-parent</artifactId>
-  <version>7.8.3-SNAPSHOT</version>
-  <packaging>pom</packaging>
-
-  <modules>
-    <module>basex-core</module>
-    <module>basex-api</module>
-  </modules>
-
-  <properties>
-    <compileSource>1.6</compileSource>
-    <project.build.sourceEncoding>UTF-8</project.build.sourceEncoding>
-    <project.reporting.outputEncoding>UTF-8</project.reporting.outputEncoding>
-    <project.lib.directory>lib</project.lib.directory>
-    <jettyVersion>8.1.14.v20131031</jettyVersion>
-  </properties>
-
-  <dependencyManagement>
-    <dependencies>
-      <dependency>
-        <groupId>junit</groupId>
-        <artifactId>junit</artifactId>
-        <version>4.8.2</version>
-        <scope>test</scope>
-      </dependency>
-      <dependency>
-        <groupId>jp.sourceforge.igo</groupId>
-        <artifactId>igo</artifactId>
-        <version>0.4.3</version>
-        <scope>runtime</scope>
-        <optional>true</optional>
-      </dependency>
-      <dependency>
-        <groupId>org.apache</groupId>
-        <artifactId>lucene-stemmers</artifactId>
-        <version>3.4.0</version>
-        <scope>runtime</scope>
-        <optional>true</optional>
-      </dependency>
-      <dependency>
-        <groupId>org.ccil.cowan.tagsoup</groupId>
-        <artifactId>tagsoup</artifactId>
-        <version>1.2</version>
-        <scope>runtime</scope>
-        <optional>true</optional>
-      </dependency>
-      <dependency>
-        <groupId>xml-resolver</groupId>
-        <artifactId>xml-resolver</artifactId>
-        <version>1.2</version>
-        <scope>runtime</scope>
-        <optional>true</optional>
-      </dependency>
-      <dependency>
-        <groupId>jline</groupId>
-        <artifactId>jline</artifactId>
-        <version>1.0</version>
-        <scope>runtime</scope>
-        <optional>true</optional>
-      </dependency>
-      <dependency>
-        <groupId>net.xqj</groupId>
-        <artifactId>basex-xqj</artifactId>
-        <version>1.3.0</version>
-      </dependency>
-      <dependency>
-        <groupId>org.xmldb</groupId>
-        <artifactId>xmldb-api</artifactId>
-        <version>1.0</version>
-      </dependency>
-      <dependency>
-        <groupId>org.eclipse.jetty</groupId>
-        <artifactId>jetty-server</artifactId>
-        <version>${jettyVersion}</version>
-        <!-- 'provided': Jetty will be excluded from WAR file -->
-        <scope>provided</scope>
-      </dependency>
-      <dependency>
-        <groupId>org.eclipse.jetty</groupId>
-        <artifactId>jetty-servlet</artifactId>
-        <version>${jettyVersion}</version>
-        <scope>provided</scope>
-      </dependency>
-      <dependency>
-        <groupId>org.eclipse.jetty</groupId>
-        <artifactId>jetty-webapp</artifactId>
-        <version>${jettyVersion}</version>
-        <scope>provided</scope>
-      </dependency>
-      <dependency>
-        <groupId>com.ettrema</groupId>
-        <artifactId>milton-api</artifactId>
-        <version>1.8.1.4</version>
-        <exclusions>
-          <exclusion>
-            <artifactId>commons-logging</artifactId>
-            <groupId>commons-logging</groupId>
-          </exclusion>
-          <exclusion>
-            <artifactId>commons-beanutils</artifactId>
-            <groupId>commons-beanutils</groupId>
-          </exclusion>
-          <exclusion>
-            <artifactId>slf4j-log4j12</artifactId>
-            <groupId>org.slf4j</groupId>
-          </exclusion>
-          <exclusion>
-            <artifactId>log4j</artifactId>
-            <groupId>log4j</groupId>
-          </exclusion>
-          <exclusion>
-            <artifactId>slf4j-api</artifactId>
-            <groupId>org.slf4j</groupId>
-          </exclusion>
-        </exclusions>
-      </dependency>
-      <dependency>
-        <groupId>commons-fileupload</groupId>
-        <artifactId>commons-fileupload</artifactId>
-        <version>1.2.2</version>
-      </dependency>
-      <dependency>
-        <groupId>com.vividsolutions</groupId>
-        <artifactId>jts</artifactId>
-        <version>1.13</version>
-      </dependency>
-      <dependency>
-        <groupId>org.slf4j</groupId>
-        <artifactId>slf4j-nop</artifactId>
-        <version>1.7.5</version>
-      </dependency>
-    </dependencies>
-  </dependencyManagement>
-
-  <dependencies><!-- TODO --></dependencies>
-
-
-
-  <!-- Project Information -->
-  <name>BaseX</name>
-  <description>BaseX XML database and XPath/XQuery processor</description>
-  <url>http://basex.org</url>
-  <inceptionYear>2005</inceptionYear>
-
-  <licenses>
-    <license>
-      <name>BSD License</name>
-      <url>http://www.opensource.org/licenses/bsd-license.php</url>
-    </license>
-  </licenses>
-
-  <organization>
-    <name>BaseX Team</name>
-    <url>http://basex.org</url>
-  </organization>
-
-  <developers><!-- TODO --></developers>
-  <contributors><!-- TODO --></contributors>
-
-
-
-  <!-- Environment Settings -->
-  <issueManagement>
-    <system>GitHub Tracker</system>
-    <url>https://github.com/BaseXdb/basex/issues</url>
-  </issueManagement>
-
-  <mailingLists>
-    <mailingList>
-      <name>BaseX Talk</name>
-      <post>basex-talk@mailman.uni-konstanz.de</post>
-      <archive>https://mailman.uni-konstanz.de/mailman/listinfo/basex-talk</archive>
-    </mailingList>
-  </mailingLists>
-
-  <scm>
-    <connection>scm:git:git://github.com/BaseXdb/basex.git</connection>
-    <developerConnection>scm:git:git@github.com:BaseXdb/basex.git</developerConnection>
-    <url>https://github.com/BaseXdb/basex</url>
-    <tag>HEAD</tag>
-  </scm>
-
-  <repositories>
-    <repository>
-      <id>basex</id>
-      <name>BaseX Maven Repository</name>
-      <url>http://files.basex.org/maven</url>
-    </repository>
-    <repository>
-      <id>central</id>
-      <name>Central Maven Repository</name>
-      <url>http://repo2.maven.org/maven2/</url>
-    </repository>
-    <repository>
-      <id>xqj</id>
-      <name>XQJ Maven Repository</name>
-      <url>http://xqj.net/maven</url>
-    </repository>
-    <repository>
-      <id>karatachi</id>
-      <name>Karatachi Maven Repository</name>
-      <url>http://repo.karatachi.org/mvn/</url>
-    </repository>
-    <repository>
-      <id>milton</id>
-      <name>Milton Maven Repository</name>
-      <url>http://milton.io/maven</url>
-    </repository>
-  </repositories>
-
-  <prerequisites>
-    <maven>3.0.0</maven>
-  </prerequisites>
-
-  <ciManagement><!-- TODO --></ciManagement>
-  <pluginRepositories><!-- TODO --></pluginRepositories>
-
-  <profiles>
-    <profile>
-      <id>release</id>
-      <activation>
-        <activeByDefault>false</activeByDefault>
-      </activation>
-      <build>
-        <plugins>
-          <plugin>
-            <artifactId>maven-assembly-plugin</artifactId>
-            <version>2.4</version>
-            <inherited>true</inherited>
-            <executions>
-              <execution>
-                <id>create-executable-jar</id>
-                <phase>package</phase>
-                <goals>
-                  <goal>single</goal>
-                </goals>
-              </execution>
-            </executions>
-            <configuration>
-              <descriptorRefs>
-                <descriptorRef>src</descriptorRef>
-              </descriptorRefs>
-              <appendAssemblyId>false</appendAssemblyId>
-            </configuration>
-          </plugin>
-        </plugins>
-      </build>
-    </profile>
-  </profiles>
-
-
-
-  <!-- Build Settings -->
-  <build>
-    <pluginManagement>
-      <plugins>
-        <plugin>
-          <groupId>org.codehaus.mojo</groupId>
-          <artifactId>javacc-maven-plugin</artifactId>
-          <version>2.6</version>
-          <inherited>true</inherited>
-          <executions>
-            <execution>
-              <id>javacc</id>
-              <goals>
-                <goal>javacc</goal>
-              </goals>
-            </execution>
-          </executions>
-          <configuration>
-            <outputDirectory>src/main/java</outputDirectory>
-          </configuration>
-        </plugin>
-
-        <plugin>
-          <groupId>org.apache.maven.plugins</groupId>
-          <artifactId>maven-compiler-plugin</artifactId>
-          <version>3.1</version>
-          <inherited>true</inherited>
-          <configuration>
-            <source>${compileSource}</source>
-            <target>${compileSource}</target>
-            <useIncrementalCompilation>false</useIncrementalCompilation>
-          </configuration>
-        </plugin>
-
-        <plugin>
-          <groupId>org.codehaus.mojo</groupId>
-          <artifactId>buildnumber-maven-plugin</artifactId>
-          <version>1.2</version>
-          <executions>
-            <execution>
-              <phase>validate</phase>
-              <goals>
-                <goal>create</goal>
-              </goals>
-            </execution>
-          </executions>
-          <configuration>
-            <doCheck>false</doCheck>
-            <doUpdate>false</doUpdate>
-            <shortRevisionLength>7</shortRevisionLength>
-          </configuration>
-        </plugin>
-
-        <plugin>
-          <groupId>org.apache.maven.plugins</groupId>
-          <artifactId>maven-jar-plugin</artifactId>
-          <version>2.4</version>
-          <inherited>true</inherited>
-          <configuration>
-            <archive>
-              <manifest>
-                <addDefaultImplementationEntries>true</addDefaultImplementationEntries>
-              </manifest>
-              <manifestEntries>
-                <Implementation-Build>${buildNumber}</Implementation-Build>
-              </manifestEntries>
-            </archive>
-          </configuration>
-        </plugin>
-
-        <plugin>
-          <groupId>org.apache.maven.plugins</groupId>
-          <artifactId>maven-surefire-plugin</artifactId>
-          <version>2.15</version>
-          <inherited>true</inherited>
-          <configuration>
-            <!-- <skipTests>true</skipTests> -->
-            <forkMode>always</forkMode>
-          </configuration>
-        </plugin>
-
-        <plugin>
-          <groupId>org.apache.maven.plugins</groupId>
-          <artifactId>maven-source-plugin</artifactId>
-          <version>2.2.1</version>
-          <inherited>true</inherited>
-          <configuration>
-            <outputDirectory>target</outputDirectory>
-          </configuration>
-          <executions>
-            <execution>
-              <id>attach-sources</id>
-              <phase>package</phase>
-              <goals>
-                <goal>jar-no-fork</goal>
-              </goals>
-            </execution>
-          </executions>
-        </plugin>
-
-        <plugin>
-          <groupId>org.apache.maven.plugins</groupId>
-          <artifactId>maven-release-plugin</artifactId>
-          <version>2.4.1</version>
-          <configuration>
-            <tagNameFormat>@{project.version}</tagNameFormat>
-            <releaseProfiles>release</releaseProfiles>
-            <scmCommentPrefix>Release: </scmCommentPrefix>
-          </configuration>
-        </plugin>
-
-        <plugin>
-          <groupId>org.apache.maven.plugins</groupId>
-          <artifactId>maven-dependency-plugin</artifactId>
-          <version>2.8</version>
-          <inherited>true</inherited>
-          <configuration>
-            <outputDirectory>${project.lib.directory}</outputDirectory>
-            <includeScope>runtime</includeScope>
-          </configuration>
-          <executions>
-            <execution>
-              <id>copy-libs</id>
-              <phase>package</phase>
-              <goals>
-                <goal>copy-dependencies</goal>
-              </goals>
-            </execution>
-          </executions>
-        </plugin>
-
-        <plugin>
-          <groupId>org.codehaus.mojo</groupId>
-          <artifactId>exec-maven-plugin</artifactId>
-          <version>1.2.1</version>
-          <inherited>true</inherited>
-          <executions>
-            <execution>
-              <goals>
-                <goal>java</goal>
-              </goals>
-            </execution>
-          </executions>
-        </plugin>
-
-        <plugin>
-          <groupId>org.apache.maven.plugins</groupId>
-          <artifactId>maven-deploy-plugin</artifactId>
-          <version>2.7</version>
-          <inherited>true</inherited>
-        </plugin>
-
-        <plugin>
-          <groupId>org.apache.maven.plugins</groupId>
-          <artifactId>maven-javadoc-plugin</artifactId>
-          <version>2.9</version>
-          <inherited>true</inherited>
-          <executions>
-            <execution>
-              <id>attach-javadocs</id>
-              <goals>
-                <goal>jar</goal>
-              </goals>
-            </execution>
-          </executions>
-        </plugin>
-
-        <plugin>
-          <groupId>org.apache.maven.plugins</groupId>
-          <artifactId>maven-checkstyle-plugin</artifactId>
-          <version>2.10</version>
-          <inherited>true</inherited>
-          <executions>
-            <execution>
-              <phase>test</phase>
-              <goals>
-                <goal>check</goal>
-              </goals>
-            </execution>
-          </executions>
-          <configuration>
-            <configLocation>.settings/checkstyle.xml</configLocation>
-            <failsOnError>true</failsOnError>
-            <includeTestSourceDirectory>true</includeTestSourceDirectory>
-            <linkXRef>false</linkXRef>
-            <consoleOutput>true</consoleOutput>
-            <violationSeverity>warning</violationSeverity>
-          </configuration>
-        </plugin>
-
-        <!-- Eclipse m2e plugin does not "support plugin execution" -->
-        <!-- we need to tell it to ignore the goals -->
-        <plugin>
-          <groupId>org.eclipse.m2e</groupId>
-          <artifactId>lifecycle-mapping</artifactId>
-          <version>1.0.0</version>
-          <inherited>true</inherited>
-          <configuration>
-            <lifecycleMappingMetadata>
-              <pluginExecutions>
-                <pluginExecution>
-                  <pluginExecutionFilter>
-                    <groupId>org.apache.maven.plugins</groupId>
-                    <artifactId>maven-dependency-plugin</artifactId>
-                    <versionRange>[2.0,)</versionRange>
-                    <goals>
-                      <goal>copy-dependencies</goal>
-                    </goals>
-                  </pluginExecutionFilter>
-                  <action>
-                    <ignore />
-                  </action>
-                </pluginExecution>
-                <pluginExecution>
-                  <pluginExecutionFilter>
-                    <groupId>org.codehaus.mojo</groupId>
-                    <artifactId>javacc-maven-plugin</artifactId>
-                    <versionRange>[2.6,)</versionRange>
-                    <goals>
-                      <goal>javacc</goal>
-                    </goals>
-                  </pluginExecutionFilter>
-                  <action>
-                    <ignore />
-                  </action>
-                </pluginExecution>
-              </pluginExecutions>
-            </lifecycleMappingMetadata>
-          </configuration>
-        </plugin>
-
-        <plugin>
-          <groupId>org.mortbay.jetty</groupId>
-          <artifactId>jetty-maven-plugin</artifactId>
-          <version>${jettyVersion}</version>
-        </plugin>
-      </plugins>
-    </pluginManagement>
-
-    <extensions>
-      <extension>
-        <groupId>org.apache.maven.wagon</groupId>
-        <artifactId>wagon-ssh</artifactId>
-        <version>2.4</version>
-      </extension>
-    </extensions>
-  </build>
-
-  <reporting><!-- TODO --></reporting>
-
-</project>
->>>>>>> fda2df7c
+<?xml version="1.0"?>
+<project xmlns="http://maven.apache.org/POM/4.0.0" xmlns:xsi="http://www.w3.org/2001/XMLSchema-instance" xsi:schemaLocation="http://maven.apache.org/POM/4.0.0 http://maven.apache.org/xsd/maven-4.0.0.xsd">
+  <modelVersion>4.0.0</modelVersion>
+
+  <!-- Artifact information -->
+  <groupId>org.basex</groupId>
+  <artifactId>basex-parent</artifactId>
+  <version>8.0-SNAPSHOT</version>
+  <packaging>pom</packaging>
+
+  <modules>
+    <module>basex-core</module>
+    <module>basex-api</module>
+  </modules>
+
+  <properties>
+    <compileSource>1.7</compileSource>
+    <project.build.sourceEncoding>UTF-8</project.build.sourceEncoding>
+    <project.reporting.outputEncoding>UTF-8</project.reporting.outputEncoding>
+    <project.lib.directory>lib</project.lib.directory>
+    <jettyVersion>8.1.14.v20131031</jettyVersion>
+  </properties>
+
+  <dependencyManagement>
+    <dependencies>
+      <dependency>
+        <groupId>junit</groupId>
+        <artifactId>junit</artifactId>
+        <version>4.8.2</version>
+        <scope>test</scope>
+      </dependency>
+      <dependency>
+        <groupId>jp.sourceforge.igo</groupId>
+        <artifactId>igo</artifactId>
+        <version>0.4.3</version>
+        <scope>runtime</scope>
+        <optional>true</optional>
+      </dependency>
+      <dependency>
+        <groupId>org.apache</groupId>
+        <artifactId>lucene-stemmers</artifactId>
+        <version>3.4.0</version>
+        <scope>runtime</scope>
+        <optional>true</optional>
+      </dependency>
+      <dependency>
+        <groupId>org.ccil.cowan.tagsoup</groupId>
+        <artifactId>tagsoup</artifactId>
+        <version>1.2</version>
+        <scope>runtime</scope>
+        <optional>true</optional>
+      </dependency>
+      <dependency>
+        <groupId>xml-resolver</groupId>
+        <artifactId>xml-resolver</artifactId>
+        <version>1.2</version>
+        <scope>runtime</scope>
+        <optional>true</optional>
+      </dependency>
+      <dependency>
+        <groupId>jline</groupId>
+        <artifactId>jline</artifactId>
+        <version>1.0</version>
+        <scope>runtime</scope>
+        <optional>true</optional>
+      </dependency>
+      <dependency>
+        <groupId>net.xqj</groupId>
+        <artifactId>basex-xqj</artifactId>
+        <version>1.3.0</version>
+      </dependency>
+      <dependency>
+        <groupId>org.xmldb</groupId>
+        <artifactId>xmldb-api</artifactId>
+        <version>1.0</version>
+      </dependency>
+      <dependency>
+        <groupId>org.eclipse.jetty</groupId>
+        <artifactId>jetty-server</artifactId>
+        <version>${jettyVersion}</version>
+        <scope>provided</scope>
+      </dependency>
+      <dependency>
+        <groupId>org.eclipse.jetty</groupId>
+        <artifactId>jetty-servlet</artifactId>
+        <version>${jettyVersion}</version>
+        <scope>provided</scope>
+      </dependency>
+      <dependency>
+        <groupId>org.eclipse.jetty</groupId>
+        <artifactId>jetty-webapp</artifactId>
+        <version>${jettyVersion}</version>
+        <scope>provided</scope>
+      </dependency>
+      <dependency>
+        <groupId>com.ettrema</groupId>
+        <artifactId>milton-api</artifactId>
+        <version>1.8.1.4</version>
+        <exclusions>
+          <exclusion>
+            <artifactId>commons-logging</artifactId>
+            <groupId>commons-logging</groupId>
+          </exclusion>
+          <exclusion>
+            <artifactId>commons-beanutils</artifactId>
+            <groupId>commons-beanutils</groupId>
+          </exclusion>
+          <exclusion>
+            <artifactId>slf4j-log4j12</artifactId>
+            <groupId>org.slf4j</groupId>
+          </exclusion>
+          <exclusion>
+            <artifactId>log4j</artifactId>
+            <groupId>log4j</groupId>
+          </exclusion>
+          <exclusion>
+            <artifactId>slf4j-api</artifactId>
+            <groupId>org.slf4j</groupId>
+          </exclusion>
+        </exclusions>
+      </dependency>
+      <dependency>
+        <groupId>commons-fileupload</groupId>
+        <artifactId>commons-fileupload</artifactId>
+        <version>1.2.2</version>
+      </dependency>
+      <dependency>
+        <groupId>com.vividsolutions</groupId>
+        <artifactId>jts</artifactId>
+        <version>1.13</version>
+      </dependency>
+      <dependency>
+        <groupId>org.slf4j</groupId>
+        <artifactId>slf4j-nop</artifactId>
+        <version>1.7.5</version>
+      </dependency>
+    </dependencies>
+  </dependencyManagement>
+
+  <dependencies><!-- TODO --></dependencies>
+
+
+
+  <!-- Project Information -->
+  <name>BaseX</name>
+  <description>BaseX XML database and XPath/XQuery processor</description>
+  <url>http://basex.org</url>
+  <inceptionYear>2005</inceptionYear>
+
+  <licenses>
+    <license>
+      <name>BSD License</name>
+      <url>http://www.opensource.org/licenses/bsd-license.php</url>
+    </license>
+  </licenses>
+
+  <organization>
+    <name>BaseX Team</name>
+    <url>http://basex.org</url>
+  </organization>
+
+  <developers><!-- TODO --></developers>
+  <contributors><!-- TODO --></contributors>
+
+
+
+  <!-- Environment Settings -->
+  <issueManagement>
+    <system>GitHub Tracker</system>
+    <url>https://github.com/BaseXdb/basex/issues</url>
+  </issueManagement>
+
+  <mailingLists>
+    <mailingList>
+      <name>BaseX Talk</name>
+      <post>basex-talk@mailman.uni-konstanz.de</post>
+      <archive>https://mailman.uni-konstanz.de/mailman/listinfo/basex-talk</archive>
+    </mailingList>
+  </mailingLists>
+
+  <scm>
+    <connection>scm:git:git://github.com/BaseXdb/basex.git</connection>
+    <developerConnection>scm:git:git@github.com:BaseXdb/basex.git</developerConnection>
+    <url>https://github.com/BaseXdb/basex</url>
+    <tag>HEAD</tag>
+  </scm>
+
+  <repositories>
+    <repository>
+      <id>basex</id>
+      <name>BaseX Maven Repository</name>
+      <url>http://files.basex.org/maven</url>
+    </repository>
+    <repository>
+      <id>central</id>
+      <name>Central Maven Repository</name>
+      <url>http://repo2.maven.org/maven2/</url>
+    </repository>
+    <repository>
+      <id>xqj</id>
+      <name>XQJ Maven Repository</name>
+      <url>http://xqj.net/maven</url>
+    </repository>
+    <repository>
+      <id>karatachi</id>
+      <name>Karatachi Maven Repository</name>
+      <url>http://repo.karatachi.org/mvn/</url>
+    </repository>
+    <repository>
+      <id>milton</id>
+      <name>Milton Maven Repository</name>
+      <url>http://milton.io/maven</url>
+    </repository>
+  </repositories>
+
+  <prerequisites>
+    <maven>3.0.0</maven>
+  </prerequisites>
+
+  <ciManagement><!-- TODO --></ciManagement>
+  <pluginRepositories><!-- TODO --></pluginRepositories>
+
+  <profiles>
+    <profile>
+      <id>release</id>
+      <activation>
+        <activeByDefault>false</activeByDefault>
+      </activation>
+      <build>
+        <plugins>
+          <plugin>
+            <artifactId>maven-assembly-plugin</artifactId>
+            <version>2.4</version>
+            <inherited>true</inherited>
+            <executions>
+              <execution>
+                <id>create-executable-jar</id>
+                <phase>package</phase>
+                <goals>
+                  <goal>single</goal>
+                </goals>
+              </execution>
+            </executions>
+            <configuration>
+              <descriptorRefs>
+                <descriptorRef>src</descriptorRef>
+              </descriptorRefs>
+              <appendAssemblyId>false</appendAssemblyId>
+            </configuration>
+          </plugin>
+        </plugins>
+      </build>
+    </profile>
+  </profiles>
+
+
+
+  <!-- Build Settings -->
+  <build>
+    <pluginManagement>
+      <plugins>
+        <plugin>
+          <groupId>org.codehaus.mojo</groupId>
+          <artifactId>javacc-maven-plugin</artifactId>
+          <version>2.6</version>
+          <inherited>true</inherited>
+          <executions>
+            <execution>
+              <id>javacc</id>
+              <goals>
+                <goal>javacc</goal>
+              </goals>
+            </execution>
+          </executions>
+          <configuration>
+            <outputDirectory>src/main/java</outputDirectory>
+          </configuration>
+        </plugin>
+
+        <plugin>
+          <groupId>org.apache.maven.plugins</groupId>
+          <artifactId>maven-compiler-plugin</artifactId>
+          <version>3.1</version>
+          <inherited>true</inherited>
+          <configuration>
+            <source>${compileSource}</source>
+            <target>${compileSource}</target>
+            <useIncrementalCompilation>false</useIncrementalCompilation>
+          </configuration>
+        </plugin>
+
+        <plugin>
+          <groupId>org.codehaus.mojo</groupId>
+          <artifactId>buildnumber-maven-plugin</artifactId>
+          <version>1.2</version>
+          <executions>
+            <execution>
+              <phase>validate</phase>
+              <goals>
+                <goal>create</goal>
+              </goals>
+            </execution>
+          </executions>
+          <configuration>
+            <doCheck>false</doCheck>
+            <doUpdate>false</doUpdate>
+            <shortRevisionLength>7</shortRevisionLength>
+          </configuration>
+        </plugin>
+
+        <plugin>
+          <groupId>org.apache.maven.plugins</groupId>
+          <artifactId>maven-jar-plugin</artifactId>
+          <version>2.4</version>
+          <inherited>true</inherited>
+          <configuration>
+            <archive>
+              <manifest>
+                <addDefaultImplementationEntries>true</addDefaultImplementationEntries>
+              </manifest>
+              <manifestEntries>
+                <Implementation-Build>${buildNumber}</Implementation-Build>
+              </manifestEntries>
+            </archive>
+          </configuration>
+        </plugin>
+
+        <plugin>
+          <groupId>org.apache.maven.plugins</groupId>
+          <artifactId>maven-surefire-plugin</artifactId>
+          <version>2.15</version>
+          <inherited>true</inherited>
+          <configuration>
+            <!-- <skipTests>true</skipTests> -->
+            <forkMode>always</forkMode>
+          </configuration>
+        </plugin>
+
+        <plugin>
+          <groupId>org.apache.maven.plugins</groupId>
+          <artifactId>maven-source-plugin</artifactId>
+          <version>2.2.1</version>
+          <inherited>true</inherited>
+          <configuration>
+            <outputDirectory>target</outputDirectory>
+          </configuration>
+          <executions>
+            <execution>
+              <id>attach-sources</id>
+              <phase>package</phase>
+              <goals>
+                <goal>jar-no-fork</goal>
+              </goals>
+            </execution>
+          </executions>
+        </plugin>
+
+        <plugin>
+          <groupId>org.apache.maven.plugins</groupId>
+          <artifactId>maven-release-plugin</artifactId>
+          <version>2.4.1</version>
+          <configuration>
+            <tagNameFormat>@{project.version}</tagNameFormat>
+            <releaseProfiles>release</releaseProfiles>
+            <scmCommentPrefix>Release: </scmCommentPrefix>
+          </configuration>
+        </plugin>
+
+        <plugin>
+          <groupId>org.apache.maven.plugins</groupId>
+          <artifactId>maven-dependency-plugin</artifactId>
+          <version>2.8</version>
+          <inherited>true</inherited>
+          <configuration>
+            <outputDirectory>${project.lib.directory}</outputDirectory>
+            <includeScope>runtime</includeScope>
+          </configuration>
+          <executions>
+            <execution>
+              <id>copy-libs</id>
+              <phase>package</phase>
+              <goals>
+                <goal>copy-dependencies</goal>
+              </goals>
+            </execution>
+          </executions>
+        </plugin>
+
+        <plugin>
+          <groupId>org.codehaus.mojo</groupId>
+          <artifactId>exec-maven-plugin</artifactId>
+          <version>1.2.1</version>
+          <inherited>true</inherited>
+          <executions>
+            <execution>
+              <goals>
+                <goal>java</goal>
+              </goals>
+            </execution>
+          </executions>
+        </plugin>
+
+        <plugin>
+          <groupId>org.apache.maven.plugins</groupId>
+          <artifactId>maven-deploy-plugin</artifactId>
+          <version>2.7</version>
+          <inherited>true</inherited>
+        </plugin>
+
+        <plugin>
+          <groupId>org.apache.maven.plugins</groupId>
+          <artifactId>maven-javadoc-plugin</artifactId>
+          <version>2.9</version>
+          <inherited>true</inherited>
+          <executions>
+            <execution>
+              <id>attach-javadocs</id>
+              <goals>
+                <goal>jar</goal>
+              </goals>
+            </execution>
+          </executions>
+        </plugin>
+
+        <plugin>
+          <groupId>org.apache.maven.plugins</groupId>
+          <artifactId>maven-checkstyle-plugin</artifactId>
+          <version>2.10</version>
+          <inherited>true</inherited>
+          <executions>
+            <execution>
+              <phase>test</phase>
+              <goals>
+                <goal>check</goal>
+              </goals>
+            </execution>
+          </executions>
+          <configuration>
+            <configLocation>.settings/checkstyle.xml</configLocation>
+            <failsOnError>true</failsOnError>
+            <includeTestSourceDirectory>true</includeTestSourceDirectory>
+            <linkXRef>false</linkXRef>
+            <consoleOutput>true</consoleOutput>
+            <violationSeverity>warning</violationSeverity>
+          </configuration>
+        </plugin>
+
+        <!-- Eclipse m2e plugin does not "support plugin execution" -->
+        <!-- we need to tell it to ignore the goals -->
+        <plugin>
+          <groupId>org.eclipse.m2e</groupId>
+          <artifactId>lifecycle-mapping</artifactId>
+          <version>1.0.0</version>
+          <inherited>true</inherited>
+          <configuration>
+            <lifecycleMappingMetadata>
+              <pluginExecutions>
+                <pluginExecution>
+                  <pluginExecutionFilter>
+                    <groupId>org.apache.maven.plugins</groupId>
+                    <artifactId>maven-dependency-plugin</artifactId>
+                    <versionRange>[2.0,)</versionRange>
+                    <goals>
+                      <goal>copy-dependencies</goal>
+                    </goals>
+                  </pluginExecutionFilter>
+                  <action>
+                    <ignore />
+                  </action>
+                </pluginExecution>
+                <pluginExecution>
+                  <pluginExecutionFilter>
+                    <groupId>org.codehaus.mojo</groupId>
+                    <artifactId>javacc-maven-plugin</artifactId>
+                    <versionRange>[2.6,)</versionRange>
+                    <goals>
+                      <goal>javacc</goal>
+                    </goals>
+                  </pluginExecutionFilter>
+                  <action>
+                    <ignore />
+                  </action>
+                </pluginExecution>
+              </pluginExecutions>
+            </lifecycleMappingMetadata>
+          </configuration>
+        </plugin>
+
+        <plugin>
+          <groupId>org.mortbay.jetty</groupId>
+          <artifactId>jetty-maven-plugin</artifactId>
+          <version>${jettyVersion}</version>
+        </plugin>
+      </plugins>
+    </pluginManagement>
+
+    <extensions>
+      <extension>
+        <groupId>org.apache.maven.wagon</groupId>
+        <artifactId>wagon-ssh</artifactId>
+        <version>2.4</version>
+      </extension>
+    </extensions>
+  </build>
+
+  <reporting><!-- TODO --></reporting>
+
+</project>